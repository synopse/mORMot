/// abstract database direct access classes
// - this unit is a part of the freeware Synopse framework,
// licensed under a MPL/GPL/LGPL tri-license; version 1.18
unit SynDB;

{
    This file is part of Synopse framework.

    Synopse framework. Copyright (C) 2020 Arnaud Bouchez
      Synopse Informatique - https://synopse.info

  *** BEGIN LICENSE BLOCK *****
  Version: MPL 1.1/GPL 2.0/LGPL 2.1

  The contents of this file are subject to the Mozilla Public License Version
  1.1 (the "License"); you may not use this file except in compliance with
  the License. You may obtain a copy of the License at
  http://www.mozilla.org/MPL

  Software distributed under the License is distributed on an "AS IS" basis,
  WITHOUT WARRANTY OF ANY KIND, either express or implied. See the License
  for the specific language governing rights and limitations under the License.

  The Original Code is Synopse mORMot framework.

  The Initial Developer of the Original Code is Arnaud Bouchez.

  Portions created by the Initial Developer are Copyright (C) 2020
  the Initial Developer. All Rights Reserved.

  Contributor(s):
  - Adam Siwon (asiwon)
  - Alexander (volax)
  - Alfred Glaenzer (alf)
  - delphinium
  - dominikcz
  - Esteban Martin (EMartin)
  - Joe (at jokusoftware)
  - Maciej Izak (hnb)


  Alternatively, the contents of this file may be used under the terms of
  either the GNU General Public License Version 2 or later (the "GPL"), or
  the GNU Lesser General Public License Version 2.1 or later (the "LGPL"),
  in which case the provisions of the GPL or the LGPL are applicable instead
  of those above. If you wish to allow use of your version of this file only
  under the terms of either the GPL or the LGPL, and not to allow others to
  use your version of this file under the terms of the MPL, indicate your
  decision by deleting the provisions above and replace them with the notice
  and other provisions required by the GPL or the LGPL. If you do not delete
  the provisions above, a recipient may use your version of this file under
  the terms of any one of the MPL, the GPL or the LGPL.

  ***** END LICENSE BLOCK *****

}

{$I Synopse.inc} // define HASINLINE CPU32 CPU64 OWNNORMTOUPPER

interface

/// if defined, a TQuery class will be defined to emulate the BDE TQuery class
{$define EMULATES_TQUERY}

/// if defined, a set of classes will be defined to implement remote access
{$define WITH_PROXY}

{$ifdef LVCL}
  {$undef EMULATES_TQUERY}
{$endif}

uses
  {$ifdef MSWINDOWS}
  Windows,
  {$else}
  {$ifdef KYLIX3}
  LibC,
  Types,
  SynKylix,
  {$endif}
  {$ifdef FPC}
  SynFPCLinux,
  {$endif}
  {$endif}
  {$ifdef FPC}
  dynlibs,
  {$endif}
  {$ifdef ISDELPHIXE2}System.SysUtils,{$else}SysUtils,{$endif}
  Classes,
  {$ifndef LVCL}
  Contnrs,
  {$endif}
  {$ifndef DELPHI5OROLDER}
  Variants,
  {$endif}
  SynCommons,
  SynTable, // for TSynTableStatement
  SynLog;


{ -------------- TSQLDB* generic classes and types }

type
  // NOTE: TSQLDBFieldType is defined in SynCommons.pas (used by TSQLVar)

  /// an array of RawUTF8, for each existing column type
  // - used e.g. by SQLCreate method
  // - ftUnknown maps int32 field (e.g. boolean), ftNull maps RawUTF8 index # field,
  // ftUTF8 maps RawUTF8 blob field, other types map their default kind
  // - for UTF-8 text, ftUTF8 will define the BLOB field, whereas ftNull will
  // expect to be formated with an expected field length in ColumnAttr
  // - the RowID definition will expect the ORM to create an unique identifier,
  // and will use the ftInt64 type definition for this
  // and send it with the INSERT statement (some databases, like Oracle, do not
  // support standard's IDENTITY attribute) - see http://troels.arvin.dk/db/rdbms
  TSQLDBFieldTypeDefinition = array[TSQLDBFieldType] of RawUTF8;

  /// the diverse type of bound parameters during a statement execution
  // - will be paramIn by default, which is the case 90% of time
  // - could be set to paramOut or paramInOut if must be refereshed after
  // execution (for calling a stored procedure expecting such parameters)
  TSQLDBParamInOutType =
    (paramIn, paramOut, paramInOut);

  /// used to define a field/column layout in a table schema
  // - for TSQLDBConnectionProperties.SQLCreate to describe the new table
  // - for TSQLDBConnectionProperties.GetFields to retrieve the table layout
  TSQLDBColumnDefine = packed record
    /// the Column name
    ColumnName: RawUTF8;
    /// the Column type, as retrieved from the database provider
    // - returned as plain text by GetFields method, to be used e.g. by
    // TSQLDBConnectionProperties.GetFieldDefinitions method
    // - SQLCreate will check for this value to override the default type
    ColumnTypeNative: RawUTF8;
    /// the Column default width (in chars or bytes) of ftUTF8 or ftBlob
    // - can be set to value <0 for CLOB or BLOB column type, i.e. for
    // a value without any maximal length
    ColumnLength: PtrInt;
    /// the Column data precision
    // - used e.g. for numerical values
    ColumnPrecision: PtrInt;
    /// the Column data scale
    // - used e.g. for numerical values
    // - may be -1 if the metadata SQL statement returned NULL
    ColumnScale: PtrInt;
    /// the Column type, as recognized by our SynDB classes
    // - should not be ftUnknown nor ftNull
    ColumnType: TSQLDBFieldType;
    /// specify if column is indexed
    ColumnIndexed: boolean;
  end;

  /// used to define the column layout of a table schema
  // - e.g. for TSQLDBConnectionProperties.GetFields
  TSQLDBColumnDefineDynArray = array of TSQLDBColumnDefine;

  /// used to describe extended Index definition of a table schema
  TSQLDBIndexDefine = packed record
    /// name of the index
    IndexName: RawUTF8;
    /// description of the index type
    // - for MS SQL possible values are:
    // $ HEAP | CLUSTERED | NONCLUSTERED | XML |SPATIAL
    //  - for Oracle:
    // $ NORMAL | BITMAP | FUNCTION-BASED NORMAL | FUNCTION-BASED BITMAP | DOMAIN
    // see @http://docs.oracle.com/cd/B19306_01/server.102/b14237/statviews_1069.htm
    TypeDesc: RawUTF8;
    /// Expression for the subset of rows included in the filtered index
    // - only set for MS SQL - not retrieved for other DB types yet
    Filter: RawUTF8;
    /// comma separated list of indexed column names, in order of their definition
    KeyColumns: RawUTF8;
    /// comma separaded list of a nonkey column added to the index by using the CREATE INDEX INCLUDE clause
    // - only set for MS SQL - not retrieved for other DB types yet
    IncludedColumns: RawUTF8;
    /// if Index is unique
    IsUnique: boolean;
    /// if Index is part of a PRIMARY KEY constraint
    // - only set for MS SQL - not retrieved for other DB types yet
    IsPrimaryKey: boolean;
    /// if Index is part of a UNIQUE constraint
    // - only set for MS SQL - not retrieved for other DB types yet
    IsUniqueConstraint: boolean;
  end;

  /// used to describe extended Index definition of a table schema
  // - e.g. for TSQLDBConnectionProperties.GetIndexes
  TSQLDBIndexDefineDynArray = array of TSQLDBIndexDefine;

  /// used to define a parameter/column layout in a stored procedure schema
  // - for TSQLDBConnectionProperties.GetProcedureParameters to retrieve the stored procedure parameters
  // - can be extended according to https://msdn.microsoft.com/en-us/library/ms711701(v=vs.85).aspx
  TSQLDBProcColumnDefine = packed record
    /// the Column name
    ColumnName: RawUTF8;
    /// the Column type, as retrieved from the database provider
    // - used e.g. by TSQLDBConnectionProperties.GetProcedureParameters method
    ColumnTypeNative: RawUTF8;
    /// the Column default width (in chars or bytes) of ftUTF8 or ftBlob
    // - can be set to value <0 for CLOB or BLOB column type, i.e. for
    // a value without any maximal length
    ColumnLength: PtrInt;
    /// the Column data precision
    // - used e.g. for numerical values
    ColumnPrecision: PtrInt;
    /// the Column data scale
    // - used e.g. for numerical values
    // - may be -1 if the metadata SQL statement returned NULL
    ColumnScale: PtrInt;
    /// the Column type, as recognized by our SynDB classes
    // - should not be ftUnknown nor ftNull
    ColumnType: TSQLDBFieldType;
    /// defines the procedure column as a parameter or a result set column
    ColumnParamType: TSQLDBParamInOutType;
  end;

  /// used to define the parameter/column layout of a stored procedure schema
  // - e.g. for TSQLDBConnectionProperties.GetProcedureParameters
  TSQLDBProcColumnDefineDynArray = array of TSQLDBProcColumnDefine;

  /// possible column retrieval patterns
  // - used by TSQLDBColumnProperty.ColumnValueState
  TSQLDBStatementGetCol = (colNone, colNull, colWrongType, colDataFilled, colDataTruncated);

  /// used to define a field/column layout
  // - for TSQLDBConnectionProperties.SQLCreate to describe the table
  // - for T*Statement.Execute/Column*() methods to map the IRowSet content
  TSQLDBColumnProperty = packed record
    /// the Column name
    ColumnName: RawUTF8;
    /// a general purpose integer value
    // - for SQLCreate: default width (in WideChars or Bytes) of ftUTF8 or ftBlob;
    // if set to 0, a CLOB or BLOB column type will be created - note that
    // UTF-8 encoding is expected when calculating the maximum column byte size
    // for the CREATE TABLE statement (e.g. for Oracle 1333=4000/3 is used)
    // - for TOleDBStatement: the offset of this column in the IRowSet data,
    // starting with a DBSTATUSENUM, the data, then its length (for inlined
    // sftUTF8 and sftBlob only)
    // - for TSQLDBOracleStatement: contains an offset to this column values
    // inside fRowBuffer[] internal buffer
    // - for TSQLDBDatasetStatement: maps TField pointer value
    // - for TSQLDBPostgresStatement: contains the column type OID
    ColumnAttr: PtrUInt;
    /// the Column type, used for storage
    // - for SQLCreate: should not be ftUnknown nor ftNull
    // - for TOleDBStatement: should not be ftUnknown
    // - for SynDBOracle: never ftUnknown, may be ftNull (for SQLT_RSET)
    ColumnType: TSQLDBFieldType;
    /// set if the Column must exists (i.e. should not be null)
    ColumnNonNullable: boolean;
    /// set if the Column shall have unique value (add the corresponding constraint)
    ColumnUnique: boolean;
    /// set if the Column data is inlined within the main rows buffer
    // - for TOleDBStatement: set if column was NOT defined as DBTYPE_BYREF
    // which is the most common case, when column data < 4 KB
    // - for TSQLDBOracleStatement: FALSE if column is an array of
    // POCILobLocator (SQLT_CLOB/SQLT_BLOB) or POCIStmt (SQLT_RSET)
    // - for TSQLDBODBCStatement: FALSE if bigger than 255 WideChar (ftUTF8) or
    // 255 bytes (ftBlob)
    ColumnValueInlined: boolean;
    /// expected column data size
    // - for TSQLDBOracleStatement/TOleDBStatement/TODBCStatement: used to store
    // one column size (in bytes)
    ColumnValueDBSize: cardinal;
    /// optional character set encoding for ftUTF8 columns
    // - for SQLT_STR/SQLT_CLOB (SynDBOracle): equals to the OCI char set
    ColumnValueDBCharSet: integer;
    /// internal DB column data type
    // - for TSQLDBOracleStatement: used to store the DefineByPos() TypeCode,
    // can be SQLT_STR/SQLT_CLOB, SQLT_FLT, SQLT_INT, SQLT_DAT, SQLT_BLOB,
    // SQLT_BIN and SQLT_RSET
    // - for TSQLDBODBCStatement: used to store the DataType as returned
    // by ODBC.DescribeColW() - use private ODBC_TYPE_TO[ColumnType] to
    // retrieve the marshalled type used during column retrieval
    // - for TSQLDBFirebirdStatement: used to store XSQLVAR.sqltype
    // - for TSQLDBDatasetStatement: indicates the TField class type, i.e.
    // 0=TField, 1=TLargeIntField, 2=TWideStringField
    ColumnValueDBType: smallint;
    /// driver-specific encoding information
    // - for SynDBOracle: used to store the ftUTF8 column encoding, i.e. for
    // SQLT_CLOB, equals either to SQLCS_NCHAR or SQLCS_IMPLICIT
    ColumnValueDBForm: byte;
    /// may contain the current status of the column value
    // - for SynDBODBC: state of the latest SQLGetData() call
    ColumnDataState: TSQLDBStatementGetCol;
    /// may contain the current column size for not FIXEDLENGTH_SQLDBFIELDTYPE
    // - for SynDBODBC: size (in bytes) in corresponding fColData[]
    // - TSQLDBProxyStatement: the actual maximum column size
    ColumnDataSize: integer;
  end;

  PSQLDBColumnProperty = ^TSQLDBColumnProperty;

  /// used to define a table/field column layout
  TSQLDBColumnPropertyDynArray = array of TSQLDBColumnProperty;

  /// used to define how a column to be created
  TSQLDBColumnCreate = record
    /// the data type
    // - here, ftUnknown is used for Int32 values, ftInt64 for Int64 values,
    // as expected by TSQLDBFieldTypeDefinition
    DBType: TSQLDBFieldType;
    /// the column name
    Name: RawUTF8;
    /// the width, e.g. for VARCHAR() types
    Width: cardinal;
    /// if the column should be unique
    Unique: boolean;
    /// if the column should be non null
    NonNullable: boolean;
    /// if the column is the ID primary key
    PrimaryKey: boolean;
  end;
  /// used to define how a table is to be created
  TSQLDBColumnCreateDynArray = array of TSQLDBColumnCreate;

  /// identify a CRUD mode of a statement
  // - in addition to CRUD states, cPostgreBulkArray would identify if the ORM
  // should generate unnested/any bound array statements - currently only
  // supported by SynDBPostgres for bulk insert/update/delete
  TSQLDBStatementCRUD = (
    cCreate, cRead, cUpdate, cDelete, cPostgreBulkArray);

  /// identify the CRUD modes of a statement
  // - used e.g. for batch send abilities of a DB engine
  TSQLDBStatementCRUDs = set of TSQLDBStatementCRUD;

  /// the known database definitions
  // - will be used e.g. for TSQLDBConnectionProperties.SQLFieldCreate(), or
  // for OleDB/ODBC/ZDBC tuning according to the connected database engine
  TSQLDBDefinition = (dUnknown, dDefault, dOracle, dMSSQL, dJet, dMySQL,
    dSQLite, dFirebird, dNexusDB, dPostgreSQL, dDB2, dInformix);

  /// set of the available database definitions
  TSQLDBDefinitions = set of TSQLDBDefinition;

  {$M+}
  TSQLDBStatement = class;
  {$M-}

{$ifndef LVCL}
{$ifndef DELPHI5OROLDER}
  /// a custom variant type used to have direct access to a result row content
  // - use ISQLDBRows.RowData method to retrieve such a Variant
  TSQLDBRowVariantType = class(TSynInvokeableVariantType)
  protected
    function IntGet(var Dest: TVarData; const Instance: TVarData; Name: PAnsiChar; NameLen: PtrInt): boolean; override;
  end;
{$endif}
{$endif}

  /// generic interface to access a SQL query result rows
  // - not all TSQLDBStatement methods are available, but only those to retrieve
  // data from a statement result: the purpose of this interface is to make
  // easy access to result rows, not provide all available features - therefore
  // you only have access to the Step() and Column*() methods
  ISQLDBRows = interface
    ['{11291095-9C15-4984-9118-974F1926DB9F}']
    /// after a prepared statement has been prepared returning a ISQLDBRows
    // interface, this method must be called one or more times to evaluate it
    // - you shall call this method before calling any Column*() methods
    // - return TRUE on success, with data ready to be retrieved by Column*()
    // - return FALSE if no more row is available (e.g. if the SQL statement
    // is not a SELECT but an UPDATE or INSERT command)
    // - access the first or next row of data from the SQL Statement result:
    // if SeekFirst is TRUE, will put the cursor on the first row of results,
    // otherwise, it will fetch one row of data, to be called within a loop
    // - should raise an Exception on any error
    // - typical use may be:
    // ! var Customer: Variant;
    // ! begin
    // !   with Props.Execute( 'select * from Sales.Customer where AccountNumber like ?',
    // !       ['AW000001%'],@Customer) do begin
    // !     while Step do //  loop through all matching data rows
    // !       assert(Copy(Customer.AccountNumber,1,8)='AW000001');
    // !     ReleaseRows;
    // !   end;
    // ! end;
    function Step(SeekFirst: boolean=false): boolean;
    /// release cursor memory and resources once Step loop is finished
    // - this method call is optional, but is better be used if the ISQLDBRows
    // statement from taken from cache, and returned a lot of content which
    // may still be in client (and server) memory
    // - will also free all temporary memory used for optional logging
    procedure ReleaseRows;

    /// the column/field count of the current Row
    function ColumnCount: integer;
    /// the Column name of the current Row
    // - Columns numeration (i.e. Col value) starts with 0
    // - it's up to the implementation to ensure than all column names are unique
    function ColumnName(Col: integer): RawUTF8;
    /// returns the Column index of a given Column name
    // - Columns numeration (i.e. Col value) starts with 0
    // - returns -1 if the Column name is not found (via case insensitive search)
    function ColumnIndex(const aColumnName: RawUTF8): integer;
    /// the Column type of the current Row
    // - FieldSize can be set to store the size in chars of a ftUTF8 column
    // (0 means BLOB kind of TEXT column)
    function ColumnType(Col: integer; FieldSize: PInteger=nil): TSQLDBFieldType;
    /// returns TRUE if the column contains NULL
    function ColumnNull(Col: integer): boolean;
    /// return a Column integer value of the current Row, first Col is 0
    function ColumnInt(Col: integer): Int64; overload;
    /// return a Column floating point value of the current Row, first Col is 0
    function ColumnDouble(Col: integer): double; overload;
    /// return a Column floating point value of the current Row, first Col is 0
    function ColumnDateTime(Col: integer): TDateTime; overload;
    /// return a column date and time value of the current Row, first Col is 0
    function ColumnTimestamp(Col: integer): TTimeLog; overload;
    /// return a Column currency value of the current Row, first Col is 0
    function ColumnCurrency(Col: integer): currency; overload;
    /// return a Column UTF-8 encoded text value of the current Row, first Col is 0
    function ColumnUTF8(Col: integer): RawUTF8; overload;
    /// return a Column text value as generic VCL string of the current Row, first Col is 0
    function ColumnString(Col: integer): string; overload;
    /// return a Column as a blob value of the current Row, first Col is 0
    function ColumnBlob(Col: integer): RawByteString; overload;
    /// return a Column as a blob value of the current Row, first Col is 0
    function ColumnBlobBytes(Col: integer): TBytes; overload;
    /// read a blob Column into the Stream parameter
    procedure ColumnBlobToStream(Col: integer; Stream: TStream); overload;
    /// write a blob Column into the Stream parameter
    // - expected to be used with 'SELECT .. FOR UPDATE' locking statements
    procedure ColumnBlobFromStream(Col: integer; Stream: TStream); overload;
    /// return a Column as a TSQLVar value, first Col is 0
    // - the specified Temp variable will be used for temporary storage of
    // svtUTF8/svtBlob values
    procedure ColumnToSQLVar(Col: Integer; var Value: TSQLVar;
      var Temp: RawByteString);
    {$ifndef LVCL}
    /// return a Column as a variant
    // - a ftUTF8 TEXT content will be mapped into a generic WideString variant
    // for pre-Unicode version of Delphi, and a generic UnicodeString (=string)
    // since Delphi 2009: you may not loose any data during charset conversion
    // - a ftBlob BLOB content will be mapped into a TBlobData AnsiString variant
    function ColumnVariant(Col: integer): Variant; overload;
    /// return a Column as a variant, first Col is 0
    // - this default implementation will call Column*() method above
    // - a ftUTF8 TEXT content will be mapped into a generic WideString variant
    // for pre-Unicode version of Delphi, and a generic UnicodeString (=string)
    // since Delphi 2009: you may not loose any data during charset conversion
    // - a ftBlob BLOB content will be mapped into a TBlobData AnsiString variant
    function ColumnToVariant(Col: integer; var Value: Variant): TSQLDBFieldType; overload;
    {$endif}
    /// return a special CURSOR Column content as a SynDB result set
    // - Cursors are not handled internally by mORMot, but some databases (e.g.
    // Oracle) usually use such structures to get data from stored procedures
    // - such columns are mapped as ftNull internally - so this method is the only
    // one giving access to the data rows
    // - see also BoundCursor() if you want to access a CURSOR out parameter
    function ColumnCursor(Col: integer): ISQLDBRows; overload;

    /// return a Column integer value of the current Row, from a supplied column name
    function ColumnInt(const ColName: RawUTF8): Int64; overload;
    /// return a Column floating point value of the current Row, from a supplied column name
    function ColumnDouble(const ColName: RawUTF8): double; overload;
    /// return a Column floating point value of the current Row, from a supplied column name
    function ColumnDateTime(const ColName: RawUTF8): TDateTime; overload;
    /// return a column date and time value of the current Row, from a supplied column name
    function ColumnTimestamp(const ColName: RawUTF8): TTimeLog; overload;
    /// return a Column currency value of the current Row, from a supplied column name
    function ColumnCurrency(const ColName: RawUTF8): currency; overload;
    /// return a Column UTF-8 encoded text value of the current Row, from a supplied column name
    function ColumnUTF8(const ColName: RawUTF8): RawUTF8; overload;
    /// return a Column text value as generic VCL string of the current Row, from a supplied column name
    function ColumnString(const ColName: RawUTF8): string; overload;
    /// return a Column as a blob value of the current Row, from a supplied column name
    function ColumnBlob(const ColName: RawUTF8): RawByteString; overload;
    /// return a Column as a blob value of the current Row, from a supplied column name
    function ColumnBlobBytes(const ColName: RawUTF8): TBytes; overload;
    /// read a blob Column into the Stream parameter
    procedure ColumnBlobToStream(const ColName: RawUTF8; Stream: TStream); overload;
    /// write a blob Column into the Stream parameter
    procedure ColumnBlobFromStream(const ColName: RawUTF8; Stream: TStream); overload;
    {$ifndef LVCL}
    /// return a Column as a variant, from a supplied column name
    function ColumnVariant(const ColName: RawUTF8): Variant; overload;
    /// return a Column as a variant, from a supplied column name
    // - since a property getter can't be an overloaded method, we define one
    // for the Column[] property
    function GetColumnVariant(const ColName: RawUTF8): Variant;
    /// return a special CURSOR Column content as a SynDB result set
    // - Cursors are not handled internally by mORMot, but some databases (e.g.
    // Oracle) usually use such structures to get data from strored procedures
    // - such columns are mapped as ftNull internally - so this method is the only
    // one giving access to the data rows
    function ColumnCursor(const ColName: RawUTF8): ISQLDBRows; overload;
    /// return a Column as a variant
    // - this default property can be used to write simple code like this:
    // ! procedure WriteFamily(const aName: RawUTF8);
    // ! var I: ISQLDBRows;
    // ! begin
    // !   I := MyConnProps.Execute('select * from table where name=?',[aName]);
    // !   while I.Step do
    // !     writeln(I['FirstName'],' ',DateToStr(I['BirthDate']));
    // !   I.ReleaseRows;
    // ! end;
    // - of course, using a variant and a column name will be a bit slower than
    // direct access via the Column*() dedicated methods, but resulting code
    // is fast in practice
    property Column[const ColName: RawUTF8]: Variant read GetColumnVariant; default;
    {$ifndef DELPHI5OROLDER}
    /// create a TSQLDBRowVariantType able to access any field content via late binding
    // - i.e. you can use Data.Name to access the 'Name' column of the current row
    // - this Variant will point to the corresponding TSQLDBStatement instance,
    // so it's not necessary to retrieve its value for each row; but once the
    // associated ISQLDBRows instance is released, you won't be able to access
    // its data - use RowDocVariant instead
    // - typical use is:
    // ! var Row: Variant;
    // ! (...)
    // !  with MyConnProps.Execute('select * from table where name=?',[aName]) do begin
    // !    Row := RowData;
    // !    while Step do
    // !      writeln(Row.FirstName,Row.BirthDate);
    // !    ReleaseRows;
    // !  end;
    function RowData: Variant;
    /// create a TDocVariant custom variant containing all columns values
    // - will create a "fast" TDocVariant object instance with all fields
    procedure RowDocVariant(out aDocument: variant;
      aOptions: TDocVariantOptions=JSON_OPTIONS_FAST);
    {$endif DELPHI5OROLDER}
    {$endif LVCL}
    /// return the associated statement instance
    function Instance: TSQLDBStatement;
    // return all rows content as a JSON string
    // - JSON data is retrieved with UTF-8 encoding
    // - if Expanded is true, JSON data is an array of objects, for direct use
    // with any Ajax or .NET client:
    // & [ {"col1":val11,"col2":"val12"},{"col1":val21,... ]
    // - if Expanded is false, JSON data is serialized (used in TSQLTableJSON)
    // & { "FieldCount":1,"Values":["col1","col2",val11,"val12",val21,..] }
    // - BLOB field value is saved as Base64, in the '"\uFFF0base64encodedbinary"'
    // format and contains true BLOB data
    // - if ReturnedRowCount points to an integer variable, it will be filled with
    // the number of row data returned (excluding field names)
    // - similar to corresponding TSQLRequest.Execute method in SynSQLite3 unit
    function FetchAllAsJSON(Expanded: boolean; ReturnedRowCount: PPtrInt=nil): RawUTF8;
    // append all rows content as a JSON stream
    // - JSON data is added to the supplied TStream, with UTF-8 encoding
    // - if Expanded is true, JSON data is an array of objects, for direct use
    // with any Ajax or .NET client:
    // & [ {"col1":val11,"col2":"val12"},{"col1":val21,... ]
    // - if Expanded is false, JSON data is serialized (used in TSQLTableJSON)
    // & { "FieldCount":1,"Values":["col1","col2",val11,"val12",val21,..] }
    // - BLOB field value is saved as Base64, in the '"\uFFF0base64encodedbinary"'
    // format and contains true BLOB data
    // - similar to corresponding TSQLRequest.Execute method in SynSQLite3 unit
    // - returns the number of row data returned (excluding field names)
    function FetchAllToJSON(JSON: TStream; Expanded: boolean): PtrInt;
    /// append all rows content as binary stream
    // - will save the column types and name, then every data row in optimized
    // binary format (faster and smaller than JSON)
    // - you can specify a LIMIT for the data extent (default 0 meaning all data)
    // - generates the format expected by TSQLDBProxyStatement
    function FetchAllToBinary(Dest: TStream; MaxRowCount: cardinal=0;
      DataRowPosition: PCardinalDynArray=nil): cardinal;
  end;

  /// generic interface to bind to prepared SQL query
  // - inherits from ISQLDBRows, so gives access to the result columns data
  // - not all TSQLDBStatement methods are available, but only those to bind
  // parameters and retrieve data after execution
  // - reference counting mechanism of this interface will feature statement
  // cache (if available) for NewThreadSafeStatementPrepared() or PrepareInlined()
  ISQLDBStatement = interface(ISQLDBRows)
  ['{EC27B81C-BD57-47D4-9711-ACFA27B583D7}']
    /// bind a NULL value to a parameter
    // - the leftmost SQL parameter has an index of 1
    // - some providers (e.g. OleDB during MULTI INSERT statements) expect the
    // proper column type to be set in BoundType, even for NULL values
    procedure BindNull(Param: Integer; IO: TSQLDBParamInOutType=paramIn;
      BoundType: TSQLDBFieldType=ftNull);
    /// bind an integer value to a parameter
    // - the leftmost SQL parameter has an index of 1
    procedure Bind(Param: Integer; Value: Int64;
      IO: TSQLDBParamInOutType=paramIn); overload;
    /// bind a double value to a parameter
    // - the leftmost SQL parameter has an index of 1
    procedure Bind(Param: Integer; Value: double;
      IO: TSQLDBParamInOutType=paramIn); overload;
    /// bind a TDateTime value to a parameter
    // - the leftmost SQL parameter has an index of 1
    procedure BindDateTime(Param: Integer; Value: TDateTime;
      IO: TSQLDBParamInOutType=paramIn); overload;
    /// bind a currency value to a parameter
    // - the leftmost SQL parameter has an index of 1
    procedure BindCurrency(Param: Integer; Value: currency;
      IO: TSQLDBParamInOutType=paramIn); overload;
    /// bind a UTF-8 encoded string to a parameter
    // - the leftmost SQL parameter has an index of 1
    procedure BindTextU(Param: Integer; const Value: RawUTF8;
      IO: TSQLDBParamInOutType=paramIn); overload;
    /// bind a UTF-8 encoded buffer text (#0 ended) to a parameter
    // - the leftmost SQL parameter has an index of 1
    procedure BindTextP(Param: Integer; Value: PUTF8Char;
      IO: TSQLDBParamInOutType=paramIn); overload;
    /// bind a UTF-8 encoded string to a parameter
    // - the leftmost SQL parameter has an index of 1
    procedure BindTextS(Param: Integer; const Value: string;
      IO: TSQLDBParamInOutType=paramIn); overload;
    /// bind a UTF-8 encoded string to a parameter
    // - the leftmost SQL parameter has an index of 1
    procedure BindTextW(Param: Integer; const Value: WideString;
      IO: TSQLDBParamInOutType=paramIn); overload;
    /// bind a Blob buffer to a parameter
    // - the leftmost SQL parameter has an index of 1
    procedure BindBlob(Param: Integer; Data: pointer; Size: integer;
      IO: TSQLDBParamInOutType=paramIn); overload;
    /// bind a Blob buffer to a parameter
    // - the leftmost SQL parameter has an index of 1
    procedure BindBlob(Param: Integer; const Data: RawByteString;
      IO: TSQLDBParamInOutType=paramIn); overload;
    /// bind a Variant value to a parameter
    // - the leftmost SQL parameter has an index of 1
    // - will call all virtual Bind*() methods from the Data type
    // - if DataIsBlob is TRUE, will call BindBlob(RawByteString(Data)) instead
    // of BindTextW(WideString(Variant)) - used e.g. by TQuery.AsBlob/AsBytes
    procedure BindVariant(Param: Integer; const Data: Variant; DataIsBlob: boolean;
      IO: TSQLDBParamInOutType=paramIn);
    /// bind one TSQLVar value
    // - the leftmost SQL parameter has an index of 1
    procedure Bind(Param: Integer; const Data: TSQLVar;
      IO: TSQLDBParamInOutType=paramIn); overload;
    /// bind one RawUTF8 encoded value
    // - the leftmost SQL parameter has an index of 1
    // - the value should match the BindArray() format, i.e. be stored as in SQL
    // (i.e. number, 'quoted string', 'YYYY-MM-DD hh:mm:ss', null)
    procedure Bind(Param: Integer; ParamType: TSQLDBFieldType; const Value: RawUTF8;
      ValueAlreadyUnquoted: boolean; IO: TSQLDBParamInOutType=paramIn); overload;
    /// bind an array of const values
    // - parameters marked as ? should be specified as method parameter in Params[]
    // - BLOB parameters can be bound with this method, when set after encoding
    // via BinToBase64WithMagic() call
    // - TDateTime parameters can be bound with this method, when encoded via
    // a DateToSQL() or DateTimeToSQL() call
    procedure Bind(const Params: array of const;
      IO: TSQLDBParamInOutType=paramIn); overload;
    /// bind an array of fields from an existing SQL statement
    // - can be used e.g. after ColumnsToSQLInsert() method call for fast data
    // conversion between tables
    procedure BindFromRows(const Fields: TSQLDBFieldTypeDynArray;
      Rows: TSQLDBStatement);
    /// bind a special CURSOR parameter to be returned as a SynDB result set
    // - Cursors are not handled internally by mORMot, but some databases (e.g.
    // Oracle) usually use such structures to get data from strored procedures
    // - such parameters are mapped as ftUnknown
    // - use BoundCursor() method to retrieve the corresponding ISQLDBRows after
    // execution of the statement
    procedure BindCursor(Param: integer);
    /// return a special CURSOR parameter content as a SynDB result set
    // - this method is not about a column, but a parameter defined with
    // BindCursor() before method execution
    // - Cursors are not handled internally by mORMot, but some databases (e.g.
    // Oracle) usually use such structures to get data from strored procedures
    // - this method allow direct access to the data rows after execution
    function BoundCursor(Param: Integer): ISQLDBRows;

    /// bind an array of values to a parameter
    // - the leftmost SQL parameter has an index of 1
    // - values are stored as in SQL (i.e. number, 'quoted string',
    // 'YYYY-MM-DD hh:mm:ss', null)
    // - this default implementation will raise an exception if the engine
    // does not support array binding
    procedure BindArray(Param: Integer; ParamType: TSQLDBFieldType;
      const Values: TRawUTF8DynArray; ValuesCount: integer); overload;
    /// bind an array of integer values to a parameter
    // - the leftmost SQL parameter has an index of 1
    // - this default implementation will raise an exception if the engine
    // does not support array binding
    procedure BindArray(Param: Integer; const Values: array of Int64); overload;
    /// bind an array of double values to a parameter
    // - the leftmost SQL parameter has an index of 1
    // - this default implementation will raise an exception if the engine
    // does not support array binding
    procedure BindArray(Param: Integer; const Values: array of double); overload;
    /// bind an array of TDateTime values to a parameter
    // - the leftmost SQL parameter has an index of 1
    // - values are stored as in SQL (i.e. 'YYYY-MM-DD hh:mm:ss')
    // - this default implementation will raise an exception if the engine
    // does not support array binding
    procedure BindArrayDateTime(Param: Integer; const Values: array of TDateTime);
    /// bind an array of currency values to a parameter
    // - the leftmost SQL parameter has an index of 1
    // - this default implementation will raise an exception if the engine
    // does not support array binding
    procedure BindArrayCurrency(Param: Integer; const Values: array of currency);
    /// bind an array of RawUTF8 values to a parameter
    // - the leftmost SQL parameter has an index of 1
    // - values are stored as in SQL (i.e. 'quoted string')
    // - this default implementation will raise an exception if the engine
    // does not support array binding
    procedure BindArray(Param: Integer; const Values: array of RawUTF8); overload;

    {$ifndef LVCL}
    /// retrieve the parameter content, after SQL execution
    // - the leftmost SQL parameter has an index of 1
    // - to be used e.g. with stored procedures:
    // ! query :=  'BEGIN TEST_PKG.DUMMY(?, ?, ?, ?, ?); END;';
    // ! stmt := Props.NewThreadSafeStatementPrepared(query, false);
    // ! stmt.Bind(1, in1, paramIn);
    // ! stmt.BindTextU(2, in2, paramIn);
    // ! stmt.BindTextU(3, in3, paramIn);
    // ! stmt.BindTextS(4, '', paramOut); //  to be retrieved with out1: string
    // ! stmt.Bind(5, 0, paramOut);       //  to be retrieved with out2: integer
    // ! stmt.ExecutePrepared;
    // ! stmt.ParamToVariant(4, out1, true);
    // ! stmt.ParamToVariant(5, out2, true);
    // - the parameter should have been bound with IO=paramOut or IO=paramInOut
    // if CheckIsOutParameter is TRUE
    function ParamToVariant(Param: Integer; var Value: Variant;
      CheckIsOutParameter: boolean=true): TSQLDBFieldType;
    {$endif}

    /// execute a prepared SQL statement
    // - parameters marked as ? should have been already bound with Bind*() functions
    // - should raise an Exception on any error
    // - after execution, you can access any returned data via ISQLDBRows methods
    procedure ExecutePrepared;
    // execute a prepared SQL statement and return all rows content as a JSON string
    // - JSON data is retrieved with UTF-8 encoding
    // - if Expanded is true, JSON data is an array of objects, for direct use
    // with any Ajax or .NET client:
    // & [ {"col1":val11,"col2":"val12"},{"col1":val21,... ]
    // - if Expanded is false, JSON data is serialized (used in TSQLTableJSON)
    // & { "FieldCount":1,"Values":["col1","col2",val11,"val12",val21,..] }
    // - BLOB field value is saved as Base64, in the '"\uFFF0base64encodedbinary"'
    // format and contains true BLOB data
    procedure ExecutePreparedAndFetchAllAsJSON(Expanded: boolean; out JSON: RawUTF8);

    function GetForceBlobAsNull: boolean;
    procedure SetForceBlobAsNull(value: boolean);
    /// if set, any BLOB field won't be retrieved, and forced to be null
    // - this may be used to speed up fetching the results for SQL requests
    // with * statements
    property ForceBlobAsNull: boolean read GetForceBlobAsNull write SetForceBlobAsNull;
    function GetForceDateWithMS: boolean;
    procedure SetForceDateWithMS(value: boolean);
    /// if set, any ftDate field will contain the milliseconds information
    // when serialized into ISO-8601 text
    // - this setting is private to each statement, since may vary depending
    // on data definition (e.g. ORM TDateTime/TDateTimeMS)
    property ForceDateWithMS: boolean read GetForceDateWithMS write SetForceDateWithMS;
    /// gets a number of updates made by latest executed statement
    function UpdateCount: Integer;
  end;

{$ifdef WITH_PROXY}
  /// proxy commands implemented by TSQLDBProxyConnectionProperties.Process()
  // - method signature expect "const Input" and "var Output" arguments
  // - Input is not used for cConnect, cDisconnect, cGetForeignKeys,
  // cTryStartTransaction, cCommit, cRollback and cServerTimestamp
  // - Input is the TSQLDBProxyConnectionProperties instance for cInitialize
  // - Input is the RawUTF8 table name for most cGet* metadata commands
  // - Input is the SQL statement and associated bound parameters for cExecute,
  // cExecuteToBinary, cExecuteToJSON, and cExecuteToExpandedJSON, encoded as
  // TSQLDBProxyConnectionCommandExecute record
  // - Output is not used for cConnect, cDisconnect, cCommit, cRollback and cExecute
  // - Output is TSQLDBDefinition (i.e. DBMS type) for cInitialize
  // - Output is TTimeLog for cServerTimestamp
  // - Output is boolean for cTryStartTransaction
  // - Output is TSQLDBColumnDefineDynArray for cGetFields
  // - Output is TSQLDBIndexDefineDynArray for cGetIndexes
  // - Output is TSynNameValue (fForeignKeys) for cGetForeignKeys
  // - Output is TRawUTF8DynArray for cGetTableNames
  // - Output is RawByteString result data for cExecuteToBinary
  // - Output is UpdateCount: integer text for cExecute
  // - Output is RawUTF8 result data for cExecuteToJSON and cExecuteToExpandedJSON
  // - calls could be declared as such:
  // ! Process(cGetToken,?,result: Int64);
  // ! Process(cGetDBMS,User#1Hash: RawUTF8,fDBMS: TSQLDBDefinition);
  // ! Process(cConnect,?,?);
  // ! Process(cDisconnect,?,?);
  // ! Process(cTryStartTransaction,?,started: boolean);
  // ! Process(cCommit,?,?);
  // ! Process(cRollback,?,?);
  // ! Process(cServerTimestamp,?,result: TTimeLog);
  // ! Process(cGetFields,aTableName: RawUTF8,Fields: TSQLDBColumnDefineDynArray);
  // ! Process(cGetIndexes,aTableName: RawUTF8,Indexes: TSQLDBIndexDefineDynArray);
  // ! Process(cGetTableNames,?,Tables: TRawUTF8DynArray);
  // ! Process(cGetForeignKeys,?,fForeignKeys: TSynNameValue);
  // ! Process(cExecute,Request: TSQLDBProxyConnectionCommandExecute,UpdateCount: integer);
  // ! Process(cExecuteToBinary,Request: TSQLDBProxyConnectionCommandExecute,Data: RawByteString);
  // ! Process(cExecuteToJSON,Request: TSQLDBProxyConnectionCommandExecute,JSON: RawUTF8);
  // ! Process(cExecuteToExpandedJSON,Request: TSQLDBProxyConnectionCommandExecute,JSON: RawUTF8);
  // - cExceptionRaised is a pseudo-command, used only for sending an exception
  // to the client in case of execution problem on the server side
  TSQLDBProxyConnectionCommand = (
    cGetToken,cGetDBMS,
    cConnect, cDisconnect, cTryStartTransaction, cCommit, cRollback,
    cServerTimestamp,
    cGetFields, cGetIndexes, cGetTableNames, cGetForeignKeys,
    cExecute, cExecuteToBinary, cExecuteToJSON, cExecuteToExpandedJSON,
    cQuit, cExceptionRaised);

{$endif WITH_PROXY}

  {$M+} { published properties to be logged as JSON }
  TSQLDBConnection = class;
  TSQLDBConnectionProperties = class;
  {$M-}

  /// where the LIMIT clause should be inserted for a given SQL syntax
  // - used by TSQLDBDefinitionLimitClause and SQLLimitClause() method
  TSQLDBDefinitionLimitPosition = (posNone, posWhere, posSelect, posAfter, posOuter);

  /// defines the LIMIT clause to be inserted for a given SQL syntax
  // - used by TSQLDBDefinitionLimitClause and SQLLimitClause() method
  TSQLDBDefinitionLimitClause = record
    Position: TSQLDBDefinitionLimitPosition;
    InsertFmt: PUTF8Char;
  end;

  /// possible events notified to TOnSQLDBProcess callback method
  // - event handler is specified by TSQLDBConnectionProperties.OnProcess or
  // TSQLDBConnection.OnProcess properties
  // - speConnected / speDisconnected will notify TSQLDBConnection.Connect
  // and TSQLDBConnection.Disconnect calls
  // - speNonActive / speActive will be used to notify external DB blocking
  // access, so can be used e.g. to change the mouse cursor shape (this trigger
  // is re-entrant, i.e. it will be executed only once in case of nested calls)
  // - speReconnected will be called if TSQLDBConnection did successfully
  // recover its database connection (on error, TQuery will call
  // speConnectionLost): this event will be called by TSQLDBConnection.Connect
  // after a regular speConnected notification
  // - speConnectionLost will be called by TQuery in case of broken connection,
  // and if Disconnect/Reconnect did not restore it as expected (i.e. speReconnected)
  // - speStartTransaction / speCommit / speRollback will notify the
  // corresponding TSQLDBConnection.StartTransaction, TSQLDBConnection.Commit
  // and TSQLDBConnection.Rollback methods
  TOnSQLDBProcessEvent = (
    speConnected, speDisconnected,
    speNonActive, speActive,
    speConnectionLost, speReconnected,
    speStartTransaction, speCommit, speRollback);

  /// event handler called during all external DB process
  // - event handler is specified by TSQLDBConnectionProperties.OnProcess or
  // TSQLDBConnection.OnProperties properties
  TOnSQLDBProcess = procedure(Sender: TSQLDBConnection; Event: TOnSQLDBProcessEvent) of object;

  /// event handler called when the low-level driver send some warning information
  // - errors will trigger Exceptions, but sometimes the database driver returns
  // some non critical information, which is logged and may be intercepted using
  // the TSQLDBConnectionProperties.OnStatementInfo property
  // - may be used e.g. to track ORA-28001 or ORA-28002 about account expire
  // - is currently implemented by SynDBOracle, SynDBODBC and SynOleDB units
  TOnSQLDBInfo = procedure(Sender: TSQLDBStatement; const Msg: RawUTF8) of object;

  /// actions implemented by TSQLDBConnectionProperties.SharedTransaction()
  TSQLDBSharedTransactionAction = (transBegin,
    transCommitWithoutException, transCommitWithException, transRollback);

  /// defines a callback signature able to handle multiple INSERT
  // - may execute e.g. for 2 fields and 3 data rows on a database engine
  // implementing INSERT with multiple VALUES (like MySQL, PostgreSQL, NexusDB,
  // MSSQL or SQlite3), as implemented by
  // TSQLDBConnectionProperties.MultipleValuesInsert() :
  // $ INSERT INTO TableName(FieldNames[0],FieldNames[1]) VALUES
  // $   (FieldValues[0][0],FieldValues[1][0]),
  // $   (FieldValues[0][1],FieldValues[1][1]),
  // $   (FieldValues[0][2],FieldValues[1][2]);
  // - for other kind of DB which do not support multi values INSERT, may
  // execute a dedicated driver command, like MSSQL "bulk insert" or Firebird
  // "execute block"
  TOnBatchInsert = procedure(Props: TSQLDBConnectionProperties;
    const TableName: RawUTF8; const FieldNames: TRawUTF8DynArray;
    const FieldTypes: TSQLDBFieldTypeArray; RowCount: integer;
    const FieldValues: TRawUTF8DynArrayDynArray) of object;

  /// specify the class of TSQLDBConnectionProperties
  // - sometimes used to create connection properties instances, from a set
  // of available classes (see e.g. SynDBExplorer or sample 16)
  TSQLDBConnectionPropertiesClass = class of TSQLDBConnectionProperties;

  /// abstract class used to set Database-related properties
  // - handle e.g. the Database server location and connection parameters (like
  // UserID and password)
  // - should also provide some Database-specific generic SQL statement creation
  // (e.g. how to create a Table), to be used e.g. by the mORMot layer
  // - this class level will handle a single "main connection" - you may inherit
  // from TSQLDBConnectionThreadSafe to maintain one connection per thread
  TSQLDBConnectionProperties = class
  protected
    fServerName: RawUTF8;
    fDatabaseName: RawUTF8;
    fPassWord: RawUTF8;
    fUserID: RawUTF8;
    fForcedSchemaName: RawUTF8;
    fMainConnection: TSQLDBConnection;
    fBatchSendingAbilities: TSQLDBStatementCRUDs;
    fBatchMaxSentAtOnce: integer;
    fLoggedSQLMaxSize: integer;
    fOnBatchInsert: TOnBatchInsert;
    fDBMS: TSQLDBDefinition;
    fUseCache, fStoreVoidStringAsNull, fLogSQLStatementOnException,
    fRollbackOnDisconnect, fReconnectAfterConnectionError,
    fFilterTableViewSchemaName: boolean;
    fDateTimeFirstChar: AnsiChar;
    {$ifndef UNICODE}
    fVariantWideString: boolean;
    {$endif}
    fForeignKeys: TSynNameValue;
    fSQLCreateField: TSQLDBFieldTypeDefinition;
    fSQLCreateFieldMax: cardinal;
    fSQLGetServerTimestamp: RawUTF8;
    fEngineName: RawUTF8;
    fOnProcess: TOnSQLDBProcess;
    fOnStatementInfo: TOnSQLDBInfo;
    fStatementCacheReplicates: integer;
    fConnectionTimeOutTicks: Int64;
    fSharedTransactions: array of record
      SessionID: cardinal;
      RefCount: integer;
      Connection: TSQLDBConnection;
    end;
    fExecuteWhenConnected: TRawUTF8DynArray;
    procedure SetConnectionTimeOutMinutes(minutes: cardinal);
    function GetConnectionTimeOutMinutes: cardinal;
    // this default implementation just returns the fDBMS value or dDefault
    // (never returns dUnknwown)
    function GetDBMS: TSQLDBDefinition; virtual;
    function GetDBMSName: RawUTF8; virtual;
    function GetForeignKeysData: RawByteString;
    procedure SetForeignKeysData(const Value: RawByteString);
    function FieldsFromList(const aFields: TSQLDBColumnDefineDynArray; aExcludeTypes: TSQLDBFieldTypes): RawUTF8;
    function GetMainConnection: TSQLDBConnection; virtual;
    function GetDatabaseNameSafe: RawUTF8; virtual;
    /// any overriden TSQLDBConnectionProperties class should call it in the
    // initialization section of its implementation unit to be recognized
    class procedure RegisterClassNameForDefinition;
    /// will be called at the end of constructor
    // - this default implementation will do nothing
    procedure SetInternalProperties; virtual;
    /// Assign schema name to owner from ForceSchemaName or UserID or Database name
    procedure SetSchemaNameToOwner(out Owner: RawUTF8); virtual;
    /// SQL statement to get all field/column names for a specified Table
    // - used by GetFieldDefinitions public method
    // - should return a SQL "SELECT" statement with the field names as first
    // column, a textual field type as 2nd column, then field length, then
    // numeric precision and scale as 3rd, 4th and 5th columns, and the index
    // count in 6th column
    // - this default implementation just returns nothing
    // - if this method is overridden, the ColumnTypeNativeToDB() method should
    // also be overridden in order to allow conversion from native column
    // type into the corresponding TSQLDBFieldType
    function SQLGetField(const aTableName: RawUTF8): RawUTF8; virtual;
    /// SQL statement to get advanced information about all indexes for a Table
    // - should return a SQL "SELECT" statement with the index names as first
    function SQLGetIndex(const aTableName: RawUTF8): RawUTF8; virtual;
    /// SQL statement to get all parameter for a specified Stored Procedure
    // - used by GetProcedureParameters public method
    // - should return a SQL "SELECT" statement with the parameter names as first
    // column, a textual field type as 2nd column, then parameter length as 3rd, then
    // parameter direction as 4th
    // - this default implementation just returns nothing
    // - if this method is overridden, the ColumnTypeNativeToDB() method should
    // also be overridden in order to allow conversion from native column
    // type into the corresponding TSQLDBFieldType
    function SQLGetParameter(const aProcName: RawUTF8): RawUTF8; virtual;
    /// SQL statement to get all stored procedure names for current connection
    // - used by GetProcedureNames public method
    // - should return a SQL "SELECT" statement with the procedure names as unique column
    // - this default implementation just returns nothing
    // - if this method is overridden, the ColumnTypeNativeToDB() method should
    // also be overridden in order to allow conversion from native column
    // type into the corresponding TSQLDBFieldType
    function SQLGetProcedure: RawUTF8; virtual;
    /// SQL statement to get all table names
    // - used by GetTableNames public method
    // - should return a SQL "SELECT" statement with the table names as
    // first column (any other columns will be ignored)
    // - this default implementation just returns nothing
    function SQLGetTableNames: RawUTF8; virtual;
    /// SQL statement to get all view names
    // - used by GetViewNames public method
    // - should return a SQL "SELECT" statement with the view names as
    // first column (any other columns will be ignored)
    // - this default implementation just returns nothing
    function SQLGetViewNames: RawUTF8; virtual;
    /// should initialize fForeignKeys content with all foreign keys of this
    // database
    // - used by GetForeignKey method
    procedure GetForeignKeys; virtual; abstract;
    /// will use fSQLCreateField[Max] to create the SQL column definition
    // - this default virtual implementation will handle properly all supported
    // database engines, assuming aField.ColumnType as in TSQLDBFieldTypeDefinition
    // - if the field is a primary key, aAddPrimaryKey may be modified to contain
    // some text to be appended at the end of the ALTER/CREATE TABLE statement
    function SQLFieldCreate(const aField: TSQLDBColumnCreate;
      var aAddPrimaryKey: RawUTF8): RawUTF8; virtual;
    /// wrapper around GetIndexes() + set Fields[].ColumnIndexed in consequence
    // - used by some overridden versions of GetFields() method
    procedure GetIndexesAndSetFieldsColumnIndexed(const aTableName: RawUTF8;
      var Fields: TSQLDBColumnDefineDynArray);
    /// check if the exception or its error message is about DB connection error
    // - will be used by TSQLDBConnection.LastErrorWasAboutConnection method
    // - default method will check for the 'conne' sub-string in the message text
    // - should be overridden depending on the error message returned by the DB
    function ExceptionIsAboutConnection(aClass: ExceptClass; const aMessage: RawUTF8): boolean; virtual;
    /// generic method able to implement OnBatchInsert() with parameters
    // - for MySQL, PostgreSQL, MSSQL2008, NexusDB or SQlite3, will execute
    // (with parameters) the extended standard syntax:
    // $ INSERT INTO TableName(FieldNames[0],FieldNames[1]) VALUES
    // $   (FieldValues[0][0],FieldValues[1][0]),
    // $   (FieldValues[0][1],FieldValues[1][1]),
    // $   (FieldValues[0][2],FieldValues[1][2]);
    // - for Firebird, will run the corresponding EXECUTE BLOCK() statement
    // with parameters - but Firebird sounds slower than without any parameter
    // (as tested with ZDBC/ZEOS or UniDAC)
    // - for Oracle, will run (with parameters for values):
    // $ INSERT ALL
    // $  INTO TableName(FieldNames[0],FieldNames[1]) VALUES (?,?)
    // $  INTO TableName(FieldNames[0],FieldNames[1]) VALUES (?,?)
    // $  INTO TableName(FieldNames[0],FieldNames[1]) VALUES (?,?)
    // $ SELECT 1 FROM DUAL;
    procedure MultipleValuesInsert(Props: TSQLDBConnectionProperties;
      const TableName: RawUTF8; const FieldNames: TRawUTF8DynArray;
      const FieldTypes: TSQLDBFieldTypeArray; RowCount: integer;
      const FieldValues: TRawUTF8DynArrayDynArray);
    /// Firebird-dedicated method able to implement OnBatchInsert()
    // - will run an EXECUTE BLOCK statement without any parameters, but
    // including inlined values - sounds to be faster on ZEOS/ZDBC!
    procedure MultipleValuesInsertFirebird(Props: TSQLDBConnectionProperties;
      const TableName: RawUTF8; const FieldNames: TRawUTF8DynArray;
      const FieldTypes: TSQLDBFieldTypeArray; RowCount: integer;
      const FieldValues: TRawUTF8DynArrayDynArray);
  public
    /// initialize the properties
    // - children may optionaly handle the fact that no UserID or Password
    // is supplied here, by displaying a corresponding Dialog box
    constructor Create(const aServerName, aDatabaseName, aUserID, aPassWord: RawUTF8); virtual;
    /// release related memory, and close MainConnection
    destructor Destroy; override;
    /// save the properties into a persistent storage object
    // - you can use TSQLDBConnectionPropertiesDescription.CreateFrom()
    // later on to instantiate the proper TSQLDBConnectionProperties class
    // - current Definition.Key value will be used for the password encryption
    procedure DefinitionTo(Definition: TSynConnectionDefinition); virtual;
    /// save the properties into a JSON file
    // - you could use TSQLDBConnectionPropertiesDescription.CreateFromJSON()
    // later on to instantiate the proper TSQLDBConnectionProperties class
    // - you can specify a custom Key, if the default is not enough for you
    function DefinitionToJSON(Key: cardinal=0): RawUTF8; virtual;
    /// save the properties into a JSON file
    // - you could use TSQLDBConnectionPropertiesDescription.CreateFromFile()
    // later on to instantiate the proper TSQLDBConnectionProperties class
    // - you can specify a custom Key, if the default is not enough for you
    procedure DefinitionToFile(const aJSONFile: TFileName; Key: cardinal=0);
    /// create a new TSQLDBConnectionProperties instance from the stored values
    class function CreateFrom(aDefinition: TSynConnectionDefinition): TSQLDBConnectionProperties; virtual;
    /// create a new TSQLDBConnectionProperties instance from a JSON content
    // - as previously serialized with TSQLDBConnectionProperties.DefinitionToJSON
    // - you can specify a custom Key, if the default is not safe enough for you
    class function CreateFromJSON(const aJSONDefinition: RawUTF8;
      aKey: cardinal=0): TSQLDBConnectionProperties; virtual;
    /// create a new TSQLDBConnectionProperties instance from a JSON file
    // - as previously serialized with TSQLDBConnectionProperties.DefinitionToFile
    // - you can specify a custom Key, if the default is not safe enough for you
    class function CreateFromFile(const aJSONFile: TFileName;
      aKey: cardinal=0): TSQLDBConnectionProperties;
    /// retrieve the registered class from the aDefinition.Kind string
    class function ClassFrom(aDefinition: TSynConnectionDefinition): TSQLDBConnectionPropertiesClass;

    /// create a new connection
    // - call this method if the shared MainConnection is not enough (e.g. for
    // multi-thread access)
    // - the caller is responsible of freeing this instance
    function NewConnection: TSQLDBConnection; virtual;
    /// get a thread-safe connection
    // - this default implementation will return the MainConnection shared
    // instance, so the provider should be thread-safe by itself
    // - TSQLDBConnectionPropertiesThreadSafe will implement a per-thread
    // connection pool, via an internal TSQLDBConnection pool, per thread
    // if necessary (e.g. for OleDB, which expect one TOleDBConnection instance
    // per thread)
    function ThreadSafeConnection: TSQLDBConnection; virtual;
    /// release all existing connections
    // - can be called e.g. after a DB connection problem, to purge the
    // connection pool, and allow automatic reconnection
    // - is called automatically if ConnectionTimeOutMinutes property is set
    // - warning: no connection shall still be used on the background (e.g. in
    // multi-threaded applications), or some unexpected border effects may occur
    procedure ClearConnectionPool; virtual;
    /// specify a maximum period of inactivity after which all connections will
    // be flushed and recreated, to avoid potential broken connections issues
    // - in practice, recreating the connections after a while is safe and
    // won't slow done the process - on the contrary, it may help reducing the
    // consumpted resources, and stabilize long running n-Tier servers
    // - ThreadSafeConnection method will check for the last activity on this
    // TSQLDBConnectionProperties instance, then call ClearConnectionPool
    // to release all active connections if the idle time elapsed was too long
    // - warning: no connection shall still be used on the background (e.g. in
    // multi-threaded applications), or some unexpected issues may occur - for
    // instance, ensure that your mORMot ORM server runs all its statements in
    // blocking mode for both read and write:
    // ! aServer.AcquireExecutionMode[execORMGet] := am***;
    // ! aServer.AcquireExecutionMode[execORMWrite] := am***;
    // here, safe blocking am*** modes are any mode but amUnlocked, i.e. either
    // amLocked, amBackgroundThread or amMainThread
    property ConnectionTimeOutMinutes: cardinal
      read GetConnectionTimeOutMinutes write SetConnectionTimeOutMinutes;
    /// intercept connection errors at statement preparation and try to reconnect
    // - i.e. detect TSQLDBConnection.LastErrorWasAboutConnection in
    // TSQLDBConnection.NewStatementPrepared
    // - warning: no connection shall still be used on the background (e.g. in
    // multi-threaded applications), or some unexpected issues may occur - see
    // AcquireExecutionMode[] recommendations in ConnectionTimeOutMinutes
    property ReconnectAfterConnectionError: boolean
      read fReconnectAfterConnectionError write fReconnectAfterConnectionError;
    /// create a new thread-safe statement
    // - this method will call ThreadSafeConnection.NewStatement
    function NewThreadSafeStatement: TSQLDBStatement;
    /// create a new thread-safe statement from an internal cache (if any)
    // - will call ThreadSafeConnection.NewStatementPrepared
    // - this method should return a prepared statement instance on success
    // - on error, returns nil and you can check Connnection.LastErrorMessage /
    // Connection.LastErrorException to retrieve corresponding error information
    // (if RaiseExceptionOnError is left to default FALSE value, otherwise, it will
    // raise an exception)
    function NewThreadSafeStatementPrepared(const aSQL: RawUTF8;
       ExpectResults: Boolean; RaiseExceptionOnError: Boolean=false): ISQLDBStatement; overload;
    /// create a new thread-safe statement from an internal cache (if any)
    // - this method will call the overloaded NewThreadSafeStatementPrepared method
    // - here Args[] array does not refer to bound parameters, but to values
    // to be changed within SQLFormat in place of '%' characters (this method
    // will call FormatUTF8() internaly); parameters will be bound directly
    // on the returned TSQLDBStatement instance
    // - this method should return a prepared statement instance on success
    // - on error, returns nil and you can check Connnection.LastErrorMessage /
    // Connection.LastErrorException to retrieve correspnding error information
    // (if RaiseExceptionOnError is left to default FALSE value, otherwise, it will
    // raise an exception)
    function NewThreadSafeStatementPrepared(const SQLFormat: RawUTF8;
      const Args: array of const; ExpectResults: Boolean;
      RaiseExceptionOnError: Boolean=false): ISQLDBStatement; overload;
    /// create, prepare and bound inlined parameters to a thread-safe statement
    // - this implementation will call the NewThreadSafeStatement virtual method,
    // then bound inlined parameters as :(1234): and return the resulting statement
    // - raise an exception on error
    // - consider using ExecuteInlined() for direct execution
    function PrepareInlined(const aSQL: RawUTF8; ExpectResults: Boolean): ISQLDBStatement; overload;
    /// create, prepare and bound inlined parameters to a thread-safe statement
    // - overloaded method using FormatUTF8() and inlined parameters
    // - consider using ExecuteInlined() for direct execution
    function PrepareInlined(const SQLFormat: RawUTF8; const Args: array of const;
      ExpectResults: Boolean): ISQLDBStatement; overload;
    /// execute a SQL query, returning a statement interface instance to retrieve
    // the result rows corresponding to the supplied SELECT statement
    // - will call NewThreadSafeStatement method to retrieve a thread-safe
    // statement instance, then run the corresponding Execute() method
    // - raise an exception on error
    // - returns an ISQLDBRows to access any resulting rows (if ExpectResults is
    // TRUE), and provide basic garbage collection, as such:
    // ! procedure WriteFamily(const aName: RawUTF8);
    // ! var I: ISQLDBRows;
    // ! begin
    // !   I := MyConnProps.Execute('select * from table where name=?',[aName]);
    // !   while I.Step do
    // !     writeln(I['FirstName'],' ',DateToStr(I['BirthDate']));
    // !   I.ReleaseRows;
    // ! end;
    // - if RowsVariant is set, you can use it to row column access via late
    // binding, as such:
    // ! procedure WriteFamily(const aName: RawUTF8);
    // ! var R: Variant;
    // ! begin
    // !   with MyConnProps.Execute('select * from table where name=?',[aName],@R) do begin
    // !     while Step do
    // !       writeln(R.FirstName,' ',DateToStr(R.BirthDate));
    // !     ReleaseRows;
    // !   end;
    // ! end;
    // - you can any BLOB field to be returned as null with the ForceBlobAsNull
    // optional parameter
    function Execute(const aSQL: RawUTF8; const Params: array of const
      {$ifndef LVCL}{$ifndef DELPHI5OROLDER}; RowsVariant: PVariant=nil{$endif}{$endif};
      ForceBlobAsNull: boolean=false): ISQLDBRows;
    /// execute a SQL query, without returning any rows
    // - can be used to launch INSERT, DELETE or UPDATE statement, e.g.
    // - will call NewThreadSafeStatement method to retrieve a thread-safe
    // statement instance, then run the corresponding Execute() method
    // - return the number of modified rows, i.e. the ISQLDBStatement.UpdateCount
    // value (or 0 if the DB driver does not supply this value)
    function ExecuteNoResult(const aSQL: RawUTF8; const Params: array of const): integer;
    /// create, prepare, bound inlined parameters and execute a thread-safe statement
    // - this implementation will call the NewThreadSafeStatement virtual method,
    // then bound inlined parameters as :(1234): and call its Execute method
    // - raise an exception on error
    function ExecuteInlined(const aSQL: RawUTF8; ExpectResults: Boolean): ISQLDBRows; overload;
    /// create, prepare, bound inlined parameters and execute a thread-safe statement
    // - overloaded method using FormatUTF8() and inlined parameters
    function ExecuteInlined(const SQLFormat: RawUTF8; const Args: array of const;
      ExpectResults: Boolean): ISQLDBRows; overload;
    /// handle a transaction process common to all associated connections
    // - could be used to share a single transaction among several connections,
    // or to run nested transactions even on DB engines which do not allow them
    // - will use a simple reference counting mechanism to allow nested
    // transactions, identified by a session identifier
    // - will fail if the same connection is not used for the whole process,
    // which would induce a potentially incorrect behavior
    // - returns the connection corresponding to the session, nil on error
    function SharedTransaction(SessionID: cardinal;
      action: TSQLDBSharedTransactionAction): TSQLDBConnection; virtual;

    /// convert a textual column data type, as retrieved e.g. from SQLGetField,
    // into our internal primitive types
    // - default implementation will always return ftUTF8
    function ColumnTypeNativeToDB(const aNativeType: RawUTF8; aScale: integer): TSQLDBFieldType; virtual;
    /// returns the SQL statement used to create a Table
    // - should return the SQL "CREATE" statement needed to create a table with
    // the specified field/column names and types
    // - if aAddID is TRUE, "ID Int64 PRIMARY KEY" column is added as first,
    // and will expect the ORM to create an unique RowID value sent at INSERT
    // (could use "select max(ID) from table" to retrieve the last value) -
    // note that 'ID' is used instead of 'RowID' since it fails on Oracle e.g.
    // - this default implementation will use internal fSQLCreateField and
    // fSQLCreateFieldMax protected values, which contains by default the
    // ANSI SQL Data Types and maximum 1000 inlined WideChars: inherited classes
    // may change the default fSQLCreateField* content or override this method
    function SQLCreate(const aTableName: RawUTF8;
      const aFields: TSQLDBColumnCreateDynArray; aAddID: boolean): RawUTF8; virtual;
    /// returns the SQL statement used to add a column to a Table
    // - should return the SQL "ALTER TABLE" statement needed to add a column to
    // an existing table
    // - this default implementation will use internal fSQLCreateField and
    // fSQLCreateFieldMax protected values, which contains by default the
    // ANSI SQL Data Types and maximum 1000 inlined WideChars: inherited classes
    // may change the default fSQLCreateField* content or override this method
    function SQLAddColumn(const aTableName: RawUTF8;
      const aField: TSQLDBColumnCreate): RawUTF8; virtual;
    /// returns the SQL statement used to add an index to a Table
    // - should return the SQL "CREATE INDEX" statement needed to add an index
    // to the specified column names of an existing table
    // - index will expect UNIQUE values in the specified columns, if Unique
    // parameter is set to true
    // - this default implementation will return the standard SQL statement, i.e.
    // 'CREATE [UNIQUE] INDEX index_name ON table_name (column_name[s])'
    function SQLAddIndex(const aTableName: RawUTF8;
      const aFieldNames: array of RawUTF8; aUnique: boolean;
      aDescending: boolean=false;
      const aIndexName: RawUTF8=''): RawUTF8; virtual;
    /// used to compute a SELECT statement for the given fields
    // - should return the SQL "SELECT ... FROM ..." statement to retrieve
    // the specified column names of an existing table
    // - by default, all columns specified in aFields[] will be available:
    // it will return "SELECT * FROM TableName"
    // - but if you specify a value in aExcludeTypes, it will compute the
    // matching column names to ignore those kind of content (e.g. [stBlob] to
    // save time and space)
    function SQLSelectAll(const aTableName: RawUTF8;
      const aFields: TSQLDBColumnDefineDynArray; aExcludeTypes: TSQLDBFieldTypes): RawUTF8; virtual;
    /// SQL statement to create the corresponding database
    // - this default implementation will only handle dFirebird by now
    function SQLCreateDatabase(const aDatabaseName: RawUTF8;
      aDefaultPageSize: integer=0): RawUTF8; virtual;
    /// convert an ISO-8601 encoded time and date into a date appropriate to
    // be pasted in the SQL request
    // - this default implementation will return the quoted ISO-8601 value, i.e.
    // 'YYYY-MM-DDTHH:MM:SS' (as expected by Microsoft SQL server e.g.)
    // - returns  to_date('....','YYYY-MM-DD HH24:MI:SS')  for Oracle
    function SQLIso8601ToDate(const Iso8601: RawUTF8): RawUTF8; virtual;
    /// convert a TDateTime into a ISO-8601 encoded time and date, as expected
    // by the database provider
    // - e.g. SQLite3, DB2 and PostgreSQL will use non-standard ' ' instead of 'T'
    function SQLDateToIso8601Quoted(DateTime: TDateTime): RawUTF8; virtual;
    /// split a table name to its OWNER.TABLE full name (if applying)
    // - will use ForcedSchemaName property (if applying), or the OWNER. already
    // available within the supplied table name
    procedure SQLSplitTableName(const aTableName: RawUTF8; out Owner, Table: RawUTF8); virtual;
    /// split a procedure name to its OWNER.PACKAGE.PROCEDURE full name (if applying)
    // - will use ForcedSchemaName property (if applying), or the OWNER. already
    // available within the supplied table name
    procedure SQLSplitProcedureName(const aProcName: RawUTF8; out Owner, Package, ProcName: RawUTF8); virtual;
    /// return the fully qualified SQL table name
    // - will use ForcedSchemaName property (if applying), or return aTableName
    // - you can override this method to force the expected format
    function SQLFullTableName(const aTableName: RawUTF8): RawUTF8; virtual;
    /// return a SQL table name with quotes if necessary
    // - can be used e.g. with SELECT statements
    // - you can override this method to force the expected format
    function SQLTableName(const aTableName: RawUTF8): RawUTF8; virtual;

    /// retrieve the column/field layout of a specified table
    // - this default implementation will use protected SQLGetField virtual
    // method to retrieve the field names and properties
    // - used e.g. by GetFieldDefinitions
    // - will call ColumnTypeNativeToDB protected virtual method to guess the
    // each mORMot TSQLDBFieldType
    procedure GetFields(const aTableName: RawUTF8; out Fields: TSQLDBColumnDefineDynArray); virtual;
    /// retrieve the advanced indexed information of a specified Table
    //  - this default implementation will use protected SQLGetIndex virtual
    // method to retrieve the index names and properties
    // - currently only MS SQL and Oracle are supported
    procedure GetIndexes(const aTableName: RawUTF8; out Indexes: TSQLDBIndexDefineDynArray); virtual;
    /// get all field/column definition for a specified Table as text
    // - call the GetFields method and retrieve the column field name and
    // type as 'Name [Type Length Precision Scale]'
    // - if WithForeignKeys is set, will add external foreign keys as '% tablename'
    procedure GetFieldDefinitions(const aTableName: RawUTF8;
      out Fields: TRawUTF8DynArray; WithForeignKeys: boolean);
    /// get one field/column definition as text
    // - return column type as 'Name [Type Length Precision Scale]'
    class function GetFieldDefinition(const Column: TSQLDBColumnDefine): RawUTF8;
    /// get one field/column definition as text, targeting a TSQLRecord
    // published property
    // - return e.g. property type information as:
    // ! 'Name: RawUTF8 read fName write fName index 20;';
    class function GetFieldORMDefinition(const Column: TSQLDBColumnDefine): RawUTF8;
    /// check if the supplied text word is not a keyword for a given database engine
    class function IsSQLKeyword(aDB: TSQLDBDefinition; aWord: RawUTF8): boolean; overload; virtual;
    /// check if the supplied text word is not a keyword for the current database engine
    // - just a wrapper around the overloaded class function
    function IsSQLKeyword(aWord: RawUTF8): boolean; overload;
    /// retrieve a list of stored procedure names from current connection
    procedure GetProcedureNames(out Procedures: TRawUTF8DynArray); virtual;
    /// retrieve procedure input/output parameter information
    // - aProcName: stored procedure name to retrieve parameter infomation.
    // - Parameters: parameter list info (name, datatype, direction, default)
    procedure GetProcedureParameters(const aProcName: RawUTF8;
      out Parameters: TSQLDBProcColumnDefineDynArray); virtual;
    /// get all table names
    // - this default implementation will use protected SQLGetTableNames virtual
    // method to retrieve the table names
    procedure GetTableNames(out Tables: TRawUTF8DynArray); virtual;
    /// get all view names
    // - this default implementation will use protected SQLGetViewNames virtual
    // method to retrieve the view names
    procedure GetViewNames(out Views: TRawUTF8DynArray); virtual;
    /// retrieve a foreign key for a specified table and column
    // - first time it is called, it will retrieve all foreign keys from the
    // remote database using virtual protected GetForeignKeys method into
    // the protected fForeignKeys list: this may be slow, depending on the
    // database access (more than 10 seconds waiting is possible)
    // - any further call will use this internal list, so response will be
    // immediate
    // - the whole foreign key list is shared by all connections
    function GetForeignKey(const aTableName, aColumnName: RawUTF8): RawUTF8;

    /// returns the information to adapt the LIMIT # clause in the SQL SELECT
    // statement to a syntax matching the underlying DBMS
    // - e.g. TSQLRestStorageExternal.AdaptSQLForEngineList() calls this
    // to let TSQLRestServer.URI by-pass virtual table mechanism
    function SQLLimitClause(AStmt: TSynTableStatement): TSQLDBDefinitionLimitClause; virtual;
    /// determine if the SQL statement can be cached
    // - used by TSQLDBConnection.NewStatementPrepared() for handling cache
    function IsCachable(P: PUTF8Char): boolean; virtual;
    /// return the database engine name, as computed from the class name
    // - 'TSQLDBConnectionProperties' will be trimmed left side of the class name
    class function EngineName: RawUTF8;

    /// return a shared connection, corresponding to the given database
    // - call the ThreadSafeConnection method instead e.g. for multi-thread
    // access, or NewThreadSafeStatement for direct retrieval of a new statement
    property MainConnection: TSQLDBConnection read GetMainConnection;
    /// the associated User Password, as specified at creation
    // - not published, for security reasons (may be serialized otherwise)
    property PassWord: RawUTF8 read fPassWord;
    /// the associated database name, as specified at creation
    // - not published, for security reasons (may be serialized otherwise)
    // - DatabaseNameSafe will be published, and delete any matching
    // PasswordValue in DatabaseName
    property DatabaseName: RawUTF8 read fDatabaseName;
    /// can be used to store the fForeignKeys[] data in an external BLOB
    // - since GetForeignKeys can be (somewhat) slow, could save a lot of time
    property ForeignKeysData: RawByteString
      read GetForeignKeysData write SetForeignKeysData;
    /// this event handler will be called during all process
    // - can be used e.g. to change the desktop cursor, or be notified
    // on connection/disconnection/reconnection
    // - you can override this property directly in the TSQLDBConnection
    property OnProcess: TOnSQLDBProcess read fOnProcess write fOnProcess;
    /// this event handler will be called when statements trigger some low-level
    // information
    property OnStatementInfo: TOnSQLDBInfo read fOnStatementInfo write fOnStatementInfo;
    /// you can define a callback method able to handle multiple INSERT
    // - may execute e.g. INSERT with multiple VALUES (like MySQL, MSSQL, NexusDB,
    // PostgreSQL or SQlite3), as defined by MultipleValuesInsert() callback
    property OnBatchInsert: TOnBatchInsert read fOnBatchInsert write fOnBatchInsert;
  published { to be logged as JSON - no UserID nor Password for security :) }
    /// return the database engine name, as computed from the class name
    // - 'TSQLDBConnectionProperties' will be trimmed left side of the class name
    property Engine: RawUTF8 read fEngineName;
    /// the associated server name, as specified at creation
    property ServerName: RawUTF8 read fServerName;
    /// the associated database name, safely trimmed from the password
    // - would replace any matching Password value content from DatabaseName
    // by '***' for security reasons, e.g. before serialization
    property DatabaseNameSafe: RawUTF8 read GetDatabaseNameSafe;
    /// the associated User Identifier, as specified at creation
    property UserID: RawUTF8 read fUserID;
    /// the remote DBMS type, as stated by the inheriting class itself, or
    //  retrieved at connecton time (e.g. for ODBC)
    property DBMS: TSQLDBDefinition read GetDBMS;
    /// the remote DBMS type name, retrieved as text from the DBMS property
    property DBMSEngineName: RawUTF8 read GetDBMSName;
    /// the abilities of the database for batch sending
    // - e.g. Oracle will handle array DML binds, or MS SQL bulk insert
    property BatchSendingAbilities: TSQLDBStatementCRUDs read fBatchSendingAbilities;
    /// the maximum number of rows to be transmitted at once for batch sending
    // - e.g. Oracle handles array DML operation with iters <= 32767 at best
    // - if OnBatchInsert points to MultipleValuesInsert(), this value is
    // ignored, and the maximum number of parameters is guessed per DBMS type
    property BatchMaxSentAtOnce: integer read fBatchMaxSentAtOnce write fBatchMaxSentAtOnce;
    /// the maximum size, in bytes, of logged SQL statements
    // - setting 0 will log statement and parameters with no size limit
    // - setting -1 will log statement without any parameter value (just ?)
    // - setting any value >0 will log statement and parameters up to the
    // number of bytes (default set to 2048 to log up to 2KB per statement)
    property LoggedSQLMaxSize: integer read fLoggedSQLMaxSize write fLoggedSQLMaxSize;
    /// allow to log the SQL statement when any low-level ESQLDBException is raised
    property LogSQLStatementOnException: boolean read fLogSQLStatementOnException
      write fLogSQLStatementOnException;
    /// an optional Schema name to be used for SQLGetField() instead of UserID
    // - by default, UserID will be used as schema name, if none is specified
    // (i.e. if table name is not set as SCHEMA.TABLE)
    // - depending on the DBMS identified, the class may also set automatically
    // the default 'dbo' for MS SQL or 'public' for PostgreSQL
    // - you can set a custom schema to be used instead
    property ForcedSchemaName: RawUTF8 read fForcedSchemaName write fForcedSchemaName;
    /// if GetTableNames/GetViewNames should only return the table names
    // starting with 'ForcedSchemaName.' prefix
    property FilterTableViewSchemaName: boolean
      read fFilterTableViewSchemaName write fFilterTableViewSchemaName;
    /// TRUE if an internal cache of SQL statement should be used
    // - cache will be accessed for NewStatementPrepared() method only, by
    // returning ISQLDBStatement interface instances
    // - default value is TRUE for faster process (e.g. TTestSQLite3ExternalDB
    // regression tests will be two times faster with statement caching)
    // - will cache only statements containing ? parameters or a SELECT with no
    // WHERE clause within
    property UseCache: boolean read fUseCache write fUseCache;
    /// if UseCache is true, how many statement replicates can be generated
    // if the cached ISQLDBStatement is already used
    // - such replication is normally not needed in a per-thread connection,
    // unless ISQLDBStatement are not released as soon as possible
    // - above this limit, no cache will be made, and a dedicated single-time
    // statement will be prepared
    // - default is 0 to cache statements once - but you may try to increase
    // this value if you run identical SQL with long-standing ISQLDBStatement;
    // or you can set -1 if you don't want the warning log to appear
    property StatementCacheReplicates: integer read fStatementCacheReplicates
      write fStatementCacheReplicates;
    /// defines if TSQLDBConnection.Disconnect shall Rollback any pending
    // transaction
    // - some engines executes a COMMIT when the client is disconnected, others
    // do raise an exception: this parameter ensures that any pending transaction
    // is roll-backed before disconnection
    // - is set to TRUE by default
    property RollbackOnDisconnect: Boolean read fRollbackOnDisconnect write fRollbackOnDisconnect;
    /// defines if '' string values are to be stored as SQL null
    // - by default, '' will be stored as ''
    // - but some DB engines (e.g. Jet or MS SQL) does not allow by default to
    // store '' values, but expect NULL to be stored instead
    property StoreVoidStringAsNull: Boolean read fStoreVoidStringAsNull write fStoreVoidStringAsNull;
    /// customize the ISO-8601 text format expected by the database provider
    // - is 'T' by default, as expected by the ISO-8601 standard
    // - will be changed e.g. for PostgreSQL, which expects ' ' instead
    // - as used by SQLDateToIso8601Quoted() and BindArray()
    property DateTimeFirstChar: AnsiChar read fDateTimeFirstChar write fDateTimeFirstChar;
    {$ifndef UNICODE}
    /// set to true to force all variant conversion to WideString instead of
    // the default faster AnsiString, for pre-Unicode version of Delphi
    // - by default, the conversion to Variant will create an AnsiString kind
    // of variant: for pre-Unicode Delphi, avoiding WideString/OleStr content
    // will speed up the process a lot, if you are sure that the current
    // charset matches the expected one (which is very likely)
    // - set this property to TRUE so that the conversion to Variant will
    // create a WideString kind of variant, to avoid any character data loss:
    // the access to the property will be slower, but you won't have any
    // potential data loss
    // - starting with Delphi 2009, the TEXT content will be stored as an
    // UnicodeString in the variant, so this property is not necessary
    // - the Variant conversion is mostly used for the TQuery wrapper, or for
    // the ISQLDBRows.Column[] property or ISQLDBRows.ColumnVariant() method;
    // this won't affect other Column*() methods, or JSON production
    property VariantStringAsWideString: boolean read fVariantWideString write fVariantWideString;
    {$endif}
    /// SQL statements what will be executed for each new connection
    // usage scenarios examples:
    // - Oracle: force case-insensitive like
    // $  ['ALTER SESSION SET NLS_COMP=LINGUISTIC', 'ALTER SESSION SET NLS_SORT=BINARY_CI']
    //  - Postgres: disable notices and warnings
    // $  ['SET client_min_messages to ERROR']
    // - SQLite3: turn foreign keys ON
    // $  ['PRAGMA foreign_keys = ON']
    property ExecuteWhenConnected: TRawUTF8DynArray read fExecuteWhenConnected
      write fExecuteWhenConnected;
  end;

  {$ifdef WITH_PROXY}
  /// server-side implementation of a proxy connection to any SynDB engine
  // - this default implementation will send the data without compression,
  // digital signature, nor encryption
  // - inherit from this class to customize the transmission layer content
  TSQLDBProxyConnectionProtocol = class
  protected
    fAuthenticate: TSynAuthenticationAbstract;
    fTransactionSessionID: integer;
    fTransactionRetryTimeout: Int64;
    fTransactionActiveTimeout: Int64;
    fTransactionActiveAutoReleaseTicks: Int64;
    fLock: TRTLCriticalSection;
    function GetAuthenticate: TSynAuthenticationAbstract;
    /// default Handle*() will just return the incoming value
    function HandleInput(const input: RawByteString): RawByteString; virtual;
    function HandleOutput(const output: RawByteString): RawByteString; virtual;
    /// default trial transaction
    function TransactionStarted(connection: TSQLDBConnection;
      sessionID: integer): boolean; virtual;
    procedure TransactionEnd(sessionID: integer); virtual;
  public
    /// initialize a protocol, with a given authentication scheme
    // - if no authentication is given, none will be processed
    constructor Create(aAuthenticate: TSynAuthenticationAbstract); reintroduce;
    /// release associated authentication class
    destructor Destroy; override;
    /// the associated authentication information
    // - you can manage users via AuthenticateUser/DisauthenticateUser methods
    property Authenticate: TSynAuthenticationAbstract read GetAuthenticate write fAuthenticate;
  end;

  /// server-side implementation of a remote connection to any SynDB engine
  // - implements digitally signed SynLZ-compressed binary message format,
  // with simple symmetric encryption, as expected by SynDBRemote.pas
  TSQLDBRemoteConnectionProtocol = class(TSQLDBProxyConnectionProtocol)
  protected
    /// SynLZ decompression + digital signature + encryption
    function HandleInput(const input: RawByteString): RawByteString; override;
    /// SynLZ compression + digital signature + encryption
    function HandleOutput(const output: RawByteString): RawByteString; override;
  public
  end;

  /// specify the class of a proxy/remote connection to any SynDB engine
  TSQLDBProxyConnectionProtocolClass = class of TSQLDBProxyConnectionProtocol;
  {$endif WITH_PROXY}

  /// abstract connection created from TSQLDBConnectionProperties
  // - more than one TSQLDBConnection instance can be run for the same
  // TSQLDBConnectionProperties
  TSQLDBConnection = class
  protected
    fProperties: TSQLDBConnectionProperties;
    fErrorException: ExceptClass;
    fErrorMessage: RawUTF8;
    fTransactionCount: integer;
    fServerTimestampOffset: TDateTime;
    fServerTimestampAtConnection: TDateTime;
    fCache: TRawUTF8List;
    fOnProcess: TOnSQLDBProcess;
    fTotalConnectionCount: integer;
    fInternalProcessActive: integer;
    fRollbackOnDisconnect: Boolean;
    fLastAccessTicks: Int64;
    function IsOutdated(tix: Int64): boolean; // do not make virtual
    function GetInTransaction: boolean; virtual;
    function GetServerTimestamp: TTimeLog;
    function GetServerDateTime: TDateTime; virtual;
    function GetLastErrorWasAboutConnection: boolean;
    /// raise an exception if IsConnected returns false
    procedure CheckConnection;
    /// call OnProcess() call back event, if needed
    procedure InternalProcess(Event: TOnSQLDBProcessEvent);
  public
    /// connect to a specified database engine
    constructor Create(aProperties: TSQLDBConnectionProperties); virtual;
    /// release memory and connection
    destructor Destroy; override;

    /// connect to the specified database
    // - should raise an Exception on error
    // - this default implementation will notify OnProgress callback for
    // sucessfull re-connection: it should be called in overridden methods
    // AFTER actual connection process
    procedure Connect; virtual;
    /// stop connection to the specified database
    // - should raise an Exception on error
    // - this default implementation will release all cached statements: so it
    // should be called in overridden methods BEFORE actual disconnection
    procedure Disconnect; virtual;
    /// return TRUE if Connect has been already successfully called
    function IsConnected: boolean; virtual; abstract;
    /// initialize a new SQL query statement for the given connection
    // - the caller should free the instance after use
    function NewStatement: TSQLDBStatement; virtual; abstract;
    /// initialize a new SQL query statement for the given connection
    // - this default implementation will call the NewStatement method, and
    // implement handle statement caching is UseCache=true - in this case,
    // the TSQLDBStatement.Reset method shall have been overridden to allow
    // binding and execution of the very same prepared statement
    // - the same aSQL can cache up to 9 statements in this TSQLDBConnection
    // - this method should return a prepared statement instance on success
    // - on error, if RaiseExceptionOnError=false (by default), it returns nil
    // and you can check LastErrorMessage and LastErrorException properties to
    // retrieve corresponding error information
    // - if TSQLDBConnectionProperties.ReconnectAfterConnectionError is set,
    // any connection error will be trapped, unless AllowReconnect is false
    // - on error, if RaiseExceptionOnError=true, an exception is raised
    function NewStatementPrepared(const aSQL: RawUTF8; ExpectResults: Boolean;
      RaiseExceptionOnError: Boolean=false; AllowReconnect: Boolean=true): ISQLDBStatement; virtual;
    /// begin a Transaction for this connection
    // - this default implementation will check and set TransactionCount
    procedure StartTransaction; virtual;
    /// commit changes of a Transaction for this connection
    // - StartTransaction method must have been called before
    // - this default implementation will check and set TransactionCount
    procedure Commit; virtual;
    /// discard changes of a Transaction for this connection
    // - StartTransaction method must have been called before
    // - this default implementation will check and set TransactionCount
    procedure Rollback; virtual;

    /// direct export of a DB statement rows into a new table of this database
    // - the corresponding table will be created within the current connection,
    // if it does not exist
    // - if the column types are not set, they will be identified from the
    // first row of data
    // - INSERTs will be nested within a transaction if WithinTransaction is TRUE
    // - will raise an Exception in case of error
    function NewTableFromRows(const TableName: RawUTF8;
      Rows: TSQLDBStatement; WithinTransaction: boolean;
      ColumnForcedTypes: TSQLDBFieldTypeDynArray=nil): integer;
    {$ifdef WITH_PROXY}
    /// server-side implementation of a remote connection to any SynDB engine
    // - follow the compressed binary message format expected by the
    // TSQLDBRemoteConnectionPropertiesAbstract.ProcessMessage method
    // - any transmission protocol could call this method to execute the
    // corresponding TSQLDBProxyConnectionCommand on the current connection
    procedure RemoteProcessMessage(const Input: RawByteString;
      out Output: RawByteString; Protocol: TSQLDBProxyConnectionProtocol); virtual;
    {$endif}

    /// the current Date and Time, as retrieved from the server
    // - note that this value is the DB_SERVERTIME[] constant SQL value, so
    // will most likely return a local time, not an UTC time
    // - this property will return the timestamp in TTimeLog / TTimeLogBits /
    // Int64 value
    property ServerTimestamp: TTimeLog read GetServerTimestamp;
    /// the current Date and Time, as retrieved from the server
    // - note that this value is the DB_SERVERTIME[] constant SQL value, so
    // will most likely return a local time, not an UTC time
    // - this property will return the value as regular TDateTime
    property ServerDateTime: TDateTime read GetServerDateTime;
    /// this event handler will be called during all process
    // - can be used e.g. to change the desktop cursor
    // - by default, will follow TSQLDBConnectionProperties.OnProcess property
    property OnProcess: TOnSQLDBProcess read fOnProcess write fOnProcess;
  published { to be logged as JSON }
    /// returns TRUE if the connection was set
    property Connected: boolean read IsConnected;
    /// the time returned by the server when the connection occurred
    property ServerTimestampAtConnection: TDateTime read fServerTimestampAtConnection;
    /// number of sucessfull connections for this instance
    // - can be greater than 1 in case of re-connection via Disconnect/Connect
    property TotalConnectionCount: integer read fTotalConnectionCount;
    /// number of nested StartTransaction calls
    // - equals 0 if no transaction is active
    property TransactionCount: integer read fTransactionCount;
    /// TRUE if StartTransaction has been called
    // - check if TransactionCount>0
    property InTransaction: boolean read GetInTransaction;
    /// defines if Disconnect shall Rollback any pending transaction
    // - some engines executes a COMMIT when the client is disconnected, others
    // do raise an exception: this parameter ensures that any pending transaction
    // is roll-backed before disconnection
    // - is set to TRUE by default
    property RollbackOnDisconnect: Boolean
      read fRollbackOnDisconnect write fRollbackOnDisconnect;
    /// some error message, e.g. during execution of NewStatementPrepared
    property LastErrorMessage: RawUTF8 read fErrorMessage write fErrorMessage;
    /// some error exception, e.g. during execution of NewStatementPrepared
    property LastErrorException: ExceptClass read fErrorException;
    /// TRUE if last error is a broken connection, e.g. during execution of
    // NewStatementPrepared
    // - i.e. LastErrorException/LastErrorMessage concerns the database connection
    // - will use TSQLDBConnectionProperties.ExceptionIsAboutConnection virtual method
    property LastErrorWasAboutConnection: boolean read GetLastErrorWasAboutConnection;
    /// the associated database properties
    property Properties: TSQLDBConnectionProperties read fProperties;
  end;

  /// generic abstract class to implement a prepared SQL query
  // - inherited classes should implement the DB-specific connection in its
  // overridden methods, especially Bind*(), Prepare(), ExecutePrepared, Step()
  // and Column*() methods

  { TSQLDBStatement }

  TSQLDBStatement = class(TInterfacedObject, ISQLDBRows, ISQLDBStatement)
  private
    function GetSQLPrepared: RawUTF8;
  protected
    fStripSemicolon: boolean;
    fConnection: TSQLDBConnection;
    fSQL: RawUTF8;
    fExpectResults: boolean;
    fParamCount: integer;
    fColumnCount: integer;
    fTotalRowsRetrieved: Integer;
    fCurrentRow: Integer;
    fForceBlobAsNull: boolean;
    fForceDateWithMS: boolean;
    fDBMS: TSQLDBDefinition;
    {$ifndef SYNDB_SILENCE}
    fSQLLogLog: TSynLog;
    fSQLLogLevel: TSynLogInfo;
    {$endif}
    fSQLWithInlinedParams: RawUTF8;
    fSQLLogTimer: TPrecisionTimer;
    fCacheIndex: integer;
    fSQLPrepared: RawUTF8;
    function GetSQLCurrent: RawUTF8;
    function GetSQLWithInlinedParams: RawUTF8;
    procedure ComputeSQLWithInlinedParams;
    function GetForceBlobAsNull: boolean;
    procedure SetForceBlobAsNull(value: boolean);
    function GetForceDateWithMS: boolean;
    procedure SetForceDateWithMS(value: boolean);
    /// raise an exception if Col is out of range according to fColumnCount
    procedure CheckCol(Col: integer); {$ifdef HASINLINE}inline;{$endif}
    /// will set a Int64/Double/Currency/TDateTime/RawUTF8/TBlobData Dest variable
    // from a given column value
    // - internal conversion will use a temporary Variant and ColumnToVariant method
    // - expects Dest to be of the exact type (e.g. Int64, not Integer)
    function ColumnToTypedValue(Col: integer; DestType: TSQLDBFieldType; var Dest): TSQLDBFieldType;
    /// append the inlined value of a given parameter, mainly for GetSQLWithInlinedParams
    // - optional MaxCharCount will truncate the text to a given number of chars
    procedure AddParamValueAsText(Param: integer; Dest: TTextWriter; MaxCharCount: integer); virtual;
    {$ifndef LVCL}
    /// return a Column as a variant
    function GetColumnVariant(const ColName: RawUTF8): Variant;
    {$endif}
    /// return the associated statement instance for a ISQLDBRows interface
    function Instance: TSQLDBStatement;
    /// wrappers to compute sllSQL/sllDB SQL context with a local timer
    function SQLLogBegin(level: TSynLogInfo): TSynLog;
    function SQLLogEnd(const Fmt: RawUTF8; const Args: array of const): Int64; overload;
    function SQLLogEnd(msg: PShortString=nil): Int64; overload;
  public
    /// create a statement instance
    constructor Create(aConnection: TSQLDBConnection); virtual;

    /// bind a NULL value to a parameter
    // - the leftmost SQL parameter has an index of 1
    // - some providers (e.g. OleDB during MULTI INSERT statements) expect the
    // proper column type to be set in BoundType, even for NULL values
    procedure BindNull(Param: Integer; IO: TSQLDBParamInOutType=paramIn;
      BoundType: TSQLDBFieldType=ftNull); virtual; abstract;
    /// bind an integer value to a parameter
    // - the leftmost SQL parameter has an index of 1
    procedure Bind(Param: Integer; Value: Int64;
      IO: TSQLDBParamInOutType=paramIn); overload; virtual; abstract;
    /// bind a double value to a parameter
    // - the leftmost SQL parameter has an index of 1
    procedure Bind(Param: Integer; Value: double;
      IO: TSQLDBParamInOutType=paramIn); overload; virtual; abstract;
    /// bind a TDateTime value to a parameter
    // - the leftmost SQL parameter has an index of 1
    procedure BindDateTime(Param: Integer; Value: TDateTime;
      IO: TSQLDBParamInOutType=paramIn); overload; virtual; abstract;
    /// bind a currency value to a parameter
    // - the leftmost SQL parameter has an index of 1
    procedure BindCurrency(Param: Integer; Value: currency;
      IO: TSQLDBParamInOutType=paramIn); overload; virtual; abstract;
    /// bind a UTF-8 encoded string to a parameter
    // - the leftmost SQL parameter has an index of 1
    procedure BindTextU(Param: Integer; const Value: RawUTF8;
      IO: TSQLDBParamInOutType=paramIn); overload; virtual; abstract;
    /// bind a UTF-8 encoded buffer text (#0 ended) to a parameter
    // - the leftmost SQL parameter has an index of 1
    procedure BindTextP(Param: Integer; Value: PUTF8Char;
      IO: TSQLDBParamInOutType=paramIn); overload; virtual; abstract;
    /// bind a UTF-8 encoded string to a parameter
    // - the leftmost SQL parameter has an index of 1
    procedure BindTextS(Param: Integer; const Value: string;
      IO: TSQLDBParamInOutType=paramIn); overload; virtual; abstract;
    /// bind a UTF-8 encoded string to a parameter
    // - the leftmost SQL parameter has an index of 1
    procedure BindTextW(Param: Integer; const Value: WideString;
      IO: TSQLDBParamInOutType=paramIn); overload; virtual; abstract;
    /// bind a Blob buffer to a parameter
    // - the leftmost SQL parameter has an index of 1
    procedure BindBlob(Param: Integer; Data: pointer; Size: integer;
      IO: TSQLDBParamInOutType=paramIn); overload; virtual; abstract;
    /// bind a Blob buffer to a parameter
    // - the leftmost SQL parameter has an index of 1
    procedure BindBlob(Param: Integer; const Data: RawByteString;
      IO: TSQLDBParamInOutType=paramIn); overload; virtual; abstract;
    /// bind a Variant value to a parameter
    // - the leftmost SQL parameter has an index of 1
    // - will call all virtual Bind*() methods from the Data type
    // - if DataIsBlob is TRUE, will call BindBlob(RawByteString(Data)) instead
    // of BindTextW(WideString(Variant)) - used e.g. by TQuery.AsBlob/AsBytes
    procedure BindVariant(Param: Integer; const Data: Variant; DataIsBlob: boolean;
      IO: TSQLDBParamInOutType=paramIn); virtual;
    /// bind one TSQLVar value
    // - the leftmost SQL parameter has an index of 1
    // - this default implementation will call corresponding Bind*() method
    procedure Bind(Param: Integer; const Data: TSQLVar;
      IO: TSQLDBParamInOutType=paramIn); overload; virtual;
    /// bind one RawUTF8 encoded value
    // - the leftmost SQL parameter has an index of 1
    // - the value should match the BindArray() format, i.e. be stored as in SQL
    // (i.e. number, 'quoted string', 'YYYY-MM-DD hh:mm:ss', null) - e.g. as
    // computed by TJSONObjectDecoder.Decode()
    procedure Bind(Param: Integer; ParamType: TSQLDBFieldType; const Value: RawUTF8;
      ValueAlreadyUnquoted: boolean; IO: TSQLDBParamInOutType=paramIn); overload; virtual;
    /// bind an array of const values
    // - parameters marked as ? should be specified as method parameter in Params[]
    // - BLOB parameters can be bound with this method, when set after encoding
    // via BinToBase64WithMagic() call
    // - TDateTime parameters can be bound with this method, when encoded via
    // a DateToSQL() or DateTimeToSQL() call
    // - any variant parameter will be bound with BindVariant(i,VVariant^,true,IO)
    // i.e. with DataIsBlob=true
    // - this default implementation will call corresponding Bind*() method
    procedure Bind(const Params: array of const;
      IO: TSQLDBParamInOutType=paramIn); overload; virtual;
    /// bind an array of fields from an existing SQL statement
    // - can be used e.g. after ColumnsToSQLInsert() method call for fast data
    // conversion between tables
    procedure BindFromRows(const Fields: TSQLDBFieldTypeDynArray;
      Rows: TSQLDBStatement);
    /// bind a special CURSOR parameter to be returned as a SynDB result set
    // - Cursors are not handled internally by mORMot, but some databases (e.g.
    // Oracle) usually use such structures to get data from strored procedures
    // - such parameters are mapped as ftUnknown
    // - use BoundCursor() method to retrieve the corresponding ISQLDBRows after
    // execution of the statement
    // - this default method will raise an exception about unexpected behavior
    procedure BindCursor(Param: integer); virtual;
    /// return a special CURSOR parameter content as a SynDB result set
    // - this method is not about a column, but a parameter defined with
    // BindCursor() before method execution
    // - Cursors are not handled internally by mORMot, but some databases (e.g.
    // Oracle) usually use such structures to get data from strored procedures
    // - this method allow direct access to the data rows after execution
    // - this default method will raise an exception about unexpected behavior
    function BoundCursor(Param: Integer): ISQLDBRows; virtual;

    /// bind an array of values to a parameter
    // - the leftmost SQL parameter has an index of 1
    // - values are stored as in SQL (i.e. number, 'quoted string',
    // 'YYYY-MM-DD hh:mm:ss', null)
    // - this default implementation will raise an exception if the engine
    // does not support array binding
    procedure BindArray(Param: Integer; ParamType: TSQLDBFieldType;
      const Values: TRawUTF8DynArray; ValuesCount: integer); overload; virtual;
    /// bind an array of integer values to a parameter
    // - the leftmost SQL parameter has an index of 1
    // - this default implementation will raise an exception if the engine
    // does not support array binding
    procedure BindArray(Param: Integer; const Values: array of Int64); overload; virtual;
    /// bind an array of double values to a parameter
    // - the leftmost SQL parameter has an index of 1
    // - this default implementation will raise an exception if the engine
    // does not support array binding
    procedure BindArray(Param: Integer; const Values: array of double); overload; virtual;
    /// bind an array of TDateTime values to a parameter
    // - the leftmost SQL parameter has an index of 1
    // - values are stored as in SQL (i.e. 'YYYY-MM-DD hh:mm:ss')
    // - this default implementation will raise an exception if the engine
    // does not support array binding
    procedure BindArrayDateTime(Param: Integer; const Values: array of TDateTime); virtual;
    /// bind an array of currency values to a parameter
    // - the leftmost SQL parameter has an index of 1
    // - this default implementation will raise an exception if the engine
    // does not support array binding
    procedure BindArrayCurrency(Param: Integer; const Values: array of currency); virtual;
    /// bind an array of RawUTF8 values to a parameter
    // - the leftmost SQL parameter has an index of 1
    // - values are stored as in SQL (i.e. 'quoted string')
    // - this default implementation will raise an exception if the engine
    // does not support array binding
    procedure BindArray(Param: Integer; const Values: array of RawUTF8); overload; virtual;

    /// Prepare an UTF-8 encoded SQL statement
    // - parameters marked as ? will be bound later, before ExecutePrepared call
    // - if ExpectResults is TRUE, then Step() and Column*() methods are available
    // to retrieve the data rows
    // - should raise an Exception on any error
    // - this default implementation will just store aSQL content and the
    // ExpectResults parameter, and connect to the remote server is was not
    // already connected
    procedure Prepare(const aSQL: RawUTF8; ExpectResults: Boolean); overload; virtual;
    /// Execute a prepared SQL statement
    // - parameters marked as ? should have been already bound with Bind*() functions
    // - should raise an Exception on any error
    // - this void default implementation will call set fConnection.fLastAccess
    procedure ExecutePrepared; virtual;
    /// release cursor memory and resources once Step loop is finished
    // - this method call is optional, but is better be used if the ISQLDBRows
    // statement from taken from cache, and returned a lot of content which
    // may still be in client (and server) memory
    // - override to free cursor memory when ISQLDBStatement is back in cache
    procedure ReleaseRows; virtual;
    /// Reset the previous prepared statement
    // - some drivers expect an explicit reset before binding parameters and
    // executing the statement another time
    // - this default implementation will just do nothing
    procedure Reset; virtual;
    /// Prepare and Execute an UTF-8 encoded SQL statement
    // - parameters marked as ? should have been already bound with Bind*()
    //  functions above
    // - if ExpectResults is TRUE, then Step() and Column*() methods are available
    //  to retrieve the data rows
    // - should raise an Exception on any error
    // - this method will call Prepare then ExecutePrepared methods
    procedure Execute(const aSQL: RawUTF8; ExpectResults: Boolean); overload;
    /// Prepare and Execute an UTF-8 encoded SQL statement
    // - parameters marked as ? should be specified as method parameter in Params[]
    // - BLOB parameters could not be bound with this method, but need an explicit
    // call to BindBlob() method
    // - if ExpectResults is TRUE, then Step() and Column*() methods are available
    // to retrieve the data rows
    // - should raise an Exception on any error
    // - this method will bind parameters, then call Excecute() virtual method
    procedure Execute(const aSQL: RawUTF8; ExpectResults: Boolean;
      const Params: array of const); overload;
    /// Prepare and Execute an UTF-8 encoded SQL statement
    // - parameters marked as % will be replaced by Args[] value in the SQL text
    // - parameters marked as ? should be specified as method parameter in Params[]
    // - so could be used as such, mixing both % and ? parameters:
    // ! Statement.Execute('SELECT % FROM % WHERE RowID=?',true,[FieldName,TableName],[ID])
    // - BLOB parameters could not be bound with this method, but need an explicit
    // call to BindBlob() method
    // - if ExpectResults is TRUE, then Step() and Column*() methods are available
    // to retrieve the data rows
    // - should raise an Exception on any error
    // - this method will bind parameters, then call Excecute() virtual method
    procedure Execute(const SQLFormat: RawUTF8; ExpectResults: Boolean;
      const Args, Params: array of const); overload;
    /// execute a prepared SQL statement and return all rows content as a JSON string
    // - JSON data is retrieved with UTF-8 encoding
    // - if Expanded is true, JSON data is an array of objects, for direct use
    // with any Ajax or .NET client:
    // & [ {"col1":val11,"col2":"val12"},{"col1":val21,... ]
    // - if Expanded is false, JSON data is serialized (used in TSQLTableJSON)
    // & { "FieldCount":1,"Values":["col1","col2",val11,"val12",val21,..] }
    // - BLOB field value is saved as Base64, in the '"\uFFF0base64encodedbinary"'
    // format and contains true BLOB data
    // - this virtual implementation calls ExecutePrepared then FetchAllAsJSON()
    procedure ExecutePreparedAndFetchAllAsJSON(Expanded: boolean; out JSON: RawUTF8); virtual;
    /// gets a number of updates made by latest executed statement
    // - default implementation returns 0
    function UpdateCount: integer; virtual;
    {$ifndef LVCL}
    /// retrieve the parameter content, after SQL execution
    // - the leftmost SQL parameter has an index of 1
    // - to be used e.g. with stored procedures:
    // ! query :=  'BEGIN TEST_PKG.DUMMY(?, ?, ?, ?, ?); END;';
    // ! stmt := Props.NewThreadSafeStatementPrepared(query, false);
    // ! stmt.Bind(1, in1, paramIn);
    // ! stmt.BindTextU(2, in2, paramIn);
    // ! stmt.BindTextU(3, in3, paramIn);
    // ! stmt.BindTextS(4, '', paramOut); //  to be retrieved with out1: string
    // ! stmt.Bind(5, 0, paramOut);       //  to be retrieved with out2: integer
    // ! stmt.ExecutePrepared;
    // ! stmt.ParamToVariant(4, out1, true);
    // ! stmt.ParamToVariant(5, out2, true);
    // - the parameter should have been bound with IO=paramOut or IO=paramInOut
    // if CheckIsOutParameter is TRUE
    // - this implementation just check that Param is correct: overridden method
    // should fill Value content
    function ParamToVariant(Param: Integer; var Value: Variant;
      CheckIsOutParameter: boolean=true): TSQLDBFieldType; virtual;
    {$endif}

    /// After a statement has been prepared via Prepare() + ExecutePrepared() or
    // Execute(), this method must be called one or more times to evaluate it
    // - you shall call this method before calling any Column*() methods
    // - return TRUE on success, with data ready to be retrieved by Column*()
    // - return FALSE if no more row is available (e.g. if the SQL statement
    // is not a SELECT but an UPDATE or INSERT command)
    // - access the first or next row of data from the SQL Statement result:
    // if SeekFirst is TRUE, will put the cursor on the first row of results,
    // otherwise, it will fetch one row of data, to be called within a loop
    // - should raise an Exception on any error
    // - typical use may be (see also e.g. the mORMotDB unit):
    // ! var Query: ISQLDBStatement;
    // ! begin
    // !   Query := Props.NewThreadSafeStatementPrepared('select AccountNumber from Sales.Customer where AccountNumber like ?', ['AW000001%'],true);
    // !   if Query<>nil then begin
    // !     assert(SameTextU(Query.ColumnName(0),'AccountNumber'));
    // !     while Query.Step do //  loop through all matching data rows
    // !       assert(Copy(Query.ColumnUTF8(0),1,8)='AW000001');
    // !     Query.ReleaseRows;
    // !   end;
    // ! end;
    function Step(SeekFirst: boolean=false): boolean; virtual; abstract;
    /// the column/field count of the current Row
    function ColumnCount: integer;
    /// the Column name of the current Row
    // - Columns numeration (i.e. Col value) starts with 0
    // - it's up to the implementation to ensure than all column names are unique
    function ColumnName(Col: integer): RawUTF8; virtual; abstract;
    /// returns the Column index of a given Column name
    // - Columns numeration (i.e. Col value) starts with 0
    // - returns -1 if the Column name is not found (via case insensitive search)
    function ColumnIndex(const aColumnName: RawUTF8): integer; virtual; abstract;
    /// the Column type of the current Row
    // - FieldSize can be set to store the size in chars of a ftUTF8 column
    // (0 means BLOB kind of TEXT column)
    function ColumnType(Col: integer; FieldSize: PInteger=nil): TSQLDBFieldType; virtual; abstract;
    /// returns TRUE if the column contains NULL
    function ColumnNull(Col: integer): boolean; virtual; abstract;
    /// return a Column integer value of the current Row, first Col is 0
    function ColumnInt(Col: integer): Int64; overload; virtual; abstract;
    /// return a Column floating point value of the current Row, first Col is 0
    function ColumnDouble(Col: integer): double; overload; virtual; abstract;
    /// return a Column date and time value of the current Row, first Col is 0
    function ColumnDateTime(Col: integer): TDateTime; overload; virtual; abstract;
    /// return a column date and time value of the current Row, first Col is 0
    // - call ColumnDateTime or ColumnUTF8 to convert into TTimeLogBits/Int64 time
    // stamp from a TDateTime or text
    function ColumnTimestamp(Col: integer): TTimeLog; overload;
    /// return a Column currency value of the current Row, first Col is 0
    function ColumnCurrency(Col: integer): currency; overload; virtual; abstract;
    /// return a Column UTF-8 encoded text value of the current Row, first Col is 0
    function ColumnUTF8(Col: integer): RawUTF8; overload; virtual; abstract;
    /// return a Column text value as generic VCL string of the current Row, first Col is 0
    // - this default implementation will call ColumnUTF8
    function ColumnString(Col: integer): string; overload; virtual;
    /// return a Column as a blob value of the current Row, first Col is 0
    function ColumnBlob(Col: integer): RawByteString; overload; virtual; abstract;
    /// return a Column as a blob value of the current Row, first Col is 0
    // - this function will return the BLOB content as a TBytes
    // - this default virtual method will call ColumnBlob()
    function ColumnBlobBytes(Col: integer): TBytes; overload; virtual;
    /// read a blob Column into the Stream parameter
    // - default implementation will just call ColumnBlob(), whereas some
    // providers (like SynDBOracle) may implement direct support
    procedure ColumnBlobToStream(Col: integer; Stream: TStream); overload; virtual;
    /// write a blob Column into the Stream parameter
    // - expected to be used with 'SELECT .. FOR UPDATE' locking statements
    // - default implementation will through an exception, since it is highly
    // provider-specific; SynDBOracle e.g. implements it properly
    procedure ColumnBlobFromStream(Col: integer; Stream: TStream); overload; virtual;
    {$ifndef LVCL}
    /// return a Column as a variant, first Col is 0
    // - this default implementation will call ColumnToVariant() method
    // - a ftUTF8 TEXT content will be mapped into a generic WideString variant
    // for pre-Unicode version of Delphi, and a generic UnicodeString (=string)
    // since Delphi 2009: you may not loose any data during charset conversion
    // - a ftBlob BLOB content will be mapped into a TBlobData AnsiString variant
    function ColumnVariant(Col: integer): Variant; overload;
    /// return a Column as a variant, first Col is 0
    // - this default implementation will call Column*() method above
    // - a ftUTF8 TEXT content will be mapped into a generic WideString variant
    // for pre-Unicode version of Delphi, and a generic UnicodeString (=string)
    // since Delphi 2009: you may not loose any data during charset conversion
    // - a ftBlob BLOB content will be mapped into a TBlobData AnsiString variant
    function ColumnToVariant(Col: integer; var Value: Variant): TSQLDBFieldType; virtual;
    {$endif}
    /// return a Column as a TSQLVar value, first Col is 0
    // - the specified Temp variable will be used for temporary storage of
    // svtUTF8/svtBlob values
    procedure ColumnToSQLVar(Col: Integer; var Value: TSQLVar;
      var Temp: RawByteString); virtual;
    /// return a special CURSOR Column content as a SynDB result set
    // - Cursors are not handled internally by mORMot, but some databases (e.g.
    // Oracle) usually use such structures to get data from strored procedures
    // - such columns are mapped as ftNull internally - so this method is the only
    // one giving access to the data rows
    // - this default method will raise an exception about unexpected behavior
    function ColumnCursor(Col: integer): ISQLDBRows; overload; virtual;
    /// return a Column integer value of the current Row, from a supplied column name
    function ColumnInt(const ColName: RawUTF8): Int64; overload;
    /// return a Column floating point value of the current Row, from a supplied column name
    function ColumnDouble(const ColName: RawUTF8): double; overload;
    /// return a Column date and time value of the current Row, from a supplied column name
    function ColumnDateTime(const ColName: RawUTF8): TDateTime; overload;
    /// return a column date and time value of the current Row, from a supplied column name
    // - call ColumnDateTime or ColumnUTF8 to convert into TTimeLogBits/Int64 time
    // stamp from a TDateTime or text
    function ColumnTimestamp(const ColName: RawUTF8): TTimeLog; overload;
    /// return a Column currency value of the current Row, from a supplied column name
    function ColumnCurrency(const ColName: RawUTF8): currency; overload;
    /// return a Column UTF-8 encoded text value of the current Row, from a supplied column name
    function ColumnUTF8(const ColName: RawUTF8): RawUTF8; overload;
    /// return a Column text value as generic VCL string of the current Row, from a supplied column name
    function ColumnString(const ColName: RawUTF8): string; overload;
    /// return a Column as a blob value of the current Row, from a supplied column name
    function ColumnBlob(const ColName: RawUTF8): RawByteString; overload;
    /// return a Column as a blob value of the current Row, from a supplied column name
    function ColumnBlobBytes(const ColName: RawUTF8): TBytes; overload;
    /// read a blob Column into the Stream parameter
    procedure ColumnBlobToStream(const ColName: RawUTF8; Stream: TStream); overload;
    /// write a blob Column into the Stream parameter
    // - expected to be used with 'SELECT .. FOR UPDATE' locking statements
    procedure ColumnBlobFromStream(const ColName: RawUTF8; Stream: TStream); overload;
    {$ifndef LVCL}
    /// return a Column as a variant, from a supplied column name
    function ColumnVariant(const ColName: RawUTF8): Variant; overload;
    {$ifndef DELPHI5OROLDER}
    /// create a TSQLDBRowVariantType able to access any field content via late binding
    // - i.e. you can use Data.Name to access the 'Name' column of the current row
    // - this Variant will point to the corresponding TSQLDBStatement instance,
    // so it's not necessary to retrieve its value for each row
    // - typical use is:
    // ! var Row: Variant;
    // ! (...)
    // !  with MyConnProps.Execute('select * from table where name=?',[aName]) do begin
    // !    Row := RowDaa;
    // !    while Step do
    // !      writeln(Row.FirstName,Row.BirthDate);
    // !    ReleaseRows;
    // !  end;
    function RowData: Variant; virtual;
    /// create a TDocVariant custom variant containing all columns values
    // - will create a "fast" TDocVariant object instance with all fields
    procedure RowDocVariant(out aDocument: variant;
      aOptions: TDocVariantOptions=JSON_OPTIONS_FAST); virtual;
    {$endif}
    {$endif}
    /// return a special CURSOR Column content as a SynDB result set
    // - Cursors are not handled internally by mORMot, but some databases (e.g.
    // Oracle) usually use such structures to get data from strored procedures
    // - such columns are mapped as ftNull internally - so this method is the only
    // one giving access to the data rows
    // - this default method will raise an exception about unexpected behavior
    function ColumnCursor(const ColName: RawUTF8): ISQLDBRows; overload;
    /// append all columns values of the current Row to a JSON stream
    // - will use WR.Expand to guess the expected output format
    // - this default implementation will call Column*() methods above, but you
    // should also implement a custom version with no temporary variable
    // - BLOB field value is saved as Base64, in the '"\uFFF0base64encodedbinary"
    // format and contains true BLOB data (unless ForceBlobAsNull property was set)
    procedure ColumnsToJSON(WR: TJSONWriter); virtual;
    /// compute the SQL INSERT statement corresponding to this columns row
    // - and populate the Fields[] array with columns information (type and name)
    // - if the current column value is NULL, will return ftNull: it is up to the
    // caller to set the proper field type
    // - the SQL statement is prepared with bound parameters, e.g.
    // $ insert into TableName (Col1,Col2) values (?,N)
    // - used e.g. to convert some data on the fly from one database to another,
    // via the TSQLDBConnection.NewTableFromRows method
    function ColumnsToSQLInsert(const TableName: RawUTF8;
      var Fields: TSQLDBColumnCreateDynArray): RawUTF8; virtual;
    // append all rows content as a JSON stream
    // - JSON data is added to the supplied TStream, with UTF-8 encoding
    // - if Expanded is true, JSON data is an array of objects, for direct use
    // with any Ajax or .NET client:
    // & [ {"col1":val11,"col2":"val12"},{"col1":val21,... ]
    // - if Expanded is false, JSON data is serialized (used in TSQLTableJSON)
    // & { "FieldCount":1,"Values":["col1","col2",val11,"val12",val21,..] }
    // - BLOB field value is saved as Base64, in the '"\uFFF0base64encodedbinary"'
    // format and contains true BLOB data
    // - similar to corresponding TSQLRequest.Execute method in SynSQLite3 unit
    // - returns the number of row data returned (excluding field names)
    // - warning: TSQLRestStorageExternal.EngineRetrieve in mORMotDB unit
    // expects the Expanded=true format to return '[{...}]'#10
    function FetchAllToJSON(JSON: TStream; Expanded: boolean): PtrInt;
    // Append all rows content as a CSV stream
    // - CSV data is added to the supplied TStream, with UTF-8 encoding
    // - if Tab=TRUE, will use TAB instead of ',' between columns
    // - you can customize the ',' separator - use e.g. the global ListSeparator
    // variable (from SysUtils) to reflect the current system definition (some
    // country use ',' as decimal separator, for instance our "douce France")
    // - AddBOM will add a UTF-8 Byte Order Mark at the beginning of the content
    // - BLOB fields will be appended as "blob" with no data
    // - returns the number of row data returned
    function FetchAllToCSVValues(Dest: TStream; Tab: boolean; CommaSep: AnsiChar=',';
      AddBOM: boolean=true): PtrInt;
    // return all rows content as a JSON string
    // - JSON data is retrieved with UTF-8 encoding
    // - if Expanded is true, JSON data is an array of objects, for direct use
    // with any Ajax or .NET client:
    // & [ {"col1":val11,"col2":"val12"},{"col1":val21,... ]
    // - if Expanded is false, JSON data is serialized (used in TSQLTableJSON)
    // & { "FieldCount":1,"Values":["col1","col2",val11,"val12",val21,..] }
    // - BLOB field value is saved as Base64, in the '"\uFFF0base64encodedbinary"'
    // format and contains true BLOB data
    // - if ReturnedRowCount points to an integer variable, it will be filled with
    // the number of row data returned (excluding field names)
    // - similar to corresponding TSQLRequest.Execute method in SynSQLite3 unit
    function FetchAllAsJSON(Expanded: boolean; ReturnedRowCount: PPtrInt=nil): RawUTF8;
    /// append all rows content as binary stream
    // - will save the column types and name, then every data row in optimized
    // binary format (faster and smaller than JSON)
    // - you can specify a LIMIT for the data extent (default 0 meaning all data)
    // - generates the format expected by TSQLDBProxyStatement
    function FetchAllToBinary(Dest: TStream; MaxRowCount: cardinal=0;
      DataRowPosition: PCardinalDynArray=nil): cardinal; virtual;
    /// append current row content as binary stream
    // - will save one data row in optimized binary format (if not in Null)
    // - virtual method called by FetchAllToBinary()
    // - follows the format expected by TSQLDBProxyStatement
    procedure ColumnsToBinary(W: TFileBufferWriter;
      Null: pointer; const ColTypes: TSQLDBFieldTypeDynArray); virtual;
    /// low-level access to the Timer used for last DB operation
    property SQLLogTimer: TPrecisionTimer read fSQLLogTimer;
    /// after a call to Prepare(), contains the query text to be passed to the DB
    // - depending on the DB, parameters placeholders are replaced by ?, :1, $1 etc
    // - this SQL is ready to be used in any DB tool, e.g. to check the real 
    // execution plan/timing
<<<<<<< HEAD
    property SQLPrepared: RawUTF8 read GetSQLPrepared;
=======
    property SQLPrepared: RawUTF8 read fSQLPrepared;
    /// the prepared SQL statement, in its current state
    // - if statement is prepared, then equals SQLPrepared, otherwise, contains
    // the raw SQL property content
    // - used internally by the implementation units, e.g. for errors logging
    property SQLCurrent: RawUTF8 read GetSQLCurrent;
>>>>>>> c3630d71
    /// low-level access to the statement cache index, after a call to Prepare()
    // - contains >= 0 if the database supports prepared statement cache 
    //(Oracle, Postgres) and query plan is cached; contains -1 in other cases
    property CacheIndex: integer read fCacheIndex;
  published
    /// the prepared SQL statement, as supplied to Prepare() method
    property SQL: RawUTF8 read fSQL;
    /// the prepared SQL statement, with all '?' changed into the supplied
    // parameter values
    // - such statement query plan usually differ from a real execution plan
    // for prepared statements with parameters - see SQLPrepared property instead
    property SQLWithInlinedParams: RawUTF8 read GetSQLWithInlinedParams;
    /// the current row after Execute/Step call, corresponding to Column*() methods
    // - contains 0 before initial Step call, or a number >=1 during data retrieval
    property CurrentRow: Integer read fCurrentRow;
    /// the total number of data rows retrieved by this instance
    // - is not reset when there is no more row of available data (Step returns
    // false), or when Step() is called with SeekFirst=true
    property TotalRowsRetrieved: Integer read fTotalRowsRetrieved;
    /// the associated database connection
    property Connection: TSQLDBConnection read fConnection;
    /// strip last semicolon in query
    // - expectation may vary, depending on the SQL statement and the engine
    // - default is true
    property StripSemicolon: boolean read fStripSemicolon write fStripSemicolon;
  end;

  /// abstract connection created from TSQLDBConnectionProperties
  // - this overridden class will defined an hidden thread ID, to ensure
  // that one connection will be create per thread
  // - e.g. OleDB, ODBC and Oracle connections will inherit from this class
  TSQLDBConnectionThreadSafe = class(TSQLDBConnection)
  protected
    fThreadID: TThreadID;
  end;

  /// threading modes set to TSQLDBConnectionPropertiesThreadSafe.ThreadingMode
  // - default mode is to use a Thread Pool, i.e. one connection per thread
  // - or you can force to use the main connection
  // - or you can use a shared background thread process (not implemented yet)
  // - last two modes could be used for embedded databases (SQLite3/FireBird),
  // when multiple connections may break stability, consume too much resources
  // and/or decrease performance
  TSQLDBConnectionPropertiesThreadSafeThreadingMode = (
    tmThreadPool, tmMainConnection, tmBackgroundThread);

  /// connection properties which will implement an internal Thread-Safe
  // connection pool
  TSQLDBConnectionPropertiesThreadSafe = class(TSQLDBConnectionProperties)
  protected
    fConnectionPool: TSynObjectListLocked;
    fLatestConnectionRetrievedInPool: integer;
    fThreadingMode: TSQLDBConnectionPropertiesThreadSafeThreadingMode;
    /// returns -1 if none was defined yet
    function CurrentThreadConnectionIndex: Integer;
    /// overridden method to properly handle multi-thread
    function GetMainConnection: TSQLDBConnection; override;
  public
    /// initialize the properties
    // - this overridden method will initialize the internal per-thread connection pool
    constructor Create(const aServerName, aDatabaseName, aUserID, aPassWord: RawUTF8); override;
    /// release related memory, and all per-thread connections
    destructor Destroy; override;
    /// get a thread-safe connection
    // - this overridden implementation will define a per-thread TSQLDBConnection
    // connection pool, via an internal  pool
    function ThreadSafeConnection: TSQLDBConnection; override;
    /// release all existing connections
    // - this overridden implementation will release all per-thread
    // TSQLDBConnection internal connection pool
    // - warning: no connection shall still be used on the background (e.g. in
    // multi-threaded applications), or some unexpected border effects may occur
    procedure ClearConnectionPool; override;
    /// you can call this method just before a thread is finished to ensure
    // that the associated Connection will be released
    // - could be used e.g. in a try...finally block inside a TThread.Execute
    // overridden method
    // - could be used e.g. to call CoUnInitialize from thread in which
    // CoInitialize was made, for instance via a method defined as such:
    // ! procedure TMyServer.OnHttpThreadTerminate(Sender: TObject);
    // ! begin
    // !   fMyConnectionProps.EndCurrentThread;
    // ! end;
    // - this method shall be called from the thread about to be terminated: e.g.
    // if you call it from the main thread, it may fail to release resources
    // - within the mORMot server, mORMotDB unit will call this method
    // for every terminating thread created for TSQLRestServerNamedPipeResponse
    // or TSQLHttpServer multi-thread process
    procedure EndCurrentThread; virtual;
    /// set this property if you want to disable the per-thread connection pool
    // - to be used e.g. in database embedded mode (SQLite3/FireBird), when
    // multiple connections may break stability and decrease performance
    // - see TSQLDBConnectionPropertiesThreadSafeThreadingMode for the
    // possible values
    property ThreadingMode: TSQLDBConnectionPropertiesThreadSafeThreadingMode
      read fThreadingMode write fThreadingMode;
  end;

  /// a structure used to store a standard binding parameter
  // - you can use your own internal representation of parameters
  // (TOleDBStatement use its own TOleDBStatementParam type), but
  // this type can be used to implement a generic parameter
  // - used e.g. by TSQLDBStatementWithParams as a dynamic array
  // (and its inherited TSQLDBOracleStatement)
  // - don't change this structure, since it will be serialized as binary
  // for TSQLDBProxyConnectionCommandExecute
  TSQLDBParam = packed record
    /// storage used for TEXT (ftUTF8) and BLOB (ftBlob) values
    // - ftBlob are stored as RawByteString
    // - ftUTF8 are stored as RawUTF8
    // - sometimes, may be ftInt64 or ftCurrency provided as SQLT_AVC text,
    // or ftDate value converted to SQLT_TIMESTAMP
    VData: RawByteString;
    /// storage used for bound array values
    // - number of items in array is stored in VInt64
    // - values are stored as in SQL (i.e. number, 'quoted string',
    // 'YYYY-MM-DD hh:mm:ss', null)
    VArray: TRawUTF8DynArray;
    /// the column/parameter Value type
    VType: TSQLDBFieldType;
    /// define if parameter can be retrieved after a stored procedure execution
    VInOut: TSQLDBParamInOutType;
    /// used e.g. by TSQLDBOracleStatement
    VDBType: word;
    /// storage used for ftInt64, ftDouble, ftDate and ftCurrency value
    VInt64: Int64;
  end;

  PSQLDBParam = ^TSQLDBParam;

  /// dynamic array used to store standard binding parameters
  // - used e.g. by TSQLDBStatementWithParams (and its
  // inherited TSQLDBOracleStatement)
  TSQLDBParamDynArray = array of TSQLDBParam;

  /// generic abstract class handling prepared statements with binding
  // - will provide protected fields and methods for handling standard
  // TSQLDBParam parameters
  TSQLDBStatementWithParams = class(TSQLDBStatement)
  protected
    fParams: TSQLDBParamDynArray;
    fParam: TDynArray;
    fParamsArrayCount: integer;
    function CheckParam(Param: Integer; NewType: TSQLDBFieldType;
      IO: TSQLDBParamInOutType): PSQLDBParam; overload;
    function CheckParam(Param: Integer; NewType: TSQLDBFieldType;
      IO: TSQLDBParamInOutType; ArrayCount: integer): PSQLDBParam; overload;
    /// append the inlined value of a given parameter
    // - faster overridden method
    procedure AddParamValueAsText(Param: integer; Dest: TTextWriter;
      MaxCharCount: integer); override;
  public
    /// create a statement instance
    // - this overridden version will initialize the internal fParam* fields
    constructor Create(aConnection: TSQLDBConnection); override;
    /// bind a NULL value to a parameter
    // - the leftmost SQL parameter has an index of 1
    // - raise an Exception on any error
    // - some providers (only OleDB during MULTI INSERT statements, so never used
    // in this class) expect the  proper column type to be set in BoundType
    procedure BindNull(Param: Integer; IO: TSQLDBParamInOutType=paramIn;
      BoundType: TSQLDBFieldType=ftNull); override;
    /// bind an integer value to a parameter
    // - the leftmost SQL parameter has an index of 1
    // - raise an Exception on any error
    procedure Bind(Param: Integer; Value: Int64;
      IO: TSQLDBParamInOutType=paramIn); overload; override;
    /// bind a double value to a parameter
    // - the leftmost SQL parameter has an index of 1
    // - raise an Exception on any error
    procedure Bind(Param: Integer; Value: double;
      IO: TSQLDBParamInOutType=paramIn); overload; override;
    /// bind a TDateTime value to a parameter
    // - the leftmost SQL parameter has an index of 1
    // - raise an Exception on any error
    procedure BindDateTime(Param: Integer; Value: TDateTime;
      IO: TSQLDBParamInOutType=paramIn); overload; override;
    /// bind a currency value to a parameter
    // - the leftmost SQL parameter has an index of 1
    // - raise an Exception on any error
    procedure BindCurrency(Param: Integer; Value: currency;
      IO: TSQLDBParamInOutType=paramIn); overload; override;
    /// bind a UTF-8 encoded string to a parameter
    // - the leftmost SQL parameter has an index of 1
    // - raise an Exception on any error
    procedure BindTextU(Param: Integer; const Value: RawUTF8;
      IO: TSQLDBParamInOutType=paramIn); overload; override;
    /// bind a UTF-8 encoded buffer text (#0 ended) to a parameter
    // - the leftmost SQL parameter has an index of 1
    procedure BindTextP(Param: Integer; Value: PUTF8Char;
      IO: TSQLDBParamInOutType=paramIn); overload; override;
    /// bind a VCL string to a parameter
    // - the leftmost SQL parameter has an index of 1
    // - raise an Exception on any error
    procedure BindTextS(Param: Integer; const Value: string;
      IO: TSQLDBParamInOutType=paramIn); overload; override;
    /// bind an OLE WideString to a parameter
    // - the leftmost SQL parameter has an index of 1
    // - raise an Exception on any error }
    procedure BindTextW(Param: Integer; const Value: WideString;
      IO: TSQLDBParamInOutType=paramIn); overload; override;
    /// bind a Blob buffer to a parameter
    // - the leftmost SQL parameter has an index of 1
    // - raise an Exception on any error
    procedure BindBlob(Param: Integer; Data: pointer; Size: integer;
      IO: TSQLDBParamInOutType=paramIn); overload; override;
    /// bind a Blob buffer to a parameter
    // - the leftmost SQL parameter has an index of 1
    // - raise an Exception on any error M
    procedure BindBlob(Param: Integer; const Data: RawByteString;
      IO: TSQLDBParamInOutType=paramIn); overload; override;

    /// bind an array of values to a parameter using OCI bind array feature
    // - the leftmost SQL parameter has an index of 1
    // - values are stored as in SQL (i.e. number, 'quoted string',
    // 'YYYY-MM-DD hh:mm:ss', null)
    // - values are stored as in SQL (i.e. 'YYYY-MM-DD hh:mm:ss')
    procedure BindArray(Param: Integer; ParamType: TSQLDBFieldType;
      const Values: TRawUTF8DynArray; ValuesCount: integer); overload; override;
    /// bind an array of integer values to a parameter
    // - the leftmost SQL parameter has an index of 1
    // - this default implementation will call BindArray() after conversion into
    // RawUTF8 items, stored in TSQLDBParam.VArray
    procedure BindArray(Param: Integer; const Values: array of Int64); overload; override;
    /// bind an array of double values to a parameter
    // - the leftmost SQL parameter has an index of 1
    // - this default implementation will raise an exception if the engine
    // does not support array binding
    // - this default implementation will call BindArray() after conversion into
    // RawUTF8 items, stored in TSQLDBParam.VArray
    procedure BindArray(Param: Integer; const Values: array of double); overload; override;
    /// bind an array of TDateTime values to a parameter
    // - the leftmost SQL parameter has an index of 1
    // - values are stored as in SQL (i.e. 'YYYY-MM-DD hh:mm:ss')
    // - this default implementation will raise an exception if the engine
    // does not support array binding
    // - this default implementation will call BindArray() after conversion into
    // RawUTF8 items, stored in TSQLDBParam.VArray
    procedure BindArrayDateTime(Param: Integer; const Values: array of TDateTime); override;
    /// bind an array of currency values to a parameter
    // - the leftmost SQL parameter has an index of 1
    // - this default implementation will raise an exception if the engine
    // does not support array binding
    // - this default implementation will call BindArray() after conversion into
    // RawUTF8 items, stored in TSQLDBParam.VArray
    procedure BindArrayCurrency(Param: Integer; const Values: array of currency); override;
    /// bind an array of RawUTF8 values to a parameter
    // - the leftmost SQL parameter has an index of 1
    // - values are stored as 'quoted string'
    // - this default implementation will raise an exception if the engine
    // does not support array binding
    procedure BindArray(Param: Integer; const Values: array of RawUTF8); overload; override;

    /// start parameter array binding per-row process
    // - BindArray*() methods expect the data to be supplied "verticaly": this
    // method allow-per row binding
    // - call this method, then BindArrayRow() with the corresponding values for
    // one statement row, then Execute to send the query
    procedure BindArrayRowPrepare(const aParamTypes: array of TSQLDBFieldType;
      aExpectedMinimalRowCount: integer=0);
    /// bind a set of parameters for further array binding
    // - supplied parameters shall follow the BindArrayRowPrepare() supplied
    // types (i.e. RawUTF8, Integer/Int64, double);  you can also bind directly
    // a TDateTime value if the corresponding binding has been defined as ftDate
    // by BindArrayRowPrepare()
    procedure BindArrayRow(const aValues: array of const);
    /// bind an array of fields from an existing SQL statement for array binding
    // - supplied Rows columns shall follow the BindArrayRowPrepare() supplied
    // types (i.e. RawUTF8, Integer/Int64, double, date)
    // - can be used e.g. after ColumnsToSQLInsert() method call for fast data
    // conversion between tables
    procedure BindFromRows(Rows: TSQLDBStatement); virtual;

    {$ifndef LVCL}
    /// retrieve the parameter content, after SQL execution
    // - the leftmost SQL parameter has an index of 1
    // - to be used e.g. with stored procedures
    // - this overridden function will retrieve the value stored in the protected
    // fParams[] array: the ExecutePrepared method should have updated its
    // content as exepcted
    function ParamToVariant(Param: Integer; var Value: Variant;
      CheckIsOutParameter: boolean=true): TSQLDBFieldType; override;
    {$endif}

    /// Reset the previous prepared statement
    // - this overridden implementation will just do reset the internal fParams[]
    procedure Reset; override;
    /// Release used memory
    // - this overridden implementation will free the fParams[] members (e.g.
    // VData) but not the parameters themselves
    procedure ReleaseRows; override;
  end;

  /// generic abstract class handling prepared statements with binding
  // and column description
  // - will provide protected fields and methods for handling both TSQLDBParam
  // parameters and standard TSQLDBColumnProperty column description
  TSQLDBStatementWithParamsAndColumns = class(TSQLDBStatementWithParams)
  protected
    fColumns: TSQLDBColumnPropertyDynArray;
    fColumn: TDynArrayHashed;
  public
    /// create a statement instance
    // - this overridden version will initialize the internal fColumn* fields
    constructor Create(aConnection: TSQLDBConnection); override;
    /// retrieve a column name of the current Row
    // - Columns numeration (i.e. Col value) starts with 0
    // - it's up to the implementation to ensure than all column names are unique
    function ColumnName(Col: integer): RawUTF8; override;
    /// returns the Column index of a given Column name
    // - Columns numeration (i.e. Col value) starts with 0
    // - returns -1 if the Column name is not found (via case insensitive search)
    function ColumnIndex(const aColumnName: RawUTF8): integer; override;
    /// the Column type of the current Row
    // - ftCurrency type should be handled specifically, for faster process and
    // avoid any rounding issue, since currency is a standard OleDB type
    // - FieldSize can be set to store the size in chars of a ftUTF8 column
    // (0 means BLOB kind of TEXT column) - this implementation will store
    // fColumns[Col].ColumnValueDBSize if ColumnValueInlined=true
    function ColumnType(Col: integer; FieldSize: PInteger=nil): TSQLDBFieldType; override;
    /// direct access to the columns description
    // - gives more details than the default ColumnType() function
    property Columns: TSQLDBColumnPropertyDynArray read fColumns;
  end;

  /// generic Exception type, as used by the SynDB unit
  ESQLDBException = class(ESynException)
  protected
    fStatement: TSQLDBStatement;
  public
    /// constructor which will use FormatUTF8() instead of Format()
    // - if the first Args[0] is a TSQLDBStatement class instance, the current
    // SQL statement will be part of the exception message
    constructor CreateUTF8(const Format: RawUTF8; const Args: array of const);
  published
    /// associated TSQLDBStatement instance, if supplied as first parameter
    property Statement: TSQLDBStatement read fStatement;
  end;

{$ifdef WITH_PROXY}

  /// exception raised during remote connection process
  ESQLDBRemote = class(ESQLDBException);

  /// structure to embedd all needed parameters to execute a SQL statement
  // - used for cExecute, cExecuteToBinary, cExecuteToJSON and cExecuteToExpandedJSON
  // commands of TSQLDBProxyConnectionProperties.Process()
  // - set by TSQLDBProxyStatement.ParamsToCommand() protected method
  TSQLDBProxyConnectionCommandExecute = packed record
    /// the associated SQL statement
    SQL: RawUTF8;
    /// input parameters
    // - trunked to the exact number of parameters
    Params: TSQLDBParamDynArray;
    /// if input parameters expected BindArray() process
    ArrayCount: integer;
    /// how server side would handle statement execution
    // - fBlobAsNull and fDateWithMS do match ForceBlobAsNull and ForceDateWithMS
    // ISQLDBStatement properties
    // - fNoUpdateCount avoids to call ISQLDBStatement.UpdateCount method, e.g.
    // for performance reasons
    Force: set of (fBlobAsNull, fDateWithMS, fNoUpdateCount);
  end;

  /// implements a proxy-like virtual connection statement to a DB engine
  // - will generate TSQLDBProxyConnection kind of connection
  TSQLDBProxyConnectionPropertiesAbstract = class(TSQLDBConnectionProperties)
  protected
    fHandleConnection: boolean;
    fProtocol: TSQLDBProxyConnectionProtocol;
    fCurrentSession: integer;
    fStartTransactionTimeOut: Int64;
    /// abstract process of internal commands
    // - one rough unique method is used, in order to make easier several
    // implementation schemes and reduce data marshalling as much as possible
    // - should raise an exception on error
    // - returns the session ID (if any)
    function Process(Command: TSQLDBProxyConnectionCommand;
      const Input; var Output): integer; virtual; abstract;
    /// calls Process(cGetToken) + Process(cGetDBMS)
    // - override this method and set fProtocol before calling inherited
    procedure SetInternalProperties; override;
    /// calls Process(cGetForeignKeys,self,fForeignKeys)
    procedure GetForeignKeys; override;
  public
    /// will notify for proxy disconnection
    destructor Destroy; override;
    /// create a new TSQLDBProxyConnection instance
    // - the caller is responsible of freeing this instance
    function NewConnection: TSQLDBConnection; override;
    /// retrieve the column/field layout of a specified table
    // - calls Process(cGetFields,aTableName,Fields)
    procedure GetFields(const aTableName: RawUTF8; out Fields: TSQLDBColumnDefineDynArray); override;
    /// retrieve the advanced indexed information of a specified Table
    // - calls Process(cGetIndexes,aTableName,Indexes)
    procedure GetIndexes(const aTableName: RawUTF8; out Indexes: TSQLDBIndexDefineDynArray); override;
    /// get all table names
    // - this default implementation will use protected SQLGetTableNames virtual
    // - calls Process(cGetTableNames,self,Tables)
    procedure GetTableNames(out Tables: TRawUTF8DynArray); override;
    /// determine if the SQL statement can be cached
    // - always returns false, to force a new fake statement to be created
    function IsCachable(P: PUTF8Char): boolean; override;
  published
    /// Connect and Disconnect won't really connect nor disconnect the
    // remote connection
    // - you can set this property to TRUE if you expect the remote connection
    // by in synch with the remote proxy connection (should not be used in
    // most cases, unless you are sure you have only one single client at a time
    property HandleConnection: boolean read fHandleConnection write fHandleConnection;
    /// milliseconds to way until StartTransaction is allowed by the server
    // - in the current implementation, there should be a single transaction
    // at once on the server side: this is the time to try before reporting
    // an ESQLDBRemote exception failure
    property StartTransactionTimeOut: Int64
      read fStartTransactionTimeOut write fStartTransactionTimeOut;
  end;

  /// implements an abstract proxy-like virtual connection to a DB engine
  // - can be used e.g. for remote access or execution in a background thread
  TSQLDBProxyConnection = class(TSQLDBConnection)
  protected
    fConnected: boolean;
    fProxy: TSQLDBProxyConnectionPropertiesAbstract;
    function GetServerDateTime: TDateTime; override;
  public
    /// connect to a specified database engine
    constructor Create(aProperties: TSQLDBConnectionProperties); override;
    /// connect to the specified database
    procedure Connect; override;
    /// stop connection to the specified database
    procedure Disconnect; override;
    /// return TRUE if Connect has been already successfully called
    function IsConnected: boolean; override;
    /// initialize a new SQL query statement for the given connection
    function NewStatement: TSQLDBStatement; override;
    /// begin a Transaction for this connection
    procedure StartTransaction; override;
    /// commit changes of a Transaction for this connection
    procedure Commit; override;
    /// discard changes of a Transaction for this connection
    procedure Rollback; override;
  end;

  /// implements a proxy-like virtual connection statement to a DB engine
  // - abstract class, with no corresponding kind of connection, but allowing
  // access to the mapped data via Column*() methods
  // - will handle an internal binary buffer when the statement returned rows
  // data, as generated by TSQLDBStatement.FetchAllToBinary()
  TSQLDBProxyStatementAbstract = class(TSQLDBStatementWithParamsAndColumns)
  protected
    fDataRowCount: integer;
    fDataRowReaderOrigin, fDataRowReader: PByte;
    fDataRowNullSize: cardinal;
    fDataCurrentRowIndex: integer;
    fDataCurrentRowNullLen: cardinal;
    fDataCurrentRowNull: TByteDynArray;
    fDataCurrentRowValues: array of pointer;
    fDataCurrentRowValuesStart: pointer;
    fDataCurrentRowValuesSize: Cardinal;
    // per-row column type (SQLite3 only) e.g. select coalesce(column,0) from ..
    fDataCurrentRowColTypes: array of TSQLDBFieldType;
    function IntColumnType(Col: integer; out Data: PByte): TSQLDBFieldType;
      {$ifdef HASINLINE}inline;{$endif}
    procedure IntHeaderProcess(Data: PByte; DataLen: integer);
    procedure IntFillDataCurrent(var Reader: PByte; IgnoreColumnDataSize: boolean);
  public
    /// the Column type of the current Row
    function ColumnType(Col: integer; FieldSize: PInteger=nil): TSQLDBFieldType; override;
    /// returns TRUE if the column contains NULL
    function ColumnNull(Col: integer): boolean; override;
    /// return a Column integer value of the current Row, first Col is 0
    function ColumnInt(Col: integer): Int64; override;
    /// return a Column floating point value of the current Row, first Col is 0
    function ColumnDouble(Col: integer): double; override;
    /// return a Column floating point value of the current Row, first Col is 0
    function ColumnDateTime(Col: integer): TDateTime; override;
    /// return a Column currency value of the current Row, first Col is 0
    // - should retrieve directly the 64 bit Currency content, to avoid
    // any rounding/conversion error from floating-point types
    function ColumnCurrency(Col: integer): currency; override;
    /// return a Column UTF-8 encoded text value of the current Row, first Col is 0
    function ColumnUTF8(Col: integer): RawUTF8; override;
    /// return a Column text value as generic VCL string of the current Row, first Col is 0
    function ColumnString(Col: integer): string; override;
    /// return a Column as a blob value of the current Row, first Col is 0
    function ColumnBlob(Col: integer): RawByteString; override;
    /// return all columns values into JSON content
    procedure ColumnsToJSON(WR: TJSONWriter); override;
    /// direct access to the data buffer of the current row
    // - points to Double/Currency value, or variable-length Int64/UTF8/Blob
    // - points to nil if the column value is NULL
    function ColumnData(Col: integer): pointer;
    /// append current row content as binary stream
    // - will save one data row in optimized binary format (if not in Null)
    // - virtual method called by FetchAllToBinary()
    // - follows the format expected by TSQLDBProxyStatement
    procedure ColumnsToBinary(W: TFileBufferWriter;
      Null: pointer; const ColTypes: TSQLDBFieldTypeDynArray); override;

    /// read-only access to the number of data rows stored
    property DataRowCount: integer read fDataRowCount;
  end;

  /// implements a proxy-like virtual connection statement to a DB engine
  // - is generated by TSQLDBProxyConnection kind of connection
  // - will use an internal binary buffer when the statement returned rows data,
  // as generated by TSQLDBStatement.FetchAllToBinary() or JSON for
  // ExecutePreparedAndFetchAllAsJSON() method (as expected by our ORM)
  TSQLDBProxyStatement = class(TSQLDBProxyStatementAbstract)
  protected
    fDataInternalCopy: RawByteString;
    fUpdateCount: integer;
    fForceNoUpdateCount: boolean;
    procedure ParamsToCommand(var Input: TSQLDBProxyConnectionCommandExecute);
  public
    /// Execute a SQL statement
    // - for TSQLDBProxyStatement, preparation and execution are processed in
    // one step, when this method is executed - as such, Prepare() won't call
    // the remote process, but will just set fSQL
    // - this overridden implementation will use out optimized binary format
    //  as generated by TSQLDBStatement.FetchAllToBinary(), and not JSON
    procedure ExecutePrepared; override;
    /// execute a prepared SQL statement and return all rows content as a JSON string
    // - JSON data is retrieved with UTF-8 encoding
    // - if Expanded is true, JSON data is an array of objects, for direct use
    // with any Ajax or .NET client:
    // & [ {"col1":val11,"col2":"val12"},{"col1":val21,... ]
    // - if Expanded is false, JSON data is serialized (used in TSQLTableJSON)
    // & { "FieldCount":1,"Values":["col1","col2",val11,"val12",val21,..] }
    // - BLOB field value is saved as Base64, in the '"\uFFF0base64encodedbinary"'
    // format and contains true BLOB data
    // - this overridden implementation will use JSON for transmission, and
    // binary encoding only for parameters (to avoid unneeded conversions, e.g.
    // when called from mORMotDB.pas)
    procedure ExecutePreparedAndFetchAllAsJSON(Expanded: boolean; out JSON: RawUTF8); override;
    /// append all rows content as binary stream
    // - will save the column types and name, then every data row in optimized
    // binary format (faster and smaller than JSON)
    // - you can specify a LIMIT for the data extent (default 0 meaning all data)
    // - generates the format expected by TSQLDBProxyStatement
    // - this overriden method will use the internal data copy of the binary
    // buffer retrieved by ExecutePrepared, so would be almost immediate,
    // and would allow e.g. direct consumption via our TSynSQLStatementDataSet
    // - note that DataRowPosition won't be set by this method: will be done
    // e.g. in TSQLDBProxyStatementRandomAccess.Create
    function FetchAllToBinary(Dest: TStream; MaxRowCount: cardinal=0;
      DataRowPosition: PCardinalDynArray=nil): cardinal; override;
    /// gets a number of updates made by latest executed statement
    // - this overriden method will return the integer value returned by
    // cExecute command
    function UpdateCount: integer; override;
    /// force no UpdateCount method call on server side
    // - may be needed to reduce server load, if this information is not needed
    property ForceNoUpdateCount: boolean read fForceNoUpdateCount write fForceNoUpdateCount;

    /// after a statement has been prepared via Prepare() + ExecutePrepared() or
    //   Execute(), this method must be called one or more times to evaluate it
    function Step(SeekFirst: boolean=false): boolean; override;
  end;

  /// client-side implementation of a remote connection to any SynDB engine
  // - will compute binary compressed messages for the remote processing,
  // ready to be served e.g. over HTTP via our SynDBRemote.pas unit
  // - abstract class which should override its protected ProcessMessage() method
  // e.g. by TSQLDBRemoteConnectionPropertiesTest or
  TSQLDBRemoteConnectionPropertiesAbstract = class(TSQLDBProxyConnectionPropertiesAbstract)
  protected
    /// will build and interpret binary messages to be served with ProcessMessage
    // - would raise an exception in case of error, even on the server side
    function Process(Command: TSQLDBProxyConnectionCommand;
      const Input; var Output): integer; override;
    /// abstract method to override for the expected transmission protocol
    // - could raise an exception on transmission error
    procedure ProcessMessage(const Input: RawByteString; out Output: RawByteString);
      virtual; abstract;
  end;

  /// fake proxy class for testing the remote connection to any SynDB engine
  // - resulting overhead due to our binary messaging: unnoticeable :)
  TSQLDBRemoteConnectionPropertiesTest = class(TSQLDBRemoteConnectionPropertiesAbstract)
  protected
    fProps: TSQLDBConnectionProperties;
    // this overriden method will just call fProps.RemoteProcessMessage()
    procedure ProcessMessage(const Input: RawByteString; out Output: RawByteString); override;
  public
    /// create a test redirection to an existing local connection property
    // - you can specify a User/Password credential pair to also test the
    // authentication via TSynAuthentication
    constructor Create(aProps: TSQLDBConnectionProperties;
      const aUserID,aPassword: RawUTF8; aProtocol: TSQLDBProxyConnectionProtocolClass); reintroduce;
  end;


  /// implements a virtual statement with direct data access
  // - is generated with no connection, but allows direct random access to any
  // data row retrieved from TSQLDBStatement.FetchAllToBinary() binary data
  // - GotoRow() method allows direct access to a row data via Column*()
  // - is used e.g. by TSynSQLStatementDataSet of SynDBVCL unit
  TSQLDBProxyStatementRandomAccess = class(TSQLDBProxyStatementAbstract)
  protected
    fRowData: TCardinalDynArray;
  public
    /// initialize the internal structure from a given memory buffer
    // - by default, ColumnDataSize would be computed from the supplied data,
    // unless you set IgnoreColumnDataSize=true to set the value to 0 (and
    // force e.g. SynDBVCL TSynBinaryDataSet.InternalInitFieldDefs define the
    // field as ftDefaultMemo)
    constructor Create(Data: PByte; DataLen: integer;
      DataRowPosition: PCardinalDynArray=nil; IgnoreColumnDataSize: boolean=false); reintroduce;

    /// Execute a prepared SQL statement
    // - this unexpected overridden method will raise a ESQLDBException
    procedure ExecutePrepared; override;
    /// Change cursor position to the next available row
    // - this unexpected overridden method will raise a ESQLDBException
    function Step(SeekFirst: boolean=false): boolean; override;

    /// change the current data Row
    // - if Index<DataRowCount, returns TRUE and you can access to the data
    // via regular Column*() methods
    // - can optionally raise an ESQLDBException if Index is not correct
    function GotoRow(Index: integer; RaiseExceptionOnWrongIndex: Boolean=false): boolean;
  end;

{$endif WITH_PROXY}


const
  /// TSQLDBFieldType kind of columns which have a fixed width
  FIXEDLENGTH_SQLDBFIELDTYPE = [ftInt64, ftDouble, ftCurrency, ftDate];

  /// conversion matrix from TSQLDBFieldType into variant type
  MAP_FIELDTYPE2VARTYPE: array[TSQLDBFieldType] of Word = (
    varEmpty, varNull, varInt64, varDouble, varCurrency, varDate,
    varSynUnicode, varString);
// ftUnknown, ftNull, ftInt64, ftDouble, ftCurrency, ftDate, ftUTF8, ftBlob


/// function helper logging some column truncation information text
procedure LogTruncatedColumn(const Col: TSQLDBColumnProperty);

/// retrieve a table name without any left schema
// - e.g. TrimLeftSchema('SCHEMA.TABLENAME')='TABLENAME'
function TrimLeftSchema(const TableName: RawUTF8): RawUTF8;

/// replace all '?' in the SQL statement with named parameters like :AA :AB..
// - returns the number of ? parameters found within aSQL
// - won't generate any SQL keyword parameters (e.g. :AS :OF :BY), to be
// compliant with Oracle OCI expectations
// - any ending ';' character is deleted, unless aStripSemicolon is unset
function ReplaceParamsByNames(const aSQL: RawUTF8; var aNewSQL: RawUTF8;
  aStripSemicolon: boolean=true): integer;

/// replace all '?' in the SQL statement with indexed parameters like $1 $2 ...
// - returns the number of ? parameters found within aSQL
// - as used e.g. by PostgreSQL & Oracle (:1 :2) library
// - if AllowSemicolon is false (by default), reject any statement with ;
// (Postgres do not allow ; inside prepared statement); it should be 
// true for Oracle
function ReplaceParamsByNumbers(const aSQL: RawUTF8; var aNewSQL: RawUTF8;
  IndexChar: AnsiChar = '$'; AllowSemicolon: boolean = false): integer;

/// create a JSON array from an array of UTF-8 bound values
// - as generated during array binding, i.e. with quoted strings
// 'one','t"wo' -> '{"one","t\"wo"}'   and  1,2,3 -> '{1,2,3}'
// - as used e.g. by PostgreSQL library
function BoundArrayToJSONArray(const Values: TRawUTF8DynArray): RawUTF8;


{ -------------- native connection interfaces, without OleDB }

type
  /// access to a native library
  // - this generic class is to be used for any native connection using an
  // external library
  // - is used e.g. in SynDBOracle by TSQLDBOracleLib to access the OCI library,
  // or by SynDBODBC to access the ODBC library
  TSQLDBLib = class
  protected
    fHandle: {$ifdef FPC}TLibHandle{$else}HMODULE{$endif};
    fLibraryPath: TFileName;
    /// same as SafeLoadLibrary() but setting fLibraryPath and cwd on Windows
    function TryLoadLibrary(const aLibrary: array of TFileName;
      aRaiseExceptionOnFailure: ESynExceptionClass): boolean; virtual;
  public
    /// release associated memory and linked library
    destructor Destroy; override;
    /// the associated library handle
    property Handle: {$ifdef FPC}TLibHandle{$else}HMODULE{$endif} read fHandle write fHandle;
    /// the loaded library path
    property LibraryPath: TFileName read fLibraryPath;
  end;


{$ifdef EMULATES_TQUERY}

{ -------------- TQuery TField TParam emulation classes and types }

type
  /// generic Exception type raised by the TQuery class
  ESQLQueryException = class(ESynException)
  public
    constructor CreateFromError(aMessage: string; aConnection: TSQLDBConnection);
  end;

  /// generic type used by TQuery / TQueryValue for BLOBs fields
  TBlobData = RawByteString;

  /// represent the use of parameters on queries or stored procedures
  // - same enumeration as with the standard DB unit from VCL
  TParamType = (ptUnknown, ptInput, ptOutput, ptInputOutput, ptResult);

  TQuery = class;

  /// pseudo-class handling a TQuery bound parameter or column value
  // - will mimic both TField and TParam classes as defined in standard DB unit,
  // by pointing both classes types to PQueryValue
  // - usage of an object instead of a class allow faster access via a
  // dynamic array (and our TDynArrayHashed wrapper) for fast property name
  // handling (via name hashing) and pre-allocation
  // - it is based on an internal Variant to store the parameter or column value
  {$ifdef USERECORDWITHMETHODS}TQueryValue = record
    {$else}TQueryValue = object{$endif}
  private
    /// fName should be the first property, i.e. the searched hashed value
    fName: string;
    fValue: Variant;
    fValueBlob: boolean;
    fParamType: TParamType;
    // =-1 if empty, =0 if eof, >=1 if cursor on row data
    fRowIndex: integer;
    fColumnIndex: integer;
    fQuery: TQuery;
    procedure CheckExists;
    procedure CheckValue;
    function GetIsNull: boolean;
    function GetDouble: double;
    function GetString: string;
    function GetAsWideString: SynUnicode;
    function GetCurrency: Currency;
    function GetDateTime: TDateTime;
    function GetVariant: Variant;
    function GetInteger: integer;
    function GetInt64: Int64;
    function GetBlob: TBlobData;
    function GetAsBytes: TBytes;
    function GetBoolean: Boolean;
    procedure SetDouble(const aValue: double);
    procedure SetString(const aValue: string);
    procedure SetAsWideString(const aValue: SynUnicode);
    procedure SetCurrency(const aValue: Currency);
    procedure SetDateTime(const aValue: TDateTime);
    procedure SetVariant(const aValue: Variant);
    procedure SetInteger(const aValue: integer);
    procedure SetInt64(const aValue: Int64);
    procedure SetBlob(const aValue: TBlobData);
    procedure SetAsBytes(const Value: TBytes);
    procedure SetBoolean(const aValue: Boolean);
    procedure SetBound(const aValue: Boolean);
  public
    /// set the column value to null
    procedure Clear;
    /// the associated (field) name
    property FieldName: string read fName;
    /// the associated (parameter) name
    property Name: string read fName;
    /// parameter type for queries or stored procedures
    property ParamType: TParamType read fParamType write fParamType;
    /// returns TRUE if the stored Value is null
    property IsNull: Boolean read GetIsNull;
    /// just do nothing - here for compatibility reasons with Clear + Bound := true
    property Bound: Boolean write SetBound;
    /// access the Value as Integer
    property AsInteger: integer read GetInteger write SetInteger;
    /// access the Value as Int64
    // - note that under Delphi 5, Int64 is not handled: the Variant type
    // only handle integer types, in this Delphi version :(
    property AsInt64: Int64 read GetInt64 write SetInt64;
    /// access the Value as Int64
    // - note that under Delphi 5, Int64 is not handled: the Variant type
    // only handle integer types, in this Delphi version :(
    property AsLargeInt: Int64 read GetInt64 write SetInt64;
    /// access the Value as boolean
    property AsBoolean: Boolean read GetBoolean write SetBoolean;
    /// access the Value as String
    // - used in the VCL world for both TEXT and BLOB content (BLOB content
    // will only work in pre-Unicode Delphi version, i.e. before Delphi 2009)
    property AsString: string read GetString write SetString;
    /// access the Value as an unicode String
    // - will return a WideString before Delphi 2009, and an UnicodeString
    // for Unicode versions of the compiler (i.e. our SynUnicode type)
    property AsWideString: SynUnicode read GetAsWideString write SetAsWideString;
    /// access the BLOB Value as an AnsiString
    // - will work for all Delphi versions, including Unicode versions (i.e.
    // since Delphi 2009)
    // - for a BLOB parameter or column, you should use AsBlob or AsBlob
    // properties instead of AsString (this later won't work after Delphi 2007)
    property AsBlob: TBlobData read GetBlob write SetBlob;
    /// access the BLOB Value as array of byte (TBytes)
     // - will work for all Delphi versions, including Unicode versions (i.e.
    // since Delphi 2009)
    // - for a BLOB parameter or column, you should use AsBlob or AsBlob
    // properties instead of AsString (this later won't work after Delphi 2007)
    property AsBytes: TBytes read GetAsBytes write SetAsBytes;
    /// access the Value as double
    property AsFloat: double read GetDouble write SetDouble;
    /// access the Value as TDateTime
    property AsDateTime: TDateTime read GetDateTime write SetDateTime;
    /// access the Value as TDate
    property AsDate: TDateTime read GetDateTime write SetDateTime;
    /// access the Value as TTime
    property AsTime: TDateTime read GetDateTime write SetDateTime;
    /// access the Value as Currency
    // - avoid any rounding conversion, as with AsFloat
    property AsCurrency: Currency read GetCurrency write SetCurrency;
    /// access the Value as Variant
    property AsVariant: Variant read GetVariant write SetVariant;
  end;

  /// a dynamic array of TQuery bound parameters or column values
  // - TQuery will use TDynArrayHashed for fast search
  TQueryValueDynArray = array of TQueryValue;

  /// pointer to TQuery bound parameter or column value
  PQueryValue = ^TQueryValue;

  /// pointer mapping the VCL DB TField class
  // - to be used e.g. with code using local TField instances in a loop
  TField = PQueryValue;

  /// pointer mapping the VCL DB TParam class
  // - to be used e.g. with code using local TParam instances
  TParam = PQueryValue;

  /// class mapping VCL DB TQuery for direct database process
  // - this class can mimic basic TQuery VCL methods, but won't need any BDE
  // installed, and will be faster for field and parameters access than the
  // standard TDataSet based implementation; in fact, OleDB replaces the BDE
  // or the DBExpress layer, or access directly to the client library
  // (e.g. for TSQLDBOracleConnectionProperties which calls oci.dll)
  // - it is able to run basic queries as such:
  // !  Q := TQuery.Create(aSQLDBConnection);
  // !  try
  // !    Q.SQL.Clear; // optional
  // !    Q.SQL.Add('select * from DOMAIN.TABLE');
  // !    Q.SQL.Add('  WHERE ID_DETAIL=:detail;');
  // !    Q.ParamByName('DETAIL').AsString := '123420020100000430015';
  // !    Q.Open;
  // !    Q.First;    // optional
  // !    while not Q.Eof do begin
  // !      assert(Q.FieldByName('id_detail').AsString='123420020100000430015');
  // !      Q.Next;
  // !    end;
  // !    Q.Close;    // optional
  // !  finally
  // !    Q.Free;
  // !  end;
  // - since there is no underlying TDataSet, you can't have read and write
  // access, or use the visual DB components of the VCL: it's limited to
  // direct emulation of low-level SQL as in the above code, with one-direction
  // retrieval (e.g. the Edit, Post, Append, Cancel, Prior, Locate, Lookup
  // methods do not exist within this class)
  // - use ToDataSet() function from SynDBVCL.pas to create a TDataSet
  // from such a TQuery instance, and link this request to visual DB components
  // - this class is Unicode-ready even before Delphi 2009 (via the TQueryValue
  // AsWideString method), will natively handle Int64/TBytes field or parameter
  // data, and will have less overhead than the standard DB components of the VCL
  // - you should better use TSQLDBStatement instead of this wrapper, but
  // having such code-compatible TQuery replacement could make easier some
  // existing code upgrade (e.g. to avoid deploying the deprecated BDE, generate
  // smaller executable, access any database without paying a big fee,
  // avoid rewriting a lot of existing code lines of a big application...)
  TQuery = class
  protected
    fSQL: TStringList;
    fPrepared: ISQLDBStatement;
    fRowIndex: Integer;
    fConnection: TSQLDBConnection;
    fParams: TQueryValueDynArray;
    fResults: TQueryValueDynArray;
    fResult: TDynArrayHashed;
    fResultCount: integer;
    fParam: TDynArrayHashed;
    fParamCount: Integer;
    fTag: PtrInt;
    function GetIsEmpty: Boolean;
    function GetActive: Boolean;
    function GetFieldCount: integer;
    function GetParamCount: integer;
    function GetField(aIndex: integer): TField;
    function GetParam(aIndex: integer): TParam;
    function GetEof: boolean;
    function GetBof: Boolean;
    function GetRecordCount: integer;
    function GetSQLAsText: string;
    procedure OnSQLChange(Sender: TObject);
    /// prepare and execute the SQL query
    procedure Execute(ExpectResults: Boolean);
  public
    /// initialize a query for the associated database connection
    constructor Create(aConnection: TSQLDBConnection);
    /// release internal memory and statements
    destructor Destroy; override;
    /// a do-nothing method, just available for compatibility purpose
    procedure Prepare;
    /// begin the SQL query, for a SELECT statement
    // - will parse the entered SQL statement, and bind parameters
    // - will then execute the SELECT statement, ready to use First/Eof/Next
    // methods, the returned rows being available via FieldByName methods
    procedure Open;
    /// begin the SQL query, for a non SELECT statement
    // - will parse the entered SQL statement, and bind parameters
    // - the query will be released with a call to Close within this method
    // - will return the number of updated rows (i.e.
    // PreparedSQLDBStatement.UpdateCount)
    procedure ExecSQL;
    /// begin the SQL query, for a non SELECT statement
    // - will parse the entered SQL statement, and bind parameters
    // - the query will be released with a call to Close within this method
    // - this method will return the number of updated rows (i.e.
    // PreparedSQLDBStatement.UpdateCount)
    function ExecSQLAndReturnUpdateCount: integer;
    /// after a successfull Open, will get the first row of results
    procedure First;
    /// after successfull Open and First, go the the next row of results
    procedure Next;
    /// end the SQL query
    // - will release the SQL statement, results and bound parameters
    // - the query should be released with a call to Close before reopen
    procedure Close;
    /// access a SQL statement parameter, entered as :aParamName in the SQL
    // - if the requested parameter do not exist yet in the internal fParams
    // list, AND if CreateIfNotExisting=true, a new TQueryValue instance
    // will be created and registered
    function ParamByName(const aParamName: string; CreateIfNotExisting: boolean=true): TParam;
    /// retrieve a column value from the current opened SQL query row
    // - will raise an ESQLQueryException error in case of error, e.g. if no column
    // name matchs the supplied name
    function FieldByName(const aFieldName: string): TField;
    /// retrieve a column value from the current opened SQL query row
    // - will return nil in case of error, e.g. if no column name matchs the
    // supplied name
    function FindField(const aFieldName: string): TField;
    /// the associated database connection
    property Connection: TSQLDBConnection read fConnection;
    /// the SQL statement to be executed
    // - statement will be prepared and executed via Open or ExecSQL methods
    // - SQL.Clear will force a call to the Close method (i.e. reset the query,
    // just as with the default VCL implementation)
    property SQL: TStringList read fSQL;
    /// the SQL statement with inlined bound parameters
    property SQLAsText: string read GetSQLAsText;
    /// equals true if there is some rows pending
    property Eof: Boolean read GetEof;
    /// equals true if on first row
    property Bof: Boolean read GetBof;
    /// returns 0 if no record was retrievd, 1 if there was some records
    // - not the exact count: just here for compatibility purpose with code
    // like   if aQuery.RecordCount>0 then ...
    property RecordCount: integer read GetRecordCount;
    /// equals true if there is no row returned
    property IsEmpty: Boolean read GetIsEmpty;
    /// equals true if the query is opened
    property Active: Boolean read GetActive;
    /// the number of columns in the current opened SQL query row
    property FieldCount: integer read GetFieldCount;
    /// the number of bound parameters in the current SQL statement
    property ParamCount: integer read GetParamCount;
    /// retrieve a column value from the current opened SQL query row
    // - will return nil in case of error, e.g. out of range index
    property Fields[aIndex: integer]: TField read GetField;
    /// retrieve a  bound parameters in the current SQL statement
    // - will return nil in case of error, e.g. out of range index
    property Params[aIndex: integer]: TParam read GetParam;
    /// non VCL property to access the internal SynDB prepared statement
    // - is nil if the TQuery is not prepared (e.g. after Close)
    property PreparedSQLDBStatement: ISQLDBStatement read fPrepared;
    /// user-customizable number attached to this instance
    // - for compatibility with TComponent
    property Tag: PtrInt read fTag write fTag;
  end;

{$endif EMULATES_TQUERY}

var
  /// the TSynLog class used for logging for all our SynDB related units
  // - you may override it with TSQLLog, if available from mORMot.pas
  // - since not all exceptions are handled specificaly by this unit, you
  // may better use a common TSynLog class for the whole application or module
  SynDBLog: TSynLogClass=TSynLog;



{ -------------- Database specific classes - shared by several SynDB units }

const
  /// the known column data types corresponding to our TSQLDBFieldType types
  // - will be used e.g. for TSQLDBConnectionProperties.SQLFieldCreate()
  // - see TSQLDBFieldTypeDefinition documentation to find out the mapping
  DB_FIELDS: array[TSQLDBDefinition] of TSQLDBFieldTypeDefinition = (
  // ftUnknown=int32, ftNull=UTF8, ftInt64, ftDouble, ftCurrency, ftDate, ftUTF8, ftBlob

  // dUnknown
  (' INT',' NVARCHAR(%)',' BIGINT',' DOUBLE',' NUMERIC(19,4)',' TIMESTAMP',
   ' CLOB',' BLOB'),

  // dDefault
  (' INT',' NVARCHAR(%)',' BIGINT',' DOUBLE',' NUMERIC(19,4)',' TIMESTAMP',
   ' CLOB',' BLOB'),

  // dOracle
  (' NUMBER(22,0)',' NVARCHAR2(%)',' NUMBER(22,0)',' BINARY_DOUBLE',' NUMBER(19,4)',
   ' DATE',' NCLOB',' BLOB'),
    // NCLOB (National Character Large Object) is an Oracle data type that can hold
    // up to 4 GB of character data. It's similar to a CLOB, but characters are
    // stored in a NLS or multibyte national character set (like NVARCHAR2)

  // dMSSQL
  (' int',' nvarchar(%)',' bigint',' float',' money',' datetime',' nvarchar(max)',
   ' varbinary(max)'),

  // dJet
  (' Long',' VarChar(%)',' Decimal(19,0)',' Double',' Currency',' DateTime',
   ' LongText',' LongBinary'),

  // dMySQL
  (' int',' varchar(%) character set UTF8',' bigint',' double',' decimal(19,4)',
   ' datetime',' mediumtext character set UTF8',' mediumblob'),

  // dSQLite
  (' INTEGER',' TEXT',' INTEGER',' FLOAT',' FLOAT',' TEXT',' TEXT',' BLOB'),

  // dFirebird
  (' INTEGER',' VARCHAR(%) CHARACTER SET UTF8',' BIGINT',' FLOAT',' DECIMAL(18,4)',
   ' TIMESTAMP',' BLOB SUB_TYPE 1 SEGMENT SIZE 2000 CHARACTER SET UTF8',
   ' BLOB SUB_TYPE 0 SEGMENT SIZE 2000'),
   // about BLOB: http://www.ibphoenix.com/resources/documents/general/doc_54

  // dNexusDB
  (' INTEGER',' NVARCHAR(%)',' LARGEINT',' REAL',' MONEY',' DATETIME',' NCLOB',' BLOB'),
    // VARCHAR(%) CODEPAGE 65001 just did not work well with Delphi<2009

  // dPostgreSQL
  (' INTEGER',' TEXT',' BIGINT',' DOUBLE PRECISION',' NUMERIC(19,4)',
   ' TIMESTAMP',' TEXT',' BYTEA'),
    // like SQLite3, we will create TEXT column instead of VARCHAR(%), as stated
    // by http://www.postgresql.org/docs/current/static/datatype-character.html

  // dDB2 (for CCSID Unicode tables)
  (' int',' varchar(%)',' bigint',' real',' decimal(19,4)',' timestamp',' clob', ' blob'),
    { note: bigint needs 9.1 and up }

  // dInformix
  (' int',' lvarchar(%)',' bigint',' smallfloat',' decimal(19,4)',
   ' datetime year to fraction(3)',' clob', ' blob')
  );

  /// the known column data types corresponding to our TSQLDBFieldType types
  // - will be used e.g. for TSQLDBConnectionProperties.SQLFieldCreate()
  // - SQLite3 doesn't expect any field length, neither PostgreSQL, so set to 0
  DB_FIELDSMAX: array[TSQLDBDefinition] of cardinal = (
    1000, 1000, 1333, { =4000/3 since WideChar is up to 3 bytes in UTF-8 }
    4000, 255, 4000, 0, 32760, 32767, 0, 32700, 32700);

  /// the known SQL statement to retrieve the server date and time
  DB_SERVERTIME: array[TSQLDBDefinition] of RawUTF8 = (
    '','', // return local server time by default
    'select sysdate from dual',
    'select GETDATE()',
    '', // Jet is local -> return local time
    'SELECT NOW()',
    '', // SQlite is local -> return local time
    'select current_timestamp from rdb$database',
    'SELECT CURRENT_TIMESTAMP',
    'SELECT LOCALTIMESTAMP',
    'select current timestamp from sysibm.sysdummy1',
    'select CURRENT YEAR TO FRACTION(3) from SYSTABLES where tabid = 1'
  );

const
  /// the known SQL syntax to limit the number of returned rows in a SELECT
  // - Positon indicates if should be included within the WHERE clause,
  // at the beginning of the SQL statement, or at the end of the SQL statement
  // - InsertFmt will replace '%' with the maximum number of lines to be retrieved
  // - used by TSQLDBConnectionProperties.AdaptSQLLimitForEngineList()
  DB_SQLLIMITCLAUSE: array[TSQLDBDefinition] of TSQLDBDefinitionLimitClause  = (
    (Position: posNone;   InsertFmt:nil),                         { dUnknown    }
    (Position: posNone;   InsertFmt:nil),                         { dDefault    }
    (Position: posWhere;  InsertFmt:'rownum<=%'),                 { dOracle     }
    (Position: posSelect; InsertFmt:'top(%) '),                   { dMSSQL      }
    (Position: posSelect; InsertFmt:'top % '),                    { dJet        }
    (Position: posAfter;  InsertFmt:' limit %'),                  { dMySQL      }
    (Position: posAfter;  InsertFmt:' limit %'),                  { dSQLite     }
    (Position: posSelect; InsertFmt:'first % '),                  { dFirebird   }
    (Position: posSelect; InsertFmt:'top % '),                    { dNexusDB    }
    (Position: posAfter;  InsertFmt:' limit %'),                  { dPostgreSQL }
    (Position: posAfter;  InsertFmt:' fetch first % rows only'),  { dDB2        }
    (Position: posAfter;  InsertFmt:' first % '));                { dInformix   }

  /// the known database engines handling CREATE INDEX IF NOT EXISTS statement
  DB_HANDLECREATEINDEXIFNOTEXISTS = [dSQLite];

  /// the known database engines handling CREATE INDEX on BLOB columns
  // - SQLite3 does not have any issue about indexing any column
  // - PostgreSQL is able to index TEXT columns, which are some kind of CLOB
  DB_HANDLEINDEXONBLOBS = [dSQLite,dPostgreSQL];

  /// where the DESC clause shall be used for a CREATE INDEX statement
  // - only identified syntax exception is for FireBird
  DB_SQLDESENDINGINDEXPOS: array[TSQLDBDefinition] of
    (posWithColumn, posGlobalBefore) = (
    posWithColumn, posWithColumn, posWithColumn, posWithColumn, posWithColumn,
    posWithColumn, posWithColumn, posGlobalBefore, posWithColumn, posWithColumn,
    posWithColumn, posWithColumn);

  /// the SQL text corresponding to the identified WHERE operators for a SELECT
  DB_SQLOPERATOR: array[opEqualTo..opLike] of RawUTF8 = (
    '=','<>','<','<=','>','>=',' in ',' is null',' is not null',' like ');


/// retrieve the text of a given Database SQL dialect enumeration
// - see also TSQLDBConnectionProperties.GetDBMSName() method
function ToText(DBMS: TSQLDBDefinition): PShortString; overload;

/// retrieve the text of a given Database field type enumeration
// - see also TSQLDBFieldTypeToString() function
function ToText(Field: TSQLDBFieldType): PShortString; overload;

/// retrieve the ready-to-be displayed text of a given Database field
// type enumeration
function TSQLDBFieldTypeToString(aType: TSQLDBFieldType): TShort16;

{$ifdef WITH_PROXY}
/// retrieve the ready-to-be displayed text of proxy commands implemented by
// TSQLDBProxyConnectionProperties.Process()
function ToText(cmd: TSQLDBProxyConnectionCommand): PShortString; overload;
{$endif}


implementation

function ToText(DBMS: TSQLDBDefinition): PShortString;
begin
  result := GetEnumName(TypeInfo(TSQLDBDefinition),ord(DBMS));
end;

function ToText(Field: TSQLDBFieldType): PShortString;
begin
  result := GetEnumName(TypeInfo(TSQLDBFieldType),ord(Field));
end;

{$ifdef WITH_PROXY}
function ToText(cmd: TSQLDBProxyConnectionCommand): PShortString;
begin
  result := GetEnumName(TypeInfo(TSQLDBProxyConnectionCommand),ord(cmd));
end;
{$endif}

function TSQLDBFieldTypeToString(aType: TSQLDBFieldType): TShort16;
begin
  if aType<=high(aType) then
    result := TrimLeftLowerCaseToShort(ToText(aType)) else
    FormatShort16('#%',[ord(aType)],result);
end;


{$ifdef EMULATES_TQUERY}

{ ESQLQueryException }

constructor ESQLQueryException.CreateFromError(aMessage: string; aConnection: TSQLDBConnection);
begin
  if aMessage='' then
    aMessage := 'Error';
  if (aConnection=nil) or (aConnection.fErrorMessage='') then
    Create(aMessage) else
  if aConnection.fErrorException=nil then
    CreateUTF8('% [%]',[aMessage,aConnection.fErrorMessage]) else
    CreateUTF8('% as % with message [%]',
      [aMessage,aConnection.fErrorException,aConnection.fErrorMessage]);
end;

{ TQueryValue }

procedure TQueryValue.CheckExists;
begin
  if @self=nil then
    raise ESQLQueryException.Create('Parameter/Field not existing');
end;

procedure TQueryValue.CheckValue;
begin
  CheckExists;
  if fQuery=nil then
    exit; // Params already have updated value
  if fQuery.fRowIndex<=0 then // =-1 if empty, =0 if eof, >=1 if row data
    SetVariantNull(fValue) else
  if fRowIndex<>fQuery.fRowIndex then begin // get column value once per row
    fRowIndex := fQuery.fRowIndex;
    fQuery.fPrepared.ColumnToVariant(fColumnIndex,fValue);
  end;
end;

// in code below, most of the work should have been done by the Variants unit :)
// but since Delphi 5 does not handle varInt64 type, we had do handle it :(
// in all cases, our version should speed up process a little bit ;)

procedure TQueryValue.Clear;
begin
  SetVariantNull(fValue);
end;

function TQueryValue.GetAsBytes: TBytes;
var tmp: TBlobData;
begin
  CheckValue;
  VariantToRawByteString(fValue,tmp);
  RawByteStringToBytes(tmp,result);
end;

function TQueryValue.GetAsWideString: SynUnicode;
begin
  CheckValue;
  with TVarData(fValue) do
  case VType of
    varNull:     result := '';
    varInt64:    result := UTF8ToSynUnicode(Int64ToUtf8(VInt64));
    varString:   result := UTF8ToSynUnicode(RawUTF8(VAny));
    {$ifdef HASVARUSTRING}
    varUString:  result := UnicodeString(VAny);
    {$endif}
  else Result := SynUnicode(fValue);
  end;
end;

function TQueryValue.GetBlob: TBlobData;
begin
  CheckValue;
  VariantToRawByteString(fValue,result);
end;

function TQueryValue.GetBoolean: Boolean;
begin
  Result := GetInt64<>0;
end;

function TQueryValue.GetCurrency: Currency;
begin
  CheckValue;
  with TVarData(fValue) do
  case VType of
    varNull:     result := 0;
    varInteger:  result := VInteger;
    varInt64:    result := VInt64;
    varCurrency: result := VCurrency;
    varDouble, varDate: result := VDouble;
    else result := fValue;
  end;
end;

function TQueryValue.GetDateTime: TDateTime;
begin
  CheckValue;
  with TVarData(fValue) do
  case VType of
    varString:     result := Iso8601ToDateTime(RawUTF8(VAny));
    varSynUnicode: result := Iso8601ToDateTime(SynUnicodeToUtf8(SynUnicode(VAny)));
  else result := GetDouble;
  end;
end;

function TQueryValue.GetDouble: double;
begin
  CheckValue;
  with TVarData(fValue) do
  case VType of
    varNull:     result := 0;
    varInteger:  result := VInteger;
    varInt64:    result := VInt64;
    varCurrency: result := VCurrency;
    varDouble, varDate: result := VDouble;
    else result := fValue;
  end;
end;

function TQueryValue.GetInt64: Int64;
begin
  CheckValue;
  with TVarData(fValue) do
  case VType of
    varNull:     result := 0;
    varInteger:  result := VInteger;
    varInt64:    result := VInt64;
    varCurrency: result := trunc(VCurrency);
    varDouble, varDate: result := trunc(VDouble);
    else result := {$ifdef DELPHI5OROLDER}integer{$endif}(fValue);
  end;
end;

function TQueryValue.GetInteger: integer;
begin
  CheckValue;
  with TVarData(fValue) do
  case VType of
    varNull:     result := 0;
    varInteger:  result := VInteger;
    varInt64:    result := VInt64;
    varCurrency: result := trunc(VCurrency);
    varDouble, varDate:   result := trunc(VDouble);
    else result := fValue;
  end;
end;

function TQueryValue.GetIsNull: boolean;
begin
  CheckValue;
  result := TVarData(fValue).VType=varNull;
end;

function TQueryValue.GetString: string;
begin
  CheckValue;
  with TVarData(fValue) do
  case VType of
    varNull:     result := '';
    varInteger:  result := IntToString(VInteger);
    varInt64:    result := IntToString(VInt64);
    varCurrency: result := Curr64ToString(VInt64);
    varDouble:   result := DoubleToString(VDouble);
    varDate:     result := Ansi7ToString(DateTimeToIso8601Text(VDate,' '));
    varString:   result := UTF8ToString(RawUTF8(VAny));
    {$ifdef HASVARUSTRING}
    varUString:  result := string(UnicodeString(VAny));
    {$endif HASVARUSTRING}
    varOleStr:   result := string(WideString(VAny));
    else result := fValue;
  end;
end;

function TQueryValue.GetVariant: Variant;
begin
  CheckValue;
  {$ifdef DELPHI5OROLDER}
  with TVarData(fValue) do // Delphi 5 need conversion to float to avoid overflow
  if VType=varInt64 then
    if (VInt64<low(Integer)) or (VInt64>high(Integer)) then
      result := VInt64*1.0 else
      result := integer(VInt64) else
  {$endif}
    result := fValue;
end;

procedure TQueryValue.SetAsBytes(const Value: TBytes);
begin
  CheckExists;
  RawByteStringToVariant(pointer(Value),length(Value),fValue);
  fValueBlob := true;
end;

procedure TQueryValue.SetAsWideString(const aValue: SynUnicode);
begin
  CheckExists;
  fValue := aValue;
end;

procedure TQueryValue.SetBlob(const aValue: TBlobData);
begin
  CheckExists;
  RawByteStringToVariant(aValue,fValue);
  fValueBlob := true;
end;

procedure TQueryValue.SetBoolean(const aValue: Boolean);
begin
  CheckExists;
  fValue := ord(aValue); // store 0/1 in the DB, not 0/65535
end;

procedure TQueryValue.SetBound(const aValue: Boolean);
begin
  ; // just do nothing
end;

procedure TQueryValue.SetCurrency(const aValue: Currency);
begin
  CheckExists;
  fValue := aValue;
end;

procedure TQueryValue.SetDateTime(const aValue: TDateTime);
begin
  CheckExists;
  fValue := aValue;
end;

procedure TQueryValue.SetDouble(const aValue: double);
begin
  CheckExists;
  fValue := aValue;
end;

procedure TQueryValue.SetInt64(const aValue: Int64);
begin
  CheckExists;
{$ifdef DELPHI5OROLDER}
  with TVarData(fValue) do begin
    VarClear(fValue);
    VType := varInt64;
    VInt64 := aValue;
  end;
{$else}
  fValue := aValue;
{$endif}
end;

procedure TQueryValue.SetInteger(const aValue: integer);
begin
  CheckExists;
  fValue := aValue;
end;

procedure TQueryValue.SetString(const aValue: string);
begin
  CheckExists;
  {$ifdef UNICODE}
  fValue := aValue;
  {$else}
  VarClear(fValue);
  with TVarData(fValue) do begin
    VType := varString;
    VAny := nil; // avoid GPF below when assigning a string variable to VAny
    StringToUTF8(aValue,RawUTF8(VAny));
  end;
  {$endif}
end;

procedure TQueryValue.SetVariant(const aValue: Variant);
begin
  CheckExists;
  fValue := aValue;
end;


{ TQuery }

procedure TQuery.Close;
begin
  try
    fPrepared := nil;
  finally
    //fSQL.Clear; // original TQuery expect SQL content to be preserved
    fParam.Clear;
    fParam.ReHash; // ensure no GPF if reOpen
    fResult.Clear;
    fResult.ReHash; // ensure no GPF if reOpen
    fRowIndex := -1; // =-1 if empty
  end;
end;

constructor TQuery.Create(aConnection: TSQLDBConnection);
begin
  inherited Create;
  fConnection := aConnection;
  fSQL := TStringList.Create;
  fSQL.OnChange := OnSQLChange;
  fParam.InitSpecific(TypeInfo(TQueryValueDynArray),fParams,djString,@fParamCount,true);
  fResult.InitSpecific(TypeInfo(TQueryValueDynArray),fResults,djString,@fResultCount,true);
end;

destructor TQuery.Destroy;
begin
  try
    Close;
  finally
    fSQL.Free;
    inherited;
  end;
end;

procedure TQuery.Prepare;
begin
  // just available for compatibility purpose
end;

procedure TQuery.ExecSQL;
begin
  Execute(false);
  Close;
end;

function TQuery.ExecSQLAndReturnUpdateCount: integer;
begin
  Execute(false);
  result := fPrepared.UpdateCount;
  Close;
end;

function TQuery.FieldByName(const aFieldName: string): PQueryValue;
var i: integer;
begin
  if self=nil then
    result := nil else begin
    i := fResult.FindHashed(aFieldName);
    if i<0 then
      raise ESQLQueryException.CreateUTF8(
        '%.FieldByName("%"): unknown field name',[self,aFieldName]) else
      result := @fResults[i];
  end;
end;

function TQuery.FindField(const aFieldName: string): TField;
var i: integer;
begin
  result := nil;
  if (self=nil) or (fRowIndex<=0) then // -1=empty, 0=eof, >=1 if row data
    exit;
  i := fResult.FindHashed(aFieldName);
  if i>=0 then
    result := @fResults[i];
end;

procedure TQuery.First;
begin
  if (self=nil) or (fPrepared=nil) then
    raise ESQLQueryException.Create('First: Invalid call');
  if fRowIndex<>1 then // perform only if cursor not already on first data row
    if fPrepared.Step(true) then
      // cursor sucessfully set to 1st row
      fRowIndex := 1 else
      // no row is available, or unable to seek first row -> empty result
      fRowIndex := -1; // =-1 if empty, =0 if eof, >=1 if cursor on row data
end;

function TQuery.GetEof: boolean;
begin
  result := (Self=nil) or (fRowIndex<=0);
end;

function TQuery.GetRecordCount: integer;
begin
  if IsEmpty then
    result := 0 else
    result := 1;
end;

function TQuery.GetBof: Boolean;
begin
  result := (Self<>nil) and (fRowIndex=1);
end;

function TQuery.GetIsEmpty: Boolean;
begin
  result := (Self=nil) or (fRowIndex<0); // =-1 if empty, =0 if eof
end;

function TQuery.GetActive: Boolean;
begin
  result := (self<>nil) and (fPrepared<>nil);
end;

function TQuery.GetFieldCount: integer;
begin
  if IsEmpty then
    result := 0 else
    result := fResultCount;
end;

function TQuery.GetParamCount: integer;
begin
  if IsEmpty then
    result := 0 else
    result := fParamCount;
end;

function TQuery.GetField(aIndex: integer): TField;
begin
  if (Self=nil) or (fRowIndex<0) or (cardinal(aIndex)>=cardinal(fResultCount)) then
    result := nil else
    result := @fResults[aIndex];
end;

function TQuery.GetParam(aIndex: integer): TParam;
begin
  if (Self=nil) or (cardinal(aIndex)>=cardinal(fParamCount)) then
    result := nil else
    result := @fParams[aIndex];
end;

function TQuery.GetSQLAsText: string;
begin
  if (self=nil) or (fPrepared=nil) then
    result := '' else
    result := Utf8ToString(fPrepared.Instance.GetSQLWithInlinedParams);
end;

procedure TQuery.OnSQLChange(Sender: TObject);
begin
  if (self<>nil) and (SQL.Count=0) then
    Close; // expected previous behavior
end;

procedure TQuery.Next;
begin
  if (self=nil) or (fPrepared=nil) then
    raise ESQLQueryException.Create('Next: Invalid call');
  Connection.InternalProcess(speActive);
  try
    if fPrepared.Step(false) then
      inc(fRowIndex) else
      // no more row is available
      fRowIndex := 0;
  finally
    Connection.InternalProcess(speNonActive);
  end;
end;

procedure TQuery.Open;
var i, h: integer;
    added: boolean;
    ColumnName: string;
begin
  if fResultCount>0 then
    Close;
  Execute(true);
  for i := 0 to fPrepared.ColumnCount-1 do begin
    ColumnName := UTF8ToString(fPrepared.ColumnName(i));
    h := fResult.FindHashedForAdding(ColumnName,added);
    if not added then
      raise ESQLQueryException.CreateUTF8('Duplicated column name [%]',[ColumnName]);
    with fResults[h] do begin
      fQuery := self;
      fRowIndex := 0;
      fColumnIndex := i;
      fName := ColumnName;
    end;
  end;
  if fResultCount<>fPrepared.ColumnCount then
    raise ESQLQueryException.CreateUTF8('%.Open count %<>%',[self,fResultCount,fPrepared.ColumnCount]);
  First; // always read the first row
end;

function TQuery.ParamByName(const aParamName: string;
  CreateIfNotExisting: boolean): PQueryValue;
var i: integer;
    added: boolean;
begin
  if CreateIfNotExisting then begin
    i := fParam.FindHashedForAdding(aParamName,added);
    result := @fParams[i];
    if added then
      result^.fName := aParamName;
  end else begin
    i := fParam.FindHashed(aParamName);
    if i>=0 then
      result := @fParams[i] else
      result := nil;
  end;
end;

procedure TQuery.Execute(ExpectResults: Boolean);
const
  DB2OLE: array[TParamType] of TSQLDBParamInOutType = (
     paramIn,  paramIn, paramOut, paramInOut,    paramIn);
 // ptUnknown, ptInput, ptOutput, ptInputOutput, ptResult
var req, new, tmp: RawUTF8;
    paramName: string; // just like TQueryValue.Name: string
    P, B: PUTF8Char;
    col, i: Integer;
    cols: TIntegerDynArray;
begin
  if (self=nil) or (fResultCount>0) or
     (fConnection=nil) or (fPrepared<>nil) then
    raise ESQLQueryException.Create('TQuery.Prepare called with no previous Close');
  fRowIndex := -1;
  if fConnection=nil then
    raise ESQLQueryException.Create('No Connection to DB specified');
  req := Trim(StringToUTF8(SQL.Text));
  P := pointer(req);
  if P=nil then
    ESQLQueryException.Create('No SQL statement');
  col := 0;
  repeat
    B := P;
    while not (P^ in [':',#0]) do begin
      case P^ of
      '''': begin
        repeat // ignore chars inside ' quotes
          inc(P);
        until (P[0]=#0) or ((P[0]='''')and(P[1]<>''''));
        if P[0]=#0 then break;
        end;
      #1..#31:
        P^ := ' '; // convert #13/#10 into ' '
      end;
      inc(P);
    end;
    FastSetString(tmp,B,P-B);
    if P^=#0 then begin
      new := new+tmp;
      break;
    end;
    new := new+tmp+'?';
    inc(P); // jump ':'
    B := P;
    while tcIdentifier in TEXT_CHARS[P^] do
      inc(P); // go to end of parameter name
    paramName := UTF8DecodeToString(B,P-B);
    i := fParam.FindHashed(paramName);
    if i<0 then
      raise ESQLQueryException.CreateUTF8('Parameter [%] not bound for [%]',[paramName,req]);
    if col=length(cols) then
      SetLength(cols,col+64);
    cols[col] := i;
    inc(col);
  until P^=#0;
  Connection.InternalProcess(speActive);
  try
    fPrepared := Connection.NewStatementPrepared(new,ExpectResults,
      {raiseexc=}false,{allowreconnect=}false);
    if fPrepared=nil then
      try
        if Connection.LastErrorWasAboutConnection then begin
          SynDBLog.Add.Log(sllDB,'TQuery.Execute() now tries to reconnect');
          Connection.Disconnect;
          Connection.Connect;
          fPrepared := Connection.NewStatementPrepared(new,ExpectResults,false,false);
          if fPrepared=nil then
            raise ESQLQueryException.CreateFromError('Unable to reconnect DB',Connection);
        end else
          raise ESQLQueryException.CreateFromError('DB Error',Connection);
      finally
        if fPrepared=nil then
          Connection.InternalProcess(speConnectionLost);
      end;
    for i := 0 to col-1 do
      try
        with fParams[cols[i]] do // the leftmost SQL parameter has an index of 1
          fPrepared.BindVariant(i+1,fValue,fValueBlob,DB2OLE[fParamType]);
      except
        on E: Exception do
          raise ESQLQueryException.CreateUTF8(
            '% [%] when binding value for parameter [%] in [%]',
            [E,E.Message,fParams[cols[i]].fName,req]);
      end;
    fPrepared.ExecutePrepared;
  finally
    Connection.InternalProcess(speNonActive);
  end;
end;

{$endif EMULATES_TQUERY}


{ TSQLDBConnection }

procedure TSQLDBConnection.CheckConnection;
begin
  if self=nil then
    raise ESQLDBException.Create('TSQLDBConnection not created');
  if not Connected then
    raise ESQLDBException.CreateUTF8('% on %/% should be connected',
      [self,Properties.ServerName,Properties.DataBaseName]);
end;

procedure TSQLDBConnection.InternalProcess(Event: TOnSQLDBProcessEvent);
begin
  if (self=nil) or not Assigned(OnProcess) then
    exit;
  case Event of // thread-safe handle of speActive/peNonActive nested calls
  speActive:
    if InterlockedIncrement(fInternalProcessActive)=1 then
      OnProcess(self,Event);
  speNonActive:
    if InterlockedDecrement(fInternalProcessActive)=0 then
      OnProcess(self,Event);
  else
    OnProcess(self,Event);
  end;
end;

procedure TSQLDBConnection.Commit;
begin
  CheckConnection;
  if TransactionCount<=0 then
    raise ESQLDBException.CreateUTF8('Invalid %.Commit call',[self]);
  dec(fTransactionCount);
  InternalProcess(speCommit);
end;

constructor TSQLDBConnection.Create(aProperties: TSQLDBConnectionProperties);
begin
  fProperties := aProperties;
  if aProperties<>nil then begin
    fOnProcess := aProperties.OnProcess;
    fRollbackOnDisconnect := aProperties.RollbackOnDisconnect;
  end;
end;

procedure TSQLDBConnection.Connect;
var i: integer;
begin
  inc(fTotalConnectionCount);
  InternalProcess(speConnected);
  if fTotalConnectionCount>1 then
    InternalProcess(speReconnected);
  if fServerTimestampAtConnection=0 then
    try
      fServerTimestampAtConnection := ServerDateTime;
    except
      fServerTimestampAtConnection := Now;
    end;
  for i := 0 to length(fProperties.ExecuteWhenConnected)-1 do
    with NewStatement do
    try
      Execute(fProperties.ExecuteWhenConnected[i],false);
    finally
      Free;
    end;
end;

procedure TSQLDBConnection.Disconnect;
var i: PtrInt;
    Obj: PPointerArray;
begin
  InternalProcess(speDisconnected);
  if fCache<>nil then begin
    InternalProcess(speActive);
    try
      Obj := fCache.ObjectPtr;
      if Obj<>nil then
        for i := 0 to fCache.Count-1 do
          TSQLDBStatement(Obj[i]).FRefCount := 0; // force clean release
      FreeAndNil(fCache); // release all cached statements
    finally
      InternalProcess(speNonActive);
    end;
  end;
  if InTransaction then
    try
      if RollbackOnDisconnect then begin
        fTransactionCount := 1; // flush transaction nesting level
        Rollback;
      end;
    finally
      fTransactionCount := 0; // flush transaction nesting level
    end;
end;

destructor TSQLDBConnection.Destroy;
begin
  try
    Disconnect;
  except
    on E: Exception do
      SynDBLog.Add.Log(sllError,E);
  end;
  inherited;
end;

function TSQLDBConnection.IsOutdated(tix: Int64): boolean;
begin
  result := false;
  if (self=nil) or (fProperties.fConnectionTimeOutTicks=0) then
    exit;
  if fLastAccessTicks<0 then begin // was forced by ClearConnectionPool
    result := true;
    exit;
  end;
  if (fLastAccessTicks=0) or (tix-fLastAccessTicks<fProperties.fConnectionTimeOutTicks) then
    // brand new connection, or active enough connection
    fLastAccessTicks := tix else
    // notify connection is clearly outdated
    result := true;
end;

function TSQLDBConnection.GetInTransaction: boolean;
begin
  result := TransactionCount>0;
end;

function TSQLDBConnection.GetServerTimestamp: TTimeLog;
begin
  PTimeLogBits(@result)^.From(GetServerDateTime);
end;

function TSQLDBConnection.GetServerDateTime: TDateTime;
var Current: TDateTime;
begin
  Current := NowUTC; // so won't conflict with any potential time zone change
  if (fServerTimestampOffset=0) and
     (fProperties.fSQLGetServerTimestamp<>'') then begin
    with fProperties do
      with Execute(fSQLGetServerTimestamp,[]) do
        if Step then
        fServerTimestampOffset := ColumnDateTime(0)-Current;
    if fServerTimestampOffset=0 then
      fServerTimestampOffset := 0.000001; // request server only once
  end;
  result := Current+fServerTimestampOffset;
end;

function TSQLDBConnection.GetLastErrorWasAboutConnection: boolean;
begin
  result := (self<>nil) and (Properties<>nil) and (fErrorMessage<>'') and
    Properties.ExceptionIsAboutConnection(fErrorException,fErrorMessage);
end;

function TSQLDBConnection.NewStatementPrepared(const aSQL: RawUTF8;
  ExpectResults, RaiseExceptionOnError, AllowReconnect: Boolean): ISQLDBStatement;
var Stmt: TSQLDBStatement;
    ToCache: boolean;
    ndx,altern: integer;
    cachedSQL: RawUTF8;

  procedure TryPrepare(doraise: boolean);
  var Stmt: TSQLDBStatement;
  begin
    Stmt := nil;
    try
      InternalProcess(speActive);
      try
        Stmt := NewStatement;
        Stmt.Prepare(aSQL,ExpectResults);
        if ToCache then begin
          if fCache=nil then
            fCache := TRawUTF8List.Create([fObjectsOwned,fNoDuplicate,fCaseSensitive]);
          if fCache.AddObject(cachedSQL,Stmt)>=0 then
            Stmt._AddRef else // will be owned by fCache.Objects[]
            SynDBLog.Add.Log(sllWarning,'NewStatementPrepared: unexpected '+
              'cache duplicate for %',[Stmt.SQLWithInlinedParams],self);
        end;
        result := Stmt;
      finally
        InternalProcess(speNonActive);
      end;
    except
      on E: Exception do begin
        {$ifndef SYNDB_SILENCE}
        with SynDBLog.Add do
          if [sllSQL,sllDB,sllException,sllError]*Family.Level<>[] then
            LogLines(sllSQL,pointer(Stmt.SQLWithInlinedParams),self,'--');
        {$endif}
        Stmt.Free;
        result := nil;
        StringToUTF8(E.Message,fErrorMessage);
        fErrorException := PPointer(E)^;
        if doraise then
          raise;
      end;
    end;
  end;
begin
  result := nil;
  fErrorMessage := '';
  fErrorException := nil;
  if length(aSQL)<5 then
    exit;
  // first check if could be retrieved from cache
  cachedSQL := aSQL;
  ToCache := fProperties.IsCachable(Pointer(aSQL));
  if ToCache and (fCache<>nil) then begin
    ndx := fCache.IndexOf(cachedSQL);
    if ndx>=0 then begin
      Stmt := fCache.Objects[ndx];
      if Stmt.RefCount=1 then begin // ensure statement is not currently in use
        result := Stmt; // acquire the statement
        Stmt.Reset;
        exit;
      end else begin // in use -> create cached alternatives
        ToCache := false; // if all slots are used, won't cache this statement
        if fProperties.StatementCacheReplicates = 0 then
          SynDBLog.Add.Log(sllWarning, 'NewStatementPrepared: cached statement still in use ' +
            '-> you should release ISQLDBStatement ASAP [%]',[cachedSQL],self) else
          for altern := 1 to fProperties.StatementCacheReplicates do begin
            cachedSQL := aSQL+RawUTF8(AnsiChar(altern)); // safe SQL duplicate
            ndx := fCache.IndexOf(cachedSQL);
            if ndx>=0 then begin
              Stmt := fCache.Objects[ndx];
              if Stmt.RefCount=1 then begin
                result := Stmt;
                Stmt.Reset;
                exit;
              end;
            end else begin
              ToCache := true; // cache the statement in this void slot
              break;
            end;
          end;
      end;
    end;
  end;
  // not in cache (or not cachable) -> prepare now
  if fProperties.ReconnectAfterConnectionError and AllowReconnect then begin
    TryPrepare({doraise=}false);
    if result<>nil then
      exit; // success
    if LastErrorWasAboutConnection then
    try
      SynDBLog.Add.Log(sllDB, 'NewStatementPrepared: reconnect after %',[fErrorException],self);
      Disconnect;
      Connect;
      TryPrepare(RaiseExceptionOnError);
      if result=nil then begin
        SynDBLog.Add.Log(sllDB, 'NewStatementPrepared: unable to reconnect',self);
        InternalProcess(speConnectionLost);
      end;
    except
      if RaiseExceptionOnError then
        raise else
        result := nil;
    end
    else if RaiseExceptionOnError and (fErrorException<>nil) then
      // propagate error not related to connection (e.g. SQL syntax error)
      raise fErrorException.Create(UTF8ToString(fErrorMessage));
  end else
    // regular preparation, with no connection error interception
    TryPrepare(RaiseExceptionOnError);
end;

procedure TSQLDBConnection.Rollback;
begin
  CheckConnection;
  if TransactionCount<=0 then
    raise ESQLDBException.CreateUTF8('Invalid %.Rollback call',[self]);
  dec(fTransactionCount);
  InternalProcess(speRollback);
end;

procedure TSQLDBConnection.StartTransaction;
begin
  CheckConnection;
  inc(fTransactionCount);
  InternalProcess(speStartTransaction);
end;

function TSQLDBConnection.NewTableFromRows(const TableName: RawUTF8;
  Rows: TSQLDBStatement; WithinTransaction: boolean;
  ColumnForcedTypes: TSQLDBFieldTypeDynArray): integer;
var Fields: TSQLDBColumnCreateDynArray;
    aTableName, SQL: RawUTF8;
    Tables: TRawUTF8DynArray;
    Ins: TSQLDBStatement;
    i,n: integer;
begin
  result := 0;
  if (self=nil) or (Rows=nil) or (Rows.ColumnCount=0) then
    exit;
  aTableName := Properties.SQLTableName(TableName);
  if WithinTransaction then
    StartTransaction; // MUCH faster within a transaction
  try
    Ins := nil;
   InternalProcess(speActive);
    try
      while Rows.Step do begin
        // init when first row of data is available
        if Ins=nil then begin
          SQL := Rows.ColumnsToSQLInsert(aTableName,Fields);
          n := length(Fields);
          if Length(ColumnForcedTypes)<>n then begin
            SetLength(ColumnForcedTypes,n);
            for i := 0 to n-1 do
            case Fields[i].DBType of
            ftUnknown: ColumnForcedTypes[i] := ftInt64;
            ftNull:    ColumnForcedTypes[i] := ftBlob; // assume NULL is a BLOB
            else ColumnForcedTypes[i] := Fields[i].DBType;
            end;
          end;
          Properties.GetTableNames(Tables);
          if FindRawUTF8(Tables,TableName,false)<0 then
            with Properties do
              ExecuteNoResult(SQLCreate(aTableName,Fields,false),[]);
          Ins := NewStatement;
          Ins.Prepare(SQL,false);
        end;
        Rows.ReleaseRows;
        // write row data
        Ins.BindFromRows(ColumnForcedTypes,Rows);
        Ins.ExecutePrepared;
        Ins.Reset;
        inc(result);
      end;
      if WithinTransaction then
        Commit;
    finally
      Ins.Free;
      InternalProcess(speNonActive);
    end;
  except
    on Exception do begin
      if WithinTransaction then
        Rollback;
      raise;
    end;
  end;
end;

{$ifdef WITH_PROXY}

const
  REMOTE_MAGIC = 1;

type
  TRemoteMessageHeader = packed record
    Magic: byte;
    SessionID: integer;
    Command: TSQLDBProxyConnectionCommand;
  end;
  PRemoteMessageHeader = ^TRemoteMessageHeader;

constructor TSQLDBProxyConnectionProtocol.Create(aAuthenticate: TSynAuthenticationAbstract);
begin
  fAuthenticate := aAuthenticate;
  fTransactionRetryTimeout := 100;
  fTransactionActiveTimeout := 120000; // after 2 minutes, clear any transaction
  InitializeCriticalSection(fLock);
end;

function TSQLDBProxyConnectionProtocol.GetAuthenticate: TSynAuthenticationAbstract;
begin
  if self=nil then
    result := nil else
    result := fAuthenticate;
end;

function TSQLDBProxyConnectionProtocol.HandleInput(const input: RawByteString): RawByteString;
begin
  result := input;
end;

function TSQLDBProxyConnectionProtocol.HandleOutput(const output: RawByteString): RawByteString;
begin
  result := output;
end;

function TSQLDBProxyConnectionProtocol.TransactionStarted(connection: TSQLDBConnection;
  sessionID: integer): boolean;
var endTrial: Int64;
begin
  if sessionID=0 then
    raise ESQLDBRemote.Create('Remote transaction expects authentication/session');
  if connection.Properties.InheritsFrom(TSQLDBConnectionPropertiesThreadSafe) and
     (TSQLDBConnectionPropertiesThreadSafe(connection.Properties).ThreadingMode=tmThreadPool) then
    raise ESQLDBRemote.CreateUTF8('Remote transaction expects %.ThreadingMode<>tmThreadPool: '+
      'commit/execute/rollback should be in the same thread/connection',[connection.Properties]);
  endTrial := GetTickCount64+fTransactionRetryTimeout;
  repeat
    EnterCriticalSection(fLock);
    try
      if (fTransactionActiveAutoReleaseTicks<>0) and
         (GetTickCount64>fTransactionActiveAutoReleaseTicks) then
        try
          connection.Rollback;
        finally
          fTransactionSessionID := 0;
          fTransactionActiveAutoReleaseTicks := 0;
        end;
      result := fTransactionSessionID=0;
      if result then begin
        fTransactionSessionID := sessionID;
        fTransactionActiveAutoReleaseTicks := GetTickCount64+fTransactionActiveTimeout;
        connection.StartTransaction;
      end;
    finally
      LeaveCriticalSection(fLock);
    end;
    if result or (GetTickCount64>endTrial) then
      break;
    SleepHiRes(1);
  until false;
end;

procedure TSQLDBProxyConnectionProtocol.TransactionEnd(sessionID: integer);
begin
  if sessionID=0 then
    raise ESQLDBRemote.Create('Remote transaction expects authentication/session');
  EnterCriticalSection(fLock);
  try
    if sessionID<>fTransactionSessionID then
      raise ESQLDBRemote.CreateUTF8('Invalid %.TransactionEnd(%) - expected %',
        [self,sessionID,fTransactionSessionID]);
    fTransactionSessionID := 0;
    fTransactionActiveAutoReleaseTicks := 0;
  finally
    LeaveCriticalSection(fLock);
  end;
end;

destructor TSQLDBProxyConnectionProtocol.Destroy;
begin
  fAuthenticate.Free;
  DeleteCriticalSection(fLock);
  inherited Destroy;
end;

function TSQLDBRemoteConnectionProtocol.HandleInput(const input: RawByteString): RawByteString;
begin
  result := Input;
  SymmetricEncrypt(REMOTE_MAGIC,result);
  result := SynLZDecompress(result);
end;

function TSQLDBRemoteConnectionProtocol.HandleOutput(const output: RawByteString): RawByteString;
begin
  result := SynLZCompress(output);
  SymmetricEncrypt(REMOTE_MAGIC,result);
end;

procedure TSQLDBConnection.RemoteProcessMessage(const Input: RawByteString;
  out Output: RawByteString; Protocol: TSQLDBProxyConnectionProtocol);
var Stmt: ISQLDBStatement;
    Data: TRawByteStringStream;
    msgInput,msgOutput: RawByteString;
    header: PRemoteMessageHeader;
    O: PAnsiChar;
    i,session: Integer;
    user: RawUTF8;
    InputExecute: TSQLDBProxyConnectionCommandExecute;
    ExecuteWithResults: boolean;
    OutputSQLDBColumnDefineDynArray: TSQLDBColumnDefineDynArray;
    OutputSQLDBIndexDefineDynArray: TSQLDBIndexDefineDynArray;
    OutputRawUTF8DynArray: TRawUTF8DynArray;
procedure AppendOutput(value: Int64);
var len: integer;
begin
  len := Length(msgOutput);
  SetLength(msgOutput,len+sizeof(Int64));
  PInt64(@PByteArray(msgOutput)[len])^ := value;
end;
begin // follow TSQLDBRemoteConnectionPropertiesAbstract.Process binary layout
  if Protocol=nil then
    raise ESQLDBRemote.CreateUTF8('%.RemoteProcessMessage(protocol=nil)',[self]);
  msgInput := Protocol.HandleInput(Input);
  header := pointer(msgInput);
  if (header=nil) or (header.Magic<>REMOTE_MAGIC) then
    raise ESQLDBRemote.CreateUTF8('Wrong %.RemoteProcessMessage() input',[self]);
  if (Protocol.Authenticate<>nil) and (Protocol.Authenticate.UsersCount>0) and
     not (header.Command in [cGetToken,cGetDBMS]) then
    if not Protocol.Authenticate.SessionExists(header.SessionID) then
      raise ESQLDBRemote.Create('You do not have the right to be here');
  O := pointer(msgInput);
  inc(O,sizeof(header^));
  try
    msgOutput := copy(msgInput,1,SizeOf(header^));
    case header.Command of
    cGetToken:
      AppendOutput(Protocol.Authenticate.CurrentToken);
    cGetDBMS: begin
      session := 0;
      if (Protocol.Authenticate<>nil) and (Protocol.Authenticate.UsersCount>0) then begin
        GetNextItem(PUTF8Char(O),#1,user);
        session := Protocol.Authenticate.CreateSession(user,PCardinal(O)^);
        if session=0 then
          raise ESQLDBRemote.Create('Impossible to Open a Session - '+
           'check connection and User/Password');
      end;
      PRemoteMessageHeader(msgOutput)^.SessionID := session;
      msgOutput := msgOutput+AnsiChar(Properties.DBMS);
    end;
    cConnect:
      Connect;
    cDisconnect:
      Disconnect;
    cTryStartTransaction:
      msgOutput := msgOutput+AnsiChar(Protocol.TransactionStarted(self,header.SessionID));
    cCommit: begin
      Protocol.TransactionEnd(header.SessionID);
      Commit;
    end;
    cRollback: begin
      Protocol.TransactionEnd(header.SessionID);
      Rollback;
    end;
    cServerTimestamp:
      AppendOutput(ServerTimestamp);
    cGetFields: begin
      Properties.GetFields(O,OutputSQLDBColumnDefineDynArray);
      msgOutput := msgOutput+DynArraySave(
        OutputSQLDBColumnDefineDynArray,TypeInfo(TSQLDBColumnDefineDynArray));
    end;
    cGetIndexes:  begin
      Properties.GetIndexes(O,OutputSQLDBIndexDefineDynArray);
      msgOutput := msgOutput+DynArraySave(
        OutputSQLDBIndexDefineDynArray,TypeInfo(TSQLDBIndexDefineDynArray));
    end;
    cGetTableNames: begin
      Properties.GetTableNames(OutputRawUTF8DynArray);
      msgOutput := msgOutput+DynArraySave(OutputRawUTF8DynArray,TypeInfo(TRawUTF8DynArray));
    end;
    cGetForeignKeys: begin
      Properties.GetForeignKey('',''); // ensure Dest.fForeignKeys exists
      msgOutput := msgOutput+Properties.ForeignKeysData;
    end;
    cExecute, cExecuteToBinary, cExecuteToJSON, cExecuteToExpandedJSON: begin
      RecordLoad(InputExecute,O,TypeInfo(TSQLDBProxyConnectionCommandExecute));
      ExecuteWithResults := header.Command<>cExecute;
      Stmt := NewStatementPrepared(InputExecute.SQL,ExecuteWithResults,true);
      if fBlobAsNull in InputExecute.Force then
        Stmt.ForceBlobAsNull := true;
      if fDateWithMS in InputExecute.Force then
        Stmt.ForceDateWithMS := true;
      for i := 1 to Length(InputExecute.Params) do
      with InputExecute.Params[i-1] do
      if InputExecute.ArrayCount=0 then
        case VType of
          ftNull:     Stmt.BindNull(i,VInOut);
          ftInt64:    Stmt.Bind(i,VInt64,VInOut);
          ftDouble:   Stmt.Bind(i,unaligned(PDouble(@VInt64)^),VInOut);
          ftCurrency: Stmt.Bind(i,PCurrency(@VInt64)^,VInOut);
          ftDate:     Stmt.BindDateTime(i,PDateTime(@VInt64)^,VInOut);
          ftUTF8:     Stmt.BindTextU(i,VData,VInOut);
          ftBlob:     Stmt.BindBlob(i,VData,VInOut);
          else raise ESQLDBRemote.CreateUTF8(
            'Invalid VType=% parameter #% in %.ProcessExec(%)',
            [ord(VType),i,self,ToText(header.Command)^]);
        end else
        Stmt.BindArray(i,VType,VArray,InputExecute.ArrayCount);
      Stmt.ExecutePrepared;
      if ExecuteWithResults then begin
        Data := TRawByteStringStream.Create(msgOutput);
        try
          Data.Seek(0,soFromEnd); // include header
          case header.Command of
          cExecuteToBinary:
            Stmt.FetchAllToBinary(Data);
          cExecuteToJSON:
            Stmt.FetchAllToJSON(Data,false);
          cExecuteToExpandedJSON:
            Stmt.FetchAllToJSON(Data,true);
          end;
          msgOutput := Data.DataString;
        finally
          Data.Free;
        end;
      end else
        if not (fNoUpdateCount in InputExecute.Force) then
          msgOutput := msgOutput+ToUTF8(Stmt.UpdateCount);
    end;
    cQuit: begin
      if header.SessionID=Protocol.fTransactionSessionID then
        Protocol.TransactionEnd(header.SessionID);
      Protocol.Authenticate.RemoveSession(header.SessionID);
    end;
    else raise ESQLDBRemote.CreateUTF8(
      'Unknown %.RemoteProcessMessage() command %',[self,ord(header.Command)]);
    end;
  except
    on E: Exception do begin
      PRemoteMessageHeader(msgOutput)^.Command := cExceptionRaised;
      msgOutput := msgOutput+StringToUTF8(E.ClassName+#0+E.Message);
    end;
  end;
  Output := Protocol.HandleOutput(msgOutput);
end;

{$endif WITH_PROXY}


{ TSQLDBConnectionProperties }

constructor TSQLDBConnectionProperties.Create(const aServerName, aDatabaseName,
  aUserID, aPassWord: RawUTF8);
var aDBMS: TSQLDBDefinition;
begin
  fServerName := aServerName;
  fDatabaseName := aDatabaseName;
  fUserID := aUserID;
  fPassWord := aPassWord;
  fEngineName := EngineName;
  fRollbackOnDisconnect := true; // enabled by default
  fUseCache := true;
  fLoggedSQLMaxSize := 2048; // log up to 2KB of inlined SQL by default
  SetInternalProperties; // virtual method used to override default parameters
  aDBMS := GetDBMS;
  if aDBMS in [dSQLite, dDB2, dPostgreSQL] then // for SQLDateToIso8601Quoted()
    fDateTimeFirstChar := ' ' else
    fDateTimeFirstChar := 'T';
  if fForcedSchemaName='' then
    case aDBMS of // should make every one life's easier
    dMSSQL:      fForcedSchemaName := 'dbo';
    dPostgreSql: fForcedSchemaName := 'public';
    end;
  if fSQLCreateField[ftUnknown]='' then
    fSQLCreateField := DB_FIELDS[aDBMS];
  if fSQLCreateFieldMax=0 then
    fSQLCreateFieldMax := DB_FIELDSMAX[aDBMS];
  if fSQLGetServerTimestamp='' then
    fSQLGetServerTimestamp := DB_SERVERTIME[aDBMS];
  case aDBMS of
  dMSSQL, dJet: fStoreVoidStringAsNull := true;
  end;
  if byte(fBatchSendingAbilities)=0 then // if not already handled by driver
    case aDBMS of
    dSQlite,dMySQL,dPostgreSQL,dNexusDB,dMSSQL,dDB2, // INSERT with multi VALUES
    //dFirebird,  EXECUTE BLOCK with params is slower (at least for embedded)
    dOracle: begin // Oracle expects weird INSERT ALL INTO ... statement
      fBatchSendingAbilities := [cCreate];
      fOnBatchInsert := MultipleValuesInsert;
      fBatchMaxSentAtOnce := 4096; // MultipleValuesInsert will do chunking
    end;
    dFirebird: begin // will run EXECUTE BLOCK without parameters
      fBatchSendingAbilities := [cCreate];
      fOnBatchInsert := MultipleValuesInsertFirebird;
      fBatchMaxSentAtOnce := 4096; // MultipleValuesInsert will do chunking
    end;
    end;
end;

destructor TSQLDBConnectionProperties.Destroy;
begin
  fMainConnection.Free;
  inherited;
end;

function TSQLDBConnectionProperties.Execute(const aSQL: RawUTF8;
  const Params: array of const
  {$ifndef LVCL}{$ifndef DELPHI5OROLDER}; RowsVariant: PVariant=nil{$endif}{$endif};
  ForceBlobAsNull: boolean=false): ISQLDBRows;
var Stmt: ISQLDBStatement;
begin
  Stmt := NewThreadSafeStatementPrepared(aSQL,true,true);
  Stmt.ForceBlobAsNull := ForceBlobAsNull;
  Stmt.Bind(Params);
  Stmt.ExecutePrepared;
  result := Stmt;
  {$ifndef LVCL}
  {$ifndef DELPHI5OROLDER}
  if RowsVariant<>nil then
    if result=nil then
      SetVariantNull(RowsVariant^) else
      RowsVariant^ := result.RowData;
  {$endif}
  {$endif}
end;

function TSQLDBConnectionProperties.ExecuteNoResult(const aSQL: RawUTF8;
  const Params: array of const): integer;
var Stmt: ISQLDBStatement;
begin
  Stmt := NewThreadSafeStatementPrepared(aSQL,false,true);
  Stmt.Bind(Params);
  Stmt.ExecutePrepared;
  try
    result := Stmt.UpdateCount;
  except // may occur e.g. for Firebird's CREATE DATABASE
    result := 0;
  end;
end;

function TSQLDBConnectionProperties.PrepareInlined(const aSQL: RawUTF8; ExpectResults: Boolean): ISQLDBStatement;
var Query: ISQLDBStatement;
    i, maxParam: integer;
    Types: TSQLParamTypeDynArray;
    Nulls: TSQLFieldBits;
    Values: TRawUTF8DynArray;
    GenericSQL: RawUTF8;
begin
  result := nil; // returns nil interface on error
  if self=nil then
    exit;
  // convert inlined :(1234): parameters into Values[] for Bind*() calls
  GenericSQL := ExtractInlineParameters(aSQL,Types,Values,maxParam,Nulls);
  Query := NewThreadSafeStatementPrepared(GenericSQL,ExpectResults,true);
  if Query=nil then
    exit;
  for i := 0 to maxParam-1 do
  if i in Nulls then
    Query.BindNull(i+1) else
    case Types[i] of // returned sftInteger,sftFloat,sftUTF8Text,sftBlob,sftUnknown
      sptInteger:  Query.Bind(i+1,GetInt64(pointer(Values[i])));
      sptFloat:    Query.Bind(i+1,GetExtended(pointer(Values[i])));
      sptText:     Query.BindTextU(i+1,Values[i]);
      sptBlob:     if Values[i]='' then
                     Query.BindNull(i+1) else
                     Query.BindBlob(i+1,pointer(Values[i]),length(Values[i]));
      sptDateTime: Query.BindDateTime(i+1,Iso8601ToDateTime(Values[i]));
      else raise ESQLDBException.CreateUTF8(
        '%.PrepareInlined: Unrecognized parameter Type[%] = % in [%]',
        [self,i+1,ord(Types[i]),aSQL]);
    end;
  result := Query;
end;

function TSQLDBConnectionProperties.PrepareInlined(const SQLFormat: RawUTF8;
  const Args: array of const; ExpectResults: Boolean): ISQLDBStatement;
begin
  result := PrepareInlined(FormatUTF8(SQLFormat,Args),ExpectResults);
end;

function TSQLDBConnectionProperties.ExecuteInlined(const aSQL: RawUTF8;
  ExpectResults: Boolean): ISQLDBRows;
var Query: ISQLDBStatement;
begin
  result := nil; // returns nil interface on error
  if self=nil then
    exit;
  Query := PrepareInlined(aSQL,ExpectResults);
  if Query=nil then
    exit; // e.g. invalid aSQL
  Query.ExecutePrepared;
  result := Query;
end;

function TSQLDBConnectionProperties.ExecuteInlined(const SQLFormat: RawUTF8;
  const Args: array of const; ExpectResults: Boolean): ISQLDBRows;
begin
  result := ExecuteInlined(FormatUTF8(SQLFormat,Args),ExpectResults);
end;

procedure TSQLDBConnectionProperties.SetConnectionTimeOutMinutes(minutes: cardinal);
begin
  fConnectionTimeOutTicks := minutes*60000; // minutes to ms conversion
end;

function TSQLDBConnectionProperties.GetConnectionTimeOutMinutes: cardinal;
begin
  result := fConnectionTimeOutTicks div 60000;
end;

function TSQLDBConnectionProperties.GetMainConnection: TSQLDBConnection;
begin
  if fMainConnection.IsOutdated(GetTickCount64) then
    FreeAndNil(fMainConnection);
  if fMainConnection=nil then
    fMainConnection := NewConnection;
  result := fMainConnection;
end;

function TSQLDBConnectionProperties.NewConnection: TSQLDBConnection;
begin
  raise ESQLDBException.CreateUTF8('%.NewConnection',[self]);
end;

function TSQLDBConnectionProperties.ThreadSafeConnection: TSQLDBConnection;
begin
  result := MainConnection; // provider should be thread-safe
end;

procedure TSQLDBConnectionProperties.ClearConnectionPool;
begin
  FreeAndNil(fMainConnection);
end;

function TSQLDBConnectionProperties.NewThreadSafeStatement: TSQLDBStatement;
begin
  result := ThreadSafeConnection.NewStatement;
end;

function TSQLDBConnectionProperties.NewThreadSafeStatementPrepared(
  const aSQL: RawUTF8; ExpectResults, RaiseExceptionOnError: Boolean): ISQLDBStatement;
begin
  result := ThreadSafeConnection.NewStatementPrepared(
    aSQL,ExpectResults,RaiseExceptionOnError);
end;

function TSQLDBConnectionProperties.NewThreadSafeStatementPrepared(
  const SQLFormat: RawUTF8; const Args: array of const;
  ExpectResults, RaiseExceptionOnError: Boolean): ISQLDBStatement;
begin
  result := NewThreadSafeStatementPrepared(FormatUTF8(SQLFormat,Args),
    ExpectResults,RaiseExceptionOnError);
end;

function TSQLDBConnectionProperties.SharedTransaction(SessionID: cardinal;
  action: TSQLDBSharedTransactionAction): TSQLDBConnection;

  procedure SetResultToSameConnection(index: integer);
  begin
    result := ThreadSafeConnection;
    if result<>fSharedTransactions[index].Connection then
      raise ESQLDBException.CreateUTF8(
        '%.SharedTransaction(sessionID=%) with mixed thread connections: % and %',
          [self,SessionID,result,fSharedTransactions[index].Connection]);
  end;

var i,n: integer;
begin
  n := Length(fSharedTransactions);
  try
    for i := 0 to n-1 do
    if fSharedTransactions[i].SessionID=SessionID then begin
      SetResultToSameConnection(i);
      case action of
      transBegin: // nested StartTransaction
        InterlockedIncrement(fSharedTransactions[i].RefCount);
      else begin  // (nested) commit/rollback
        if InterlockedDecrement(fSharedTransactions[i].RefCount)=0 then begin
          dec(n);
          MoveFast(fSharedTransactions[i+1],fSharedTransactions[i],(n-i)*sizeof(fSharedTransactions[0]));
          SetLength(fSharedTransactions,n);
          case action of
          transCommitWithException, transCommitWithoutException:
            result.Commit;
          transRollback:
            result.Rollback;
          end;
        end;
      end;
      end;
      exit;
    end;
    case action of
    transBegin: begin
      result := ThreadSafeConnection;
      for i := 0 to n-1 do
        if fSharedTransactions[i].Connection=result then
        raise ESQLDBException.CreateUTF8(
          '%.SharedTransaction(sessionID=%) already started for sessionID=%',
          [self,SessionID,fSharedTransactions[i].SessionID]);
      if not result.Connected then
        result.Connect;
      result.StartTransaction;
      SetLength(fSharedTransactions,n+1);
      fSharedTransactions[n].SessionID := SessionID;
      fSharedTransactions[n].RefCount := 1;
      fSharedTransactions[n].Connection := result;
    end else
      raise ESQLDBException.CreateUTF8(
        'Unexpected %.SharedTransaction(%,%)',[self,SessionID,ord(action)]);
    end;
  except
    on Exception do begin
      result := nil; // result.StartTransaction/Commit/Rollback failed
      if action=transCommitWithException then
        raise;
    end;
  end;
end;


procedure TSQLDBConnectionProperties.SetInternalProperties;
begin
  // nothing to do yet
end;

procedure TSQLDBConnectionProperties.SetSchemaNameToOwner(out Owner: RawUTF8);
begin
  if fForcedSchemaName='' then
    case fDBMS of
    dMySql:    Owner := DatabaseName;
    dInformix: Owner := '';
    else       Owner := UserID;
    end
  else Owner := fForcedSchemaName;
end;

function TSQLDBConnectionProperties.IsCachable(P: PUTF8Char): boolean;
var NoWhere: Boolean;
begin // cachable if with ? parameter or SELECT without WHERE clause
  if (P<>nil) and fUseCache then begin
    while P^ in [#1..' '] do inc(P);
    NoWhere := IdemPChar(P,'SELECT ');
    if NoWhere or not (IdemPChar(P,'CREATE ') or IdemPChar(P,'ALTER ')) then begin
      result := true;
      while P^<>#0 do begin
        if P^='"' then begin // ignore chars within quotes
          repeat inc(P) until P^ in [#0,'"'];
          if P^=#0 then break;
        end else
        if P^='?' then
          exit else
        if (P^=' ') and IdemPChar(P+1,'WHERE ') then
          NoWhere := false;
        inc(P);
      end;
    end;
    result := NoWhere;
  end else
    result := false;
end;

class function TSQLDBConnectionProperties.GetFieldDefinition(
  const Column: TSQLDBColumnDefine): RawUTF8;
begin
  with Column do begin
    FormatUTF8('% [%',[ColumnName,ColumnTypeNative],result);
    if (ColumnLength<>0) or (Column.ColumnPrecision<>0) or (Column.ColumnScale<>0) then
      result := FormatUTF8('% % % %]',[result,ColumnLength,ColumnPrecision,ColumnScale]) else
      result := result+']';
    if ColumnIndexed then
      result := result+' *';
  end;
end;

class function TSQLDBConnectionProperties.GetFieldORMDefinition(
  const Column: TSQLDBColumnDefine): RawUTF8;
begin // 'Name: RawUTF8 index 20 read fName write fName;';
  with Column do begin
    FormatUTF8('property %: %',[ColumnName,SQLDBFIELDTYPE_TO_DELPHITYPE[ColumnType]],result);
    if (ColumnType=ftUTF8) and (ColumnLength>0) then
      result := FormatUTF8('% index %',[result,ColumnLength]);
    result := FormatUTF8('% read f% write f%;',[result,ColumnName,ColumnName]);
  end;
end;

var
  DB_KEYWORDS: array[TSQLDBDefinition] of TRawUTF8DynArray;

class function TSQLDBConnectionProperties.IsSQLKeyword(
  aDB: TSQLDBDefinition; aWord: RawUTF8): boolean;
const
  /// CSV of the known reserved keywords per database engine, in alphabetic order
  DB_KEYWORDS_CSV: array[TSQLDBDefinition] of PUTF8Char = (
  // dUnknown
  '',
  // dDefault = ODBC / SQL-92 keywords (always checked first)
  'absolute,action,ada,add,all,allocate,alter,and,any,are,as,asc,assertion,at,authorization,'+
  'avg,begin,between,bit,bit_length,both,by,cascade,cascaded,case,cast,catalog,char,'+
  'char_length,character,character_length,check,close,coalesce,collate,collation,'+
  'column,commit,connect,connection,constraint,constraints,continue,convert,'+
  'corresponding,count,create,cross,current,current_date,current_time,'+
  'current_timestamp,current_user,cursor,date,day,deallocate,dec,decimal,declare,'+
  'default,deferrable,deferred,delete,desc,describe,descriptor,diagnostics,disconnect,'+
  'distinct,domain,double,drop,else,end,end-exec,escape,except,exception,exec,execute,'+
  'exists,external,extract,false,fetch,first,float,for,foreign,fortran,found,from,full,get,'+
  'global,go,goto,grant,group,having,hour,identity,immediate,in,include,index,indicator,'+
  'initially,inner,input,insensitive,insert,int,integer,intersect,interval,into,is,'+
  'isolation,join,key,language,last,leading,left,level,like,local,lower,match,max,min,minute,'+
  'module,month,n,names,national,natural,nchar,next,no,none,not,null,nullif,numeric,'+
  'octet_length,of,on,only,open,option,or,order,outer,output,overlaps,pad,partial,pascal,'+
  'position,precision,prepare,preserve,primary,prior,privileges,procedure,public,read,'+
  'real,references,relative,restrict,revoke,right,rollback,rows,schema,scroll,second,'+
  'section,select,session,session_user,set,size,smallint,some,space,sql,sqlca,sqlcode,'+
  'sqlerror,sqlstate,sqlwarning,substring,sum,system_user,table,temporary,then,time,'+
  'timestamp,timezone_hour,timezone_minute,to,trailing,transaction,translate,'+
  'translation,trim,true,union,unique,unknown,update,upper,usage,user,using,value,values,'+
  'varchar,varying,view,when,whenever,where,with,work,write,year,zone',
  // dOracle specific keywords (in addition to dDefault)
  'access,audit,cluster,comment,compress,exclusive,file,identified,increment,initial,'+
  'lock,long,maxextents,minus,mode,noaudit,nocompress,nowait,number,offline,online,'+
  'pctfree',
  // dMSSQL specific keywords (in addition to dDefault)
  'admin,after,aggregate,alias,array,asensitive,asymmetric,atomic,backup,before,binary,'+
  'blob,boolean,breadth,break,browse,bulk,call,called,cardinality,checkpoint,class,clob,'+
  'clustered,collect,completion,compute,condition,constructor,contains,containstable,'+
  'corr,covar_pop,covar_samp,cube,cume_dist,current_catalog,'+
  'current_default_transform_group,current_path,current_role,current_schema,'+
  'current_transform_group_for_type,cycle,data,database,dbcc,deny,depth,deref,destroy,'+
  'destructor,deterministic,dictionary,disk,distributed,dump,dynamic,each,element,'+
  'equals,errlvl,every,exit,file,fillfactor,filter,free,freetext,freetexttable,'+
  'fulltexttable,function,fusion,general,grouping,hold,holdlock,host,identity_insert,'+
  'identitycol,if,ignore,initialize,inout,intersection,iterate,kill,large,lateral,less,'+
  'like_regex,limit,lineno,ln,load,localtime,localtimestamp,locator,map,member,merge,'+
  'method,mod,modifies,modify,multiset,nclob,new,nocheck,nonclustered,normalize,object,'+
  'occurrences_regex,off,offsets,old,opendatasource,openquery,openrowset,openxml,'+
  'operation,ordinality,out,over,overlay,parameter,parameters,partition,path,percent,'+
  'percent_rank,percentile_cont,percentile_disc,pivot,plan,position_regex,postfix,'+
  'prefix,preorder,print,proc,raiserror,range,reads,readtext,reconfigure,recursive,ref,'+
  'referencing,regr_avgx,regr_avgy,regr_count,regr_intercept,regr_r2,regr_slope,'+
  'regr_sxx,regr_sxy,regr_syy,release,replication,restore,result,return,returns,revert,'+
  'role,rollup,routine,row,rowcount,rowguidcol,rule,save,savepoint,scope,search,'+
  'securityaudit,semantickeyphrasetable,semanticsimilaritydetailstable,'+
  'semanticsimilaritytable,sensitive,sequence,sets,setuser,shutdown,similar,specific,'+
  'specifictype,sqlexception,start,state,statement,static,statistics,stddev_pop,'+
  'stddev_samp,structure,submultiset,substring_regex,symmetric,system,tablesample,'+
  'terminate,textsize,than,top,tran,translate_regex,treat,trigger,truncate,try_convert,'+
  'tsequal,uescape,under,unnest,unpivot,updatetext,use,var_pop,var_samp,variable,waitfor,'+
  'while,width_bucket,window,within,within group,without,writetext,xmlagg,'+
  'xmlattributes,xmlbinary,xmlcast,xmlcomment,xmlconcat,xmldocument,xmlelement,'+
  'xmlexists,xmlforest,xmliterate,xmlnamespaces,xmlparse,xmlpi,xmlquery,xmlserialize,'+
  'xmltable,xmltext,xmlvalidate',
  // dJet specific keywords (in addition to dDefault)
  'longtext,memo,money,note,number,oleobject,owneraccess,parameters,percent,pivot,short,'+
  'single,singlefloat,stdev,stdevp,string,tableid,text,top,transform,unsignedbyte,var,'+
  'varbinary,varp,yesno',
  // dMySQL specific keywords (in addition to dDefault)
  'accessible,analyze,asensitive,auto_increment,before,bigint,binary,blob,call,change,'+
  'condition,database,databases,day_hour,day_microsecond,day_minute,day_second,'+
  'delayed,deterministic,distinctrow,div,dual,each,elseif,enclosed,enum,escaped,exit,'+
  'explain,float4,float8,force,fulltext,general,high_priority,hour_microsecond,'+
  'hour_minute,hour_second,if,ignore,ignore_server_ids,infile,inout,int1,int2,int3,int4,'+
  'int8,iterate,keys,kill,leave,limit,linear,linear,lines,load,localtime,localtimestamp,'+
  'lock,long,longblob,longtext,loop,low_priority,master_heartbeat_period,'+
  'master_ssl_verify_server_cert,master_ssl_verify_server_cert,maxvalue,'+
  'mediumblob,mediumint,mediumtext,middleint,minute_microsecond,minute_second,mod,'+
  'modifies,no_write_to_binlog,optimize,optionally,out,outfile,purge,range,range,'+
  'read_only,read_only,read_write,read_write,reads,regexp,release,rename,repeat,replace,'+
  'require,resignal signal,return,rlike,schemas,second_microsecond,sensitive,'+
  'separator,show,slow,spatial,specific,sql_big_result,sql_calc_found_rows,'+
  'sql_small_result,sqlexception,ssl,starting,straight_join,terminated,text,tinyblob,'+
  'tinyint,tinytext,trigger,undo,unlock,unsigned,use,utc_date,utc_time,utc_timestamp,'+
  'varbinary,varcharacter,while,x509,xor,year_month,zerofillaccessible',
  // dSQLite keywords (dDefault is not added to this list)
  'abort,after,and,attach,before,cluster,conflict,copy,database,delete,delimiters,detach,'+
  'each,explain,fail,from,glob,ignore,insert,instead,isnull,limit,not,notnull,offset,or,'+
  'pragma,raise,replace,row,select,statement,temp,trigger,vacuum,where',
  // dFirebird specific keywords (in addition to dDefault)
  'active,after,ascending,base_name,before,blob,cache,check_point_length,computed,'+
  'conditional,containing,cstring,currency,database,debug,descending,deterministic,do,'+
  'entry_point,exit,file,filter,function,gdscode,gen_id,generator,'+
  'group_commit_wait_time,if,inactive,input_type,log_buffer_size,logfile,manual,'+
  'maximum_segment,merge,message,module_name,num_log_buffers,output_type,over,'+
  'overflow,page,page_size,pages,parameter,parent,password,plan,post_event,protected,'+
  'raw_partitions,rdb$db_key,record_version,reserv,reserving,retain,return,'+
  'returning_values,returns,segment,shadow,shared,singular,snapshot,sort,stability,'+
  'start,starting,starts,statistics,sub_type,suspend,trigger,type,variable,wait,while',
  // dNexusDB specific keywords (in addition to dDefault)
  'abs,achar,assert,astring,autoinc,blob,block,blocksize,bool,boolean,byte,bytearray,'+
  'ceiling,chr,datetime,dword,empty,exp,floor,grow,growsize,ignore,image,initial,'+
  'initialsize,kana,largeint,locale,log,money,nullstring,nvarchar,percent,power,rand,'+
  'round,shortint,sort,string,symbols,text,tinyint,top,type,use,width,word',
  // dPostgreSQL specific keywords (in addition to dDefault)
  'abort,access,admin,after,aggregate,also,always,analyse,analyze,array,assignment,'+
  'asymmetric,backward,before,bigint,binary,boolean,cache,called,chain,characteristics,'+
  'checkpoint,class,cluster,comment,committed,concurrently,configuration,content,'+
  'conversion,copy,cost,createdb,createrole,createuser,csv,current_role,cycle,database,'+
  'defaults,definer,delimiter,delimiters,dictionary,disable,discard,do,document,each,'+
  'enable,encoding,encrypted,enum,excluding,exclusive,explain,family,force,forward,'+
  'freeze,function,granted,greatest,handler,header,hold,if,ilike,immutable,implicit,'+
  'including,increment,indexes,inherit,inherits,inout,instead,invoker,isnull,'+
  'lancompiler,large,least,limit,listen,load,localtime,localtimestamp,location,lock,'+
  'login,mapping,maxvalue,minvalue,mode,move,new,nocreatedb,nocreaterole,nocreateuser,'+
  'noinherit,nologin,nosuperuser,nothing,notify,notnull,nowait,nulls,object,off,offset,'+
  'oids,old,operator,out,overlay,owned,owner,parser,password,placing,plans,prepared,'+
  'procedural,quote,reassign,recheck,reindex,release,rename,repeatable,replace,replica,'+
  'reset,restart,returning,returns,role,row,rule,savepoint,search,security,sequence,'+
  'serializable,setof,share,show,similar,simple,stable,standalone,start,statement,'+
  'statistics,stdin,stdout,storage,strict,strip,superuser,symmetric,sysid,system,'+
  'tablespace,temp,template,text,treat,trigger,truncate,trusted,type,uncommitted,'+
  'unencrypted,unlisten,until,vacuum,valid,validator,verbose,version,volatile,'+
  'whitespace,without,xml,xmlattributes,xmlconcat,xmlelement,xmlforest,xmlparse,xmlpi,'+
  'xmlroot,xmlserialize,yes',
  // dDB2 specific keywords (in addition to dDefault)
  'activate,document,dssize,dynamic,each,editproc,elseif,enable,encoding,encryption,'+
  'ending,erase,every,excluding,exclusive,exit,explain,fenced,fieldproc,file,final,free,'+
  'function,general,generated,graphic,handler,hash,hashed_value,hint,hold,hours,if,'+
  'including,inclusive,increment,inf,infinity,inherit,inout,integrity,isobid,iterate,jar,'+
  'java,keep,label,lateral,lc_ctype,leave,linktype,localdate,locale,localtime,'+
  'localtimestamp,locator,locators,lock,lockmax,locksize,long,loop,maintained,'+
  'materialized,maxvalue,microsecond,microseconds,minutes,minvalue,mode,modifies,'+
  'months,nan,new,new_table,nextval,nocache,nocycle,nodename,nodenumber,nomaxvalue,'+
  'nominvalue,noorder,normalized,nulls,numparts,obid,old,old_table,optimization,'+
  'optimize,out,over,overriding,package,padded,pagesize,parameter,part,partition,'+
  'partitioned,partitioning,partitions,password,path,piecesize,plan,prevval,priqty,'+
  'program,psid,query,queryno,range,rank,reads,recovery,referencing,refresh,release,'+
  'rename,repeat,reset,resignal,restart,result,result_set_locator,return,returns,role,'+
  'round_ceilingadd,round_downafter,round_flooralias,round_half_downall,'+
  'round_half_evenallocate,round_half_upallow,round_upalter,routineand,'+
  'row_numberas,rowany,rownumberasensitive,rowsassociate,rowsetasutime,rrnat,'+
  'runattributes,savepointaudit,schemaauthorization,scratchpadaux,scrollauxiliary,'+
  'searchbefore,secondbegin,secondsbetween,secqtybinary,securitybufferpool,selectby,'+
  'sensitivecache,sequencecall,session_usercapture,sessioncalled,setcardinality,'+
  'signalcascaded,simplecase,snancast,someccsid,sourcechar,specificcharacter,'+
  'sqlcheck,sqlidclone,stackedclose,standardcluster,startcollection,startingcollid,'+
  'statementcolumn,staticcomment,statmentcommit,stayconcat,stogroupcondition,'+
  'storesconnect,styleconnection,substringconstraint,summarycontains,'+
  'synonymcontinue,sysfuncount,sysibmcount_big,sysproccreate,system_usercurrent,'+
  'systemcross,tablecurrent_date,tablespacecurrent_lc_ctype,thencurrent_path,'+
  'timecurrent_schema,timestampcurrent_server,tocurrent_time,'+
  'transactioncurrent_timestamp,triggercurrent_timezone,trimcurrent_user,'+
  'truncatecursor,typecycle,undodata,uniondatabase,uniquedatapartitionname,'+
  'untildatapartitionnum,updatedate,usageday,userdays,usingdb2general,'+
  'validprocdb2genrl,valuedb2sql,valuesdbinfo,variabledbpartitionname,'+
  'variantdbpartitionnum,vcatdeallocate,versiondeclare,viewdefault,'+
  'volatiledefaults,volumesdefinition,whendelete,wheneverdense_rank,wheredenserank,'+
  'whiledescribe,withdescriptor,withoutdeter',
  // dInformix specific keywords (in addition to dDefault)
  '');
var db: TSQLDBDefinition;
begin // search using fast binary lookup in the alphabetic ordered arrays
  if DB_KEYWORDS[dDefault]=nil then
    for db := Low(DB_KEYWORDS) to high(DB_KEYWORDS) do
      CSVToRawUTF8DynArray(DB_KEYWORDS_CSV[db],DB_KEYWORDS[db]);
  aWord := Trim(LowerCase(aWord));
  if (aDB=dSQLite) or
     (FastFindPUTF8CharSorted(pointer(DB_KEYWORDS[dDefault]),
       high(DB_KEYWORDS[dDefault]),pointer(aWord))<0) then
    if aDB<=dDefault then
      result := false else
      result := FastFindPUTF8CharSorted(pointer(DB_KEYWORDS[aDB]),
        high(DB_KEYWORDS[aDB]),pointer(aWord))>=0 else
    result := true;
end;

function TSQLDBConnectionProperties.IsSQLKeyword(aWord: RawUTF8): boolean;
begin
  result := IsSQLKeyword(DBMS,aWord);
end;

procedure TSQLDBConnectionProperties.GetFieldDefinitions(const aTableName: RawUTF8;
  out Fields: TRawUTF8DynArray; WithForeignKeys: boolean);
var F: TSQLDBColumnDefineDynArray;
    Ref: RawUTF8;
    i: integer;
begin
  GetFields(aTableName,F);
  SetLength(Fields,length(F));
  for i := 0 to high(F) do begin
    Fields[i] := GetFieldDefinition(F[i]);
    if WithForeignKeys then begin
      Ref := GetForeignKey(aTableName,F[i].ColumnName);
      if Ref<>'' then
        Fields[i] := Fields[i] +' % '+Ref;
    end;
  end;
end;

procedure TSQLDBConnectionProperties.GetFields(const aTableName: RawUTF8;
  out Fields: TSQLDBColumnDefineDynArray);
var SQL: RawUTF8;
    n,i: integer;
    F: TSQLDBColumnDefine;
    FA: TDynArray;
begin
  FA.Init(TypeInfo(TSQLDBColumnDefineDynArray),Fields,@n);
  FA.Compare := SortDynArrayAnsiStringI; // FA.Find() case insensitive
  FillCharFast(F,sizeof(F),0);
  if fDBMS=dSQLite then begin // SQLite3 has a specific PRAGMA metadata query
    try
      with Execute('PRAGMA table_info(`'+aTableName+'`)',[]) do
      while Step do begin
        // cid=0,name=1,type=2,notnull=3,dflt_value=4,pk=5
        F.ColumnName := ColumnUTF8(1);
        F.ColumnTypeNative := ColumnUTF8(2);
        F.ColumnType := ColumnTypeNativeToDB(F.ColumnTypeNative,0);
        F.ColumnIndexed := (ColumnInt(5)=1); // by definition for SQLite3
        FA.Add(F);
      end;
    except
      on Exception do
        n := 0; // external SQLite3 providers (e.g. UniDAC) are buggy
    end;
    try
      with Execute('PRAGMA index_list(`'+aTableName+'`)',[]) do
      while Step do
        // seq=0,name=1,unique=2
        with Execute('PRAGMA index_info('+ColumnUTF8(1)+')',[]) do
          while Step do begin
            F.ColumnName := ColumnUTF8(2); // seqno=0,cid=1,name=2
            i := FA.Find(F);
            if i>=0 then
              Fields[i].ColumnIndexed := true;
          end;
    except
      on Exception do
        ; // ignore any exception if no index is defined
    end;
  end else begin
    SQL := SQLGetField(aTableName);
    if SQL='' then
      exit;
    with Execute(SQL,[]) do
      while Step do begin
        F.ColumnName := trim(ColumnUTF8(0));
        F.ColumnTypeNative := trim(ColumnUTF8(1));
        F.ColumnLength := ColumnInt(2);
        F.ColumnPrecision := ColumnInt(3);
        if ColumnNull(4) then // e.g. for plain NUMERIC in Oracle
          F.ColumnScale := -1 else
          F.ColumnScale := ColumnInt(4);
        F.ColumnType := ColumnTypeNativeToDB(F.ColumnTypeNative,F.ColumnScale);
        if ColumnInt(5)>0 then
          F.ColumnIndexed := true;
        FA.Add(F);
      end;
  end;
  SetLength(Fields,n);
end;

procedure TSQLDBConnectionProperties.GetIndexes(const aTableName: RawUTF8;
  out Indexes: TSQLDBIndexDefineDynArray);
var SQL: RawUTF8;
    n: integer;
    F: TSQLDBIndexDefine;
    FA: TDynArray;
begin
  SQL := SQLGetIndex(aTableName);
  if SQL='' then
    exit;
  FA.Init(TypeInfo(TSQLDBIndexDefineDynArray),Indexes,@n);
  with Execute(SQL,[]) do
    while Step do begin
      F.IndexName          := trim(ColumnUTF8(0));
      F.IsUnique           := ColumnInt (1)>0;
      F.TypeDesc           := trim(ColumnUTF8(2));
      F.IsPrimaryKey       := ColumnInt (3)>0;
      F.IsUniqueConstraint := ColumnInt (4)>0;
      F.Filter             := trim(ColumnUTF8(5));
      F.KeyColumns         := trim(ColumnUTF8(6));
      F.IncludedColumns    := trim(ColumnUTF8(7));
      FA.Add(F);
    end;
  SetLength(Indexes,n);
end;

procedure TSQLDBConnectionProperties.GetProcedureNames(out Procedures: TRawUTF8DynArray);
var SQL: RawUTF8;
    count: integer;
begin
  SQL := SQLGetProcedure;
  if SQL<>'' then
  try
    with Execute(SQL,[]) do begin
      count := 0;
      while Step do
        AddSortedRawUTF8(Procedures,count,trim(ColumnUTF8(0)));
      SetLength(Procedures,count);
    end;
  except
    on Exception do
      SetLength(Procedures,0); // if the supplied SQL query is wrong, just ignore
  end;
end;

procedure TSQLDBConnectionProperties.GetProcedureParameters(const aProcName: RawUTF8;
  out Parameters: TSQLDBProcColumnDefineDynArray);
var SQL: RawUTF8;
    n: integer;
    F: TSQLDBProcColumnDefine;
    FA: TDynArray;
begin
  FA.Init(TypeInfo(TSQLDBColumnDefineDynArray),Parameters,@n);
  FA.Compare := SortDynArrayAnsiStringI; // FA.Find() case insensitive
  FillcharFast(F,sizeof(F),0);
  SQL := SQLGetParameter(aProcName);
  if SQL='' then
    exit;
  with Execute(SQL,[]) do
    while Step do begin
      F.ColumnName := trim(ColumnUTF8(0));
      F.ColumnTypeNative := trim(ColumnUTF8(1));
      F.ColumnLength := ColumnInt(2);
      F.ColumnPrecision := ColumnInt(3);
      if ColumnNull(4) then // e.g. for plain NUMERIC in Oracle
        F.ColumnScale := -1 else
        F.ColumnScale := ColumnInt(4);
      F.ColumnType := ColumnTypeNativeToDB(F.ColumnTypeNative,F.ColumnScale);
      case FindCSVIndex('IN,OUT,INOUT',ColumnUTF8(5),',',false) of
        0: F.ColumnParamType := paramIn;
        2: F.ColumnParamType := paramInOut;
      else // any other is assumed as out
        F.ColumnParamType := paramOut;
      end;
      FA.Add(F);
    end;
  SetLength(Parameters,n);
end;

procedure TSQLDBConnectionProperties.GetTableNames(out Tables: TRawUTF8DynArray);
var SQL, table, checkschema: RawUTF8;
    count: integer;
begin
  SQL := SQLGetTableNames;
  if SQL<>'' then
  try
    if FilterTableViewSchemaName and (fForcedSchemaName<>'') then
      checkschema := UpperCase(fForcedSchemaName)+'.';
    with Execute(SQL,[]) do begin
      count := 0;
      while Step do begin
        table := trim(ColumnUTF8(0));
        if (checkschema='') or IdemPChar(pointer(table),pointer(checkschema)) then
          AddSortedRawUTF8(Tables,count,table);
      end;
      SetLength(Tables,count);
    end;
  except
    on Exception do
      SetLength(Tables,0); // if the supplied SQL query is wrong, just ignore
  end;
end;

procedure TSQLDBConnectionProperties.GetViewNames(out Views: TRawUTF8DynArray);
var SQL, table, checkschema: RawUTF8;
    count: integer;
begin
  SQL := SQLGetViewNames;
  if SQL<>'' then
  try
    if FilterTableViewSchemaName and (fForcedSchemaName<>'') then
      checkschema := UpperCase(fForcedSchemaName)+'.';
    with Execute(SQL,[]) do begin
      count := 0;
      while Step do begin
        table := trim(ColumnUTF8(0));
        if (checkschema='') or IdemPChar(pointer(table),pointer(checkschema)) then
          AddSortedRawUTF8(Views,count,table);
      end;
      SetLength(Views,count);
    end;
  except
    on Exception do
      SetLength(Views,0); // if the supplied SQL query is wrong, just ignore
  end;
end;

procedure TSQLDBConnectionProperties.SQLSplitTableName(const aTableName: RawUTF8;
  out Owner, Table: RawUTF8);
begin
  case fDBMS of
  dSQLite:
    Table := aTableName;
  else begin
    Split(aTableName,'.',Owner,Table);
    if Table='' then begin
      Table := Owner;
      if fForcedSchemaName='' then
        case fDBMS of
        dMySql:
          Owner := DatabaseName;
        else
          Owner := UserID;
        end else
        Owner := fForcedSchemaName;
    end;
  end;
  end;
end;

procedure TSQLDBConnectionProperties.SQLSplitProcedureName(
  const aProcName: RawUTF8; out Owner, Package, ProcName: RawUTF8);
var lOccur,i: Integer;
begin
  lOccur := 0;
  for i := 1 to length(aProcName) do
    if aProcName[i]='.' then
      inc(lOccur);
  if lOccur=0 then begin
    ProcName := aProcName;
    SetSchemaNameToOwner(Owner);
    Exit;
  end;
  case fDBMS of
  dSQLite:
    ProcName := aProcName;
  dOracle, dFirebird: begin // Firebird 3 has packages
    if lOccur=2 then begin // OWNER.PACKAGE.PROCNAME
      Split(aProcName,'.',Owner,Package);
      Split(Package,'.',Package,ProcName);
    end else begin // PACKAGE.PROCNAME
      Split(aProcName,'.',Package,ProcName);
      Owner := UserID;
    end;
  end else begin  // OWNER.PROCNAME
    Split(aProcName,'.',Owner,ProcName);
    if ProcName='' then begin
      ProcName := Owner;
      SetSchemaNameToOwner(Owner);
    end
    else if fDBMS=dMSSQL then
      // discard ;1 when MSSQL stored procedure name is ProcName;1
      Split(ProcName,';',ProcName);
  end;
  end;
end;

function TSQLDBConnectionProperties.SQLFullTableName(const aTableName: RawUTF8): RawUTF8;
begin
  if (aTableName<>'') and (fForcedSchemaName<>'') and (PosExChar('.',aTableName)=0) then
    result := fForcedSchemaName+'.'+aTableName else
    result := aTableName;
end;

function TSQLDBConnectionProperties.SQLGetField(const aTableName: RawUTF8): RawUTF8;
var Owner, Table: RawUTF8;
    FMT: RawUTF8;
begin
  result := '';
  case DBMS of
  dOracle: FMT :=
    'select c.column_name, c.data_type, c.data_length, c.data_precision, c.data_scale, '+
    ' (select count(*) from sys.all_indexes a, sys.all_ind_columns b'+
    '  where a.table_owner=c.owner and a.table_name=c.table_name and b.column_name=c.column_name'+
    '  and a.owner=b.index_owner and a.index_name=b.index_name and'+
    '  a.table_owner=b.table_owner and a.table_name=b.table_name) index_count'+
    ' from sys.all_tab_columns c'+
    ' where c.owner like ''%'' and c.table_name like ''%'';';
  dMSSQL, dMySQL, dPostgreSQL: FMT :=
    'select COLUMN_NAME, DATA_TYPE, CHARACTER_MAXIMUM_LENGTH, NUMERIC_PRECISION,'+
    ' NUMERIC_SCALE, 0 INDEX_COUNT'+ // INDEX_COUNT=0 here (done via OleDB)
    ' from INFORMATION_SCHEMA.COLUMNS'+
    ' where UPPER(TABLE_SCHEMA) = ''%'' and UPPER(TABLE_NAME) = ''%''';
  dFirebird: begin
    result := // see http://edn.embarcadero.com/article/25259
      'select a.rdb$field_name, b.rdb$field_type || coalesce(b.rdb$field_sub_type, '''') as rdb$field_type,'+
      ' b.rdb$field_length, b.rdb$field_length, abs(b.rdb$field_scale) as rdb$field_scale,'+
      ' (select count(*) from rdb$indices i, rdb$index_segments s'+
      ' where i.rdb$index_name=s.rdb$index_name and i.rdb$index_name not like ''RDB$%'''+
      ' and i.rdb$relation_name=a.rdb$relation_name) as index_count '+
      'from rdb$relation_fields a left join rdb$fields b on a.rdb$field_source=b.rdb$field_name'+
      ' left join rdb$relations c on a.rdb$relation_name=c.rdb$relation_name '+
      'where a.rdb$relation_name='''+SynCommons.UpperCase(aTableName)+'''';
    exit;
  end;
  dNexusDB: begin
    result := 'select FIELD_NAME, FIELD_TYPE_SQL, FIELD_LENGTH, FIELD_UNITS,'+
    ' FIELD_DECIMALS, FIELD_INDEX from #fields where TABLE_NAME = '''+aTableName+'''';
    exit;
  end;
  else exit; // others (e.g. dDB2) will retrieve info from (ODBC) driver
  end;
  SQLSplitTableName(aTableName,Owner,Table);
  FormatUTF8(FMT,[SynCommons.UpperCase(Owner),SynCommons.UpperCase(Table)],result);
end;

function TSQLDBConnectionProperties.SQLGetIndex(const aTableName: RawUTF8): RawUTF8;
var Owner, Table: RawUTF8;
    FMT: RawUTF8;
begin
  result := '';
  case DBMS of
  dOracle: FMT :=
   'select  index_name, decode(max(uniqueness),''NONUNIQUE'',0,1) as is_unique, '+
   ' max(index_type) as type_desc, 0 as is_primary_key, 0 as unique_constraint, '+
   ' cast(null as varchar(100)) as index_filter, '+
   ' ltrim(max(sys_connect_by_path(column_name, '', '')), '', '') as key_columns, '+
   ' cast(null as varchar(100)) as included_columns '+
   'from '+
   '( select c.index_name as index_name, i.index_type, i.uniqueness, c.column_name, '+
   '   row_number() over (partition by c.table_name, c.index_name order by c.column_position) as rn '+
   '  from user_ind_columns c inner join user_indexes i on c.table_name = i.table_name and c.index_name = i.index_name '+
   '  where c.table_name = ''%'' '+
   ') start with rn = 1 connect by prior rn = rn - 1 and prior index_name = index_name '+
   'group by index_name order by index_name';
  dMSSQL: FMT :=
    'select i.name as index_name, i.is_unique, i.type_desc, is_primary_key, is_unique_constraint, '+
    '  i.filter_definition as index_filter, key_columns, included_columns as included_columns, '+
    '  t.name as table_name '+
    'from '+
    ' sys.tables t inner join sys.indexes i on i.object_id = t.object_id '+
    ' cross apply(select STUFF('+
    '   (select '',''+c.name from sys.index_columns ic '+
    '   inner join sys.columns c on c.object_id = t.object_id and c.column_id = ic.column_id '+
    '   where i.index_id = ic.index_id and i.object_id = ic.object_id and ic.is_included_column = 0 '+
    '   order by ic.key_ordinal for xml path('''') '+
    '   ),1,1,'''') as key_columns) AS c '+
    ' cross apply(select STUFF( '+
    '   (select '','' + c.name  from sys.index_columns ic '+
    '   inner join	sys.columns c on	c.object_id = t.object_id	and c.column_id = ic.column_id '+
    '   where i.index_id = ic.index_id and i.object_id = ic.object_id and ic.is_included_column = 1 '+
    '   order by ic.key_ordinal for xml path('''') '+
    '   ),1,1,'''') as included_columns) AS ic '+
    'where t.type = ''U'' and t.name like ''%''';
  dFirebird: FMT :=
    'select i.rdb$index_name, i.rdb$unique_flag, i.rdb$index_type, case rc.rdb$constraint_type '+
    ' when ''PRIMARY KEY'' then 1 else 0 end as is_primary_key, 0 as unique_constraint, '+
    ' null as index_filter, (select list(trim(rdb$field_name), '', '') from '+
    '  (select * from rdb$index_segments where rdb$index_name = i.rdb$index_name '+
    '  order by rdb$field_position)) as key_columns, null as included_columns '+
    'from rdb$indices i '+
    'left outer join rdb$relation_constraints rc on rc.rdb$index_name = i.rdb$index_name and '+
    '  rc.rdb$constraint_type=''PRIMARY KEY'' '+
    'where exists(select * from rdb$index_segments where rdb$index_name = i.rdb$index_name) and '+
    ' i.rdb$relation_name = ''%''';
  else exit; // others (e.g. dMySQL or dDB2) will retrieve info from (ODBC) driver
  end;
  Split(aTableName,'.',Owner,Table);
  if Table='' then begin
    Table := Owner;
    Owner := UserID;
  end;
  FormatUTF8(FMT,[SynCommons.UpperCase(Table)],result);
end;

function TSQLDBConnectionProperties.SQLGetParameter(const aProcName: RawUTF8): RawUTF8;
var Owner, Package, Proc: RawUTF8;
    FMT: RawUTF8;
begin
  result := '';
  SQLSplitProcedureName(aProcName,Owner,Package,Proc);
  case DBMS of
  dOracle: FMT :=
    'select a.argument_name, a.data_type, a.char_length, a.data_precision, a.data_scale, a.in_out ' +
    'from   sys.all_arguments a ' +
    'where  a.owner like ''%''' +
    '  and  a.package_name like ''' + SynCommons.UpperCase(Package) + '''' +
    '  and  a.object_name like ''%''' +
    ' order by position';
  dMSSQL, dMySQL, dPostgreSQL: FMT :=
    'select PARAMETER_NAME, DATA_TYPE, CHARACTER_MAXIMUM_LENGTH, NUMERIC_PRECISION, NUMERIC_SCALE, PARAMETER_MODE ' +
    'from INFORMATION_SCHEMA.PARAMETERS ' +
    'where UPPER(SPECIFIC_SCHEMA) = ''%'' and UPPER(SPECIFIC_NAME) = ''%'''+
    ' order by ORDINAL_POSITION';
  dFirebird: begin
    if (Package = '') then
      result :=
        'select a.rdb$parameter_name, b.rdb$field_type || coalesce(b.rdb$field_sub_type, '''') as rdb$field_type,' +
        ' b.rdb$field_length, b.rdb$field_precision, b.rdb$field_scale,' +
        ' case a.rdb$parameter_type when 0 then ''IN'' else ''OUT'' end ' +
        'from rdb$procedure_parameters a, rdb$fields b ' +
        'where b.rdb$field_name = a.rdb$field_source and a.rdb$procedure_name = ''' + SynCommons.UpperCase(Proc) + ''' ' +
        'order by a.rdb$parameter_number'
    else
      result :=
        'select a.rdb$parameter_name, b.rdb$field_type || coalesce(b.rdb$field_sub_type, '''') as rdb$field_type,' +
        ' b.rdb$field_length, b.rdb$field_precision, b.rdb$field_scale,' +
        ' case a.rdb$parameter_type when 0 then ''IN'' else ''OUT'' end ' +
        'from rdb$procedure_parameters a, rdb$fields b ' +
        'where b.rdb$field_name = a.rdb$field_source and a.rdb$package_name = ''' + SynCommons.UpperCase(Package) + ''' ' +
        '  and a.rdb$procedure_name = ''' + SynCommons.UpperCase(Proc) + ''' ' +
        'order by a.rdb$parameter_number';
    exit;
  end;
  dNexusDB: begin // NOT TESTED !!!
    result := 'select PROCEDURE_ARGUMENT_NAME, PROCEDURE_ARGUMENT_TYPE, PROCEDURE_ARGUMENT_UNITS,'+
    ' PROCEDURE_ARGUMENT_UNITS, PROCEDURE_ARGUMENT_DECIMALS, PROCEDURE_ARGUMENT_KIND,'+
    ' from #procedure_arguments where PROCEDURE_NAME = '''+aProcName+'''' +
    ' order by PROCEDURE_ARGUMENT_INDEX';
    exit;
  end;
  else exit; // others (e.g. dDB2) will retrieve info from (ODBC) driver
  end;
  FormatUTF8(FMT,[SynCommons.UpperCase(Owner),SynCommons.UpperCase(Proc)],result);
end;

function TSQLDBConnectionProperties.SQLGetProcedure: RawUTF8;
var FMT,Owner: RawUTF8;
begin
  result := '';
  case DBMS of
  dOracle: FMT :=
    'select' +
    '  case P.OBJECT_TYPE' +
    '  when ''PACKAGE'' then P.OBJECT_NAME || ''.'' || P.PROCEDURE_NAME' +
    '  else P.OBJECT_NAME end NAME_ROUTINE ' +
    'from SYS.ALL_PROCEDURES P ' +
    'where P.OWNER = ''%'' and P.SUBPROGRAM_ID > 0 ' +
    'order by NAME_ROUTINE';
  dMSSQL, dMySQL, dPostgreSQL: FMT :=
    'select R.SPECIFIC_NAME NAME_ROUTINE ' +
    'from INFORMATION_SCHEMA.ROUTINES R ' +
    'where UPPER(R.SPECIFIC_SCHEMA) = ''%'' '+
    'order by NAME_ROUTINE';
  dFirebird: FMT :=
    'select P.RDB$PROCEDURE_NAME NAME_ROUTINE ' +
    'from RDB$PROCEDURES P ' +
    'where P.RDB$OWNER_NAME = ''%'' ' +
    'order by NAME_ROUTINE';
  dNexusDB: begin // NOT TESTED !!!
    result := 'select P.PROCEDURE_NAME NAME_ROUTINE '+
    'from #PROCEDURES P ' +
    'order by NAME_ROUTINE';
    exit;
  end;
  else exit; // others (e.g. dDB2) will retrieve info from (ODBC) driver
  end;
  SetSchemaNameToOwner(Owner);
  FormatUTF8(FMT,[SynCommons.UpperCase(Owner)],result);
end;

function TSQLDBConnectionProperties.SQLGetTableNames: RawUTF8;
begin
  case DBMS of
  dOracle: result := 'select owner||''.''||table_name name '+
    'from sys.all_tables order by owner, table_name';
  dMSSQL:
    result := 'select (TABLE_SCHEMA + ''.'' + TABLE_NAME) as name '+
      'from INFORMATION_SCHEMA.TABLES where TABLE_TYPE=''BASE TABLE'' order by name';
  dMySQL:
    result := 'select concat(TABLE_SCHEMA,''.'',TABLE_NAME) as name '+
      'from INFORMATION_SCHEMA.TABLES where TABLE_TYPE=''BASE TABLE'' order by name';
  dPostgreSQL:
    result := 'select (TABLE_SCHEMA||''.''||TABLE_NAME) as name '+
      'from INFORMATION_SCHEMA.TABLES where TABLE_TYPE=''BASE TABLE'' order by name';
  dSQLite: result := 'select name from sqlite_master where type=''table'' '+
     'and name not like ''sqlite_%''';
  dFirebird: result := 'select rdb$relation_name from rdb$relations '+
    'where rdb$view_blr is null and (rdb$system_flag is null or rdb$system_flag=0)';
  dNexusDB: result := 'select table_name name from #tables order by table_name';
  else result := ''; // others (e.g. dDB2) will retrieve info from (ODBC) driver
  end;
end;

function TSQLDBConnectionProperties.SQLGetViewNames: RawUTF8;
begin
  case DBMS of
  dOracle: result := 'select owner||''.''||view_name name '+
    'from sys.all_views order by owner, view_name';
  dMSSQL:
    result := 'select (TABLE_SCHEMA + ''.'' + TABLE_NAME) as name '+
      'from INFORMATION_SCHEMA.VIEWS order by name';
  dMySQL:
    result := 'select concat(TABLE_SCHEMA,''.'',TABLE_NAME) as name '+
      'from INFORMATION_SCHEMA.VIEWS order by name';
  dPostgreSQL:
    result := 'select (TABLE_SCHEMA||''.''||TABLE_NAME) as name '+
      'from INFORMATION_SCHEMA.VIEWS order by name';
  dSQLite: result := 'select name from sqlite_master where type=''view'' '+
     'and name not like ''sqlite_%''';
  dFirebird: result := 'select rdb$relation_name from rdb$relations '+
    'where rdb$view_blr is not null and (rdb$system_flag is null or rdb$system_flag=0)';
  dNexusDB: result := 'select view_name name from #views order by view_name'; // NOT TESTED !!!
  else result := ''; // others (e.g. dDB2) will retrieve info from (ODBC) driver
  end;
end;

function TSQLDBConnectionProperties.SQLCreateDatabase(const aDatabaseName: RawUTF8;
  aDefaultPageSize: integer): RawUTF8;
begin
  case DBMS of
  dFirebird: begin
    if (aDefaultPageSize<>8192) or (aDefaultPageSize<>16384) then
      aDefaultPageSize := 4096;
    FormatUTF8('create database ''%'' user ''sysdba'' password ''masterkey'''+
      ' page_size % default character set utf8;',[aDatabaseName,aDefaultPageSize],result);
  end;
  else result := '';
  end;
end;

function TSQLDBConnectionProperties.ColumnTypeNativeToDB(
  const aNativeType: RawUTF8; aScale: integer): TSQLDBFieldType;
function ColumnTypeNativeDefault: TSQLDBFieldType;
const
  DECIMAL=18; // change it if you update PCHARS[] below before 'DECIMAL'
  NUMERIC=DECIMAL+1;
  PCHARS: array[0..55] of PAnsiChar = (
    'TEXT COLLATE ISO8601', // should be before plain 'TEXT'
    'TEXT','CHAR','NCHAR','VARCHAR','NVARCHAR','CLOB','NCLOB','DBCLOB',
    'BIT','INT','BIGINT', 'DOUBLE','NUMBER','FLOAT','REAL','DECFLOAT',
    'CURR','DECIMAL','NUMERIC', 'BLOB SUB_TYPE 1',  'BLOB',
    'DATE','SMALLDATE','TIME',
    'TINYINT','BOOL','SMALLINT','MEDIUMINT','SERIAL','YEAR',
    'TINYTEXT','MEDIUMTEXT','NTEXT','XML','ENUM','SET','UNIQUEIDENTIFIER',
    'MONEY','SMALLMONEY','NUM',
    'VARRAW','RAW','LONG RAW','LONG VARRAW','TINYBLOB','MEDIUMBLOB',
    'BYTEA','VARBIN','IMAGE','LONGBLOB','BINARY','VARBINARY',
    'GRAPHIC','VARGRAPHIC', 'NULL');
  TYPES: array[-1..high(PCHARS)] of TSQLDBFieldType = (
    ftUnknown, ftDate,
    ftUTF8,ftUTF8,ftUTF8,ftUTF8,ftUTF8,ftUTF8,ftUTF8,ftUTF8,
    ftInt64,ftInt64,ftInt64, ftDouble,ftDouble,ftDouble,ftDouble,ftDouble,
    ftCurrency,ftCurrency,ftCurrency, ftUTF8, ftBlob,
    ftDate,ftDate,ftDate,
    ftInt64,ftInt64,ftInt64,ftInt64,ftInt64,ftInt64,
    ftUTF8,ftUTF8,ftUTF8,ftUTF8,ftUTF8,ftUTF8,ftUTF8,
    ftCurrency,ftCurrency,ftCurrency,
    ftBlob,ftBlob,ftBlob,ftBlob,ftBlob,ftBlob,ftBlob,ftBlob,
    ftBlob,ftBlob,ftBlob,ftBlob,ftBlob,ftBlob,
    ftNull);
var ndx: integer;
begin
  //assert(StrComp(PCHARS[DECIMAL],'DECIMAL')=0);
  ndx := IdemPCharArray(pointer(aNativeType),PCHARS);
  if (aScale=0) and (ndx in [DECIMAL,NUMERIC]) then
    result := ftInt64 else
    result := TYPES[ndx];
end;
function ColumnTypeNativeToDBOracle: TSQLDBFieldType;
begin
  if PosEx('CHAR',aNativeType)>0 then
    result := ftUTF8 else
  if IdemPropNameU(aNativeType,'NUMBER') then
    case aScale of
         0: result := ftInt64;
      1..4: result := ftCurrency;
    else    result := ftDouble;
    end else
  if (PosEx('RAW',aNativeType)>0) or
     IdemPropNameU(aNativeType,'BLOB') or
     IdemPropNameU(aNativeType,'BFILE') then
    result := ftBlob else
  if IdemPChar(pointer(aNativeType),'BINARY_') or
     IdemPropNameU(aNativeType,'FLOAT') then
    result := ftDouble else
  if IdemPropNameU(aNativeType,'DATE') or
     IdemPChar(pointer(aNativeType),'TIMESTAMP') then
    result := ftDate else
    // all other types will be converted to text
    result := ftUTF8;
end;
function ColumnTypeNativeToDBFirebird: TSQLDBFieldType;
var i,err: integer;
begin
  i := GetInteger(pointer(aNativeType),err);
  if err<>0 then
    result := ColumnTypeNativeDefault else
    case i of // see blr_* definitions
    10,11,27: result := ftDouble;
    12,13,35,120: result := ftDate;
    7,8,9,16,23,70,80,160: result := ftInt64;
    161..169: case abs(aScale) of
            0: result := ftInt64;
         1..4: result := ftCurrency;
         else  result := ftDouble;
         end;
    2610: result := ftBlob;
    else  result := ftUTF8;
    end;
end;
begin
  case DBMS of
  dOracle:   result := ColumnTypeNativeToDBOracle;
  dFireBird: result := ColumnTypeNativeToDBFirebird;
  else       result := ColumnTypeNativeDefault;
  end;
end;

function TSQLDBConnectionProperties.GetForeignKey(const aTableName,
  aColumnName: RawUTF8): RawUTF8;
begin
  if not fForeignKeys.Initialized then begin
    fForeignKeys.Init(false);
    GetForeignKeys;
  end;
  result := fForeignKeys.Value(aTableName+'.'+aColumnName);
end;

function TSQLDBConnectionProperties.GetForeignKeysData: RawByteString;
begin
  if not fForeignKeys.Initialized then begin
    fForeignKeys.Init(false);
    GetForeignKeys;
  end;
  result := fForeignKeys.BlobData;
end;

procedure TSQLDBConnectionProperties.SetForeignKeysData(const Value: RawByteString);
begin
  if not fForeignKeys.Initialized then
    fForeignKeys.Init(false);
  fForeignKeys.BlobData := Value;
end;

function TSQLDBConnectionProperties.SQLIso8601ToDate(const Iso8601: RawUTF8): RawUTF8;
  function TrimTInIso: RawUTF8;
  begin
    result := Iso8601;
    if (length(result)>10) and (result[11]='T') then
      result[11] := ' '; // 'T' -> ' '
  end;
begin
  case DBMS of
  dSQLite: result := TrimTInIso;
  dOracle: result := 'to_date('''+TrimTInIso+''',''YYYY-MM-DD HH24:MI:SS'')';
  dNexusDB: result := 'DATE '+Iso8601;
  dDB2: result := 'TIMESTAMP '''+TrimTInIso+'''';
  dPostgreSQL: result := ''''+TrimTInIso+'''';
  else  result := ''''+Iso8601+'''';
  end;
end;

function TSQLDBConnectionProperties.SQLDateToIso8601Quoted(DateTime: TDateTime): RawUTF8;
begin
  result := DateTimeToIso8601(DateTime,true,DateTimeFirstChar,false,'''');
end;

function TSQLDBConnectionProperties.SQLCreate(const aTableName: RawUTF8;
  const aFields: TSQLDBColumnCreateDynArray; aAddID: boolean): RawUTF8;
var i: integer;
    F: RawUTF8;
    FieldID: TSQLDBColumnCreate;
    AddPrimaryKey: RawUTF8;
begin // use 'ID' instead of 'RowID' here since some DB (e.g. Oracle) use it
  result := '';
  if high(aFields)<0 then
    exit; // nothing to create
  if aAddID then begin
    FieldID.DBType := ftInt64;
    FieldID.Name := 'ID';
    FieldID.Unique := true;
    FieldID.NonNullable := true;
    FieldID.PrimaryKey := true;
    result := SQLFieldCreate(FieldID,AddPrimaryKey)+',';
  end;
  for i := 0 to high(aFields) do begin
    F := SQLFieldCreate(aFields[i],AddPrimaryKey);
    if i<>high(aFields) then
      F := F+',';
    result := result+F;
  end;
  if AddPrimaryKey<>'' then
    result := result+', PRIMARY KEY('+AddPrimaryKey+')';
  result := 'CREATE TABLE '+aTableName+' ('+result+')';
  case DBMS of
  dDB2: result := result+' CCSID Unicode';
  end;
end;

function TSQLDBConnectionProperties.SQLFieldCreate(const aField: TSQLDBColumnCreate;
  var aAddPrimaryKey: RawUTF8): RawUTF8;
begin
  if (aField.DBType=ftUTF8) and (cardinal(aField.Width-1)<fSQLCreateFieldMax) then
    FormatUTF8(fSQLCreateField[ftNull],[aField.Width],result) else
    result := fSQLCreateField[aField.DBType];
  if aField.NonNullable or aField.Unique or aField.PrimaryKey then
    result := result+' NOT NULL';
  if aField.Unique and not aField.PrimaryKey then
    result := result+' UNIQUE'; // see http://www.w3schools.com/sql/sql_unique.asp
  if aField.PrimaryKey then
    case DBMS of
    dSQLite, dMSSQL, dOracle, dJet, dPostgreSQL, dFirebird, dNexusDB, dInformix:
      result := result+' PRIMARY KEY';
    dDB2, dMySQL:
      aAddPrimaryKey := aField.Name;
    end;
  result := aField.Name+result;
end;

function TSQLDBConnectionProperties.SQLAddColumn(const aTableName: RawUTF8;
  const aField: TSQLDBColumnCreate): RawUTF8;
var AddPrimaryKey: RawUTF8;
begin
  FormatUTF8('ALTER TABLE % ADD %',[aTableName,SQLFieldCreate(aField,AddPrimaryKey)],result);
end;

function TSQLDBConnectionProperties.SQLAddIndex(const aTableName: RawUTF8;
  const aFieldNames: array of RawUTF8; aUnique, aDescending: boolean;
  const aIndexName: RawUTF8): RawUTF8;
const CREATNDXIFNE: array[boolean] of RawUTF8 = ('','IF NOT EXISTS ');
var IndexName,FieldsCSV, ColsDesc, Owner,Table: RawUTF8;
begin
  result := '';
  if (self=nil) or (aTableName='') or (high(aFieldNames)<0) then
    exit;
  if aUnique then
    result := 'UNIQUE ';
  if aIndexName='' then begin
    SQLSplitTableName(aTableName,Owner,Table);
    if (Owner<>'') and
       not (fDBMS in [dMSSQL,dPostgreSQL,dMySQL,dFirebird,dDB2,dInformix]) then
      // some DB engines do not expect any schema in the index name
      IndexName := Owner+'.';
    FieldsCSV := RawUTF8ArrayToCSV(aFieldNames,'');
    if length(FieldsCSV)+length(Table)>27 then
      // sounds like if some DB limit the identifier length to 32 chars
      IndexName := IndexName+'INDEX'+
        crc32cUTF8ToHex(Table)+crc32cUTF8ToHex(FieldsCSV) else
      IndexName := IndexName+'NDX'+Table+FieldsCSV;
  end else
    IndexName := aIndexName;
  if aDescending then
    case DB_SQLDESENDINGINDEXPOS[DBMS] of
    posGlobalBefore:
      result := result+'DESC ';
    posWithColumn:
      ColsDesc := RawUTF8ArrayToCSV(aFieldNames,' DESC,')+' DESC';
    end;
  if ColsDesc='' then
    ColsDesc := RawUTF8ArrayToCSV(aFieldNames,',');
  result := FormatUTF8('CREATE %INDEX %% ON %(%)',
    [result,CREATNDXIFNE[DBMS in DB_HANDLECREATEINDEXIFNOTEXISTS],
     IndexName,aTableName,ColsDesc]);
end;

function TSQLDBConnectionProperties.SQLTableName(const aTableName: RawUTF8): RawUTF8;
var BeginQuoteChar, EndQuoteChar: RawUTF8;
    UseQuote: boolean;
begin
  BeginQuoteChar := '"';
  EndQuoteChar := '"';
  UseQuote := PosExChar(' ',aTableName)>0;
  case fDBMS of
    dPostgresql:
      if PosExChar('.',aTablename)=0 then
        UseQuote := true; // quote if not schema.identifier format
    dMySQL: begin
      BeginQuoteChar := '`';  // backtick/grave accent
      EndQuoteChar := '`';
    end;
    dJet: begin  // note: dMSSQL may SET IDENTIFIER ON to use doublequotes
      BeginQuotechar := '[';
      EndQuoteChar := ']';
    end;
    dSQLite: begin
      if PosExChar('.',aTableName)>0 then
        UseQuote := true;
      BeginQuoteChar := '`';  // backtick/grave accent
      EndQuoteChar := '`';
    end;
  end;
  if UseQuote and (PosEx(BeginQuoteChar,aTableName)=0) then
    result := BeginQuoteChar+aTableName+EndQuoteChar else
    result := aTableName;
end;

procedure TSQLDBConnectionProperties.GetIndexesAndSetFieldsColumnIndexed(
  const aTableName: RawUTF8; var Fields: TSQLDBColumnDefineDynArray);
var i,j: integer;
    ColName: RawUTF8;
    Indexes: TSQLDBIndexDefineDynArray;
begin
  if Fields=nil then
    exit;
  GetIndexes(aTableName,Indexes);
  for i := 0 to high(Indexes) do begin
    ColName := Trim(GetCSVItem(pointer(Indexes[i].KeyColumns),0));
    if ColName<>'' then
    for j := 0 to high(Fields) do
      if IdemPropNameU(Fields[j].ColumnName,ColName) then begin
        Fields[j].ColumnIndexed := true;
        break;
      end;
  end;
end;

function TSQLDBConnectionProperties.ExceptionIsAboutConnection(
  aClass: ExceptClass; const aMessage: RawUTF8): boolean;

  function PosErrorNumber(const aMessage: RawUTF8; const aSepChar: AnsiChar): PUTF8Char;
  begin // search aSepChar followed by a number
    result := pointer(aMessage);
    repeat
      result := SynCommons.PosChar(result,aSepChar);
      if result=nil then
        exit;
      inc(result);
    until result^ in ['0'..'9'];
  end;

begin // see more complete list in feature request [f024266c0839]
  case fDBMS of
  dOracle:
    result := IdemPCharArray(PosErrorNumber(aMessage,'-'),
      ['00028','01012','01017','01033','01089','02396','03113','03114','03135',
       '12152','12154','12157','12514','12520','12537','12545',
       '12560','12571'])>=0;
  dInformix: // error codes based on {IBM INFORMIX ODBC DRIVER} tested with wrong data connection
    result := IdemPCharArray(PosErrorNumber(aMessage,'-'),
      ['329','761','902','908','930','931','951','11017',
       '23101','23104','25567','25582','27002'])>=0;
  dMSSQL: // error codes based on {SQL Server Native Client 11.0} tested with wrong data connection
    // using general error codes because MS SQL SERVER has multiple error codes in the error message
    result := IdemPCharArray(PosErrorNumber(aMessage,'['),
      ['08001','08S01','08007','28000','42000'])>=0;
  dMySQL:
    result := (PosEx('Lost connection to MySQL server',aMessage)>0) or
              (PosEx('MySQL server has gone away',aMessage)>0);
  else
    result := PosI(' CONNE',aMessage)>0;
  end;
end;

procedure TSQLDBConnectionProperties.MultipleValuesInsert(
  Props: TSQLDBConnectionProperties; const TableName: RawUTF8;
  const FieldNames: TRawUTF8DynArray; const FieldTypes: TSQLDBFieldTypeArray;
  RowCount: integer; const FieldValues: TRawUTF8DynArrayDynArray);
var SQL: RawUTF8;
    SQLCached: boolean;
    prevrowcount: integer;
    maxf: integer;
procedure ComputeSQL(rowcount,offset: integer);
var f,r,p,len: integer;
    tmp: TTextWriterStackBuffer;
begin
  if (fDBMS<>dFireBird) and (rowcount=prevrowcount) then
    exit;
  prevrowcount := rowcount;
  with TTextWriter.CreateOwnedStream(tmp) do
  try
    case Props.fDBMS of
    dFirebird: begin
      AddShort('execute block('#10);
      p := 0;
      for r := offset to offset+rowcount-1 do begin
        for f := 0 to maxf do begin
          Add('i');
          inc(p);
          AddU(p);
          if FieldValues[f,r]='null' then
            AddShort(' CHAR(1)') else
            case FieldTypes[f] of
            ftNull: AddShort(' CHAR(1)');
            ftUTF8: begin
              len := length(FieldValues[f,r])-2; // unquoted UTF-8 text length
              if len<1 then
                len := 1;
              AddShort(' VARCHAR(');  // inlined Add(fmt...) for Delphi 5
              AddU(len);
              AddShort(') CHARACTER SET UTF8');
            end;
            else AddString(DB_FIELDS[dFirebird,FieldTypes[f]]);
            end;
          AddShort('=?,');
        end;
        CancelLastComma;
        Add(#10,',');
      end;
      CancelLastComma;
      AddShort(') as begin'#10);
      p := 0;
      for r := 1 to rowcount do begin
        AddShort('INSERT INTO ');
        AddString(TableName);
        Add(' ','(');
        for f := 0 to maxf do begin
          AddString(FieldNames[f]);
          Add(',');
        end;
        CancelLastComma;
        AddShort(') VALUES (');
        for f := 0 to maxf do begin
          inc(p);
          Add(':','i');
          AddU(p);
          Add(',');
        end;
        CancelLastComma;
        AddShort(');'#10);
      end;
      AddShort('end');
      if TextLength>32700 then
        raise ESQLDBException.CreateUTF8(
          '%.MultipleValuesInsert: Firebird Execute Block length=%',[self,TextLength]);
      SQLCached := false; // ftUTF8 values will have varying field length
    end;
    dOracle: begin // INSERT ALL INTO ... VALUES ... SELECT 1 FROM DUAL
      AddShort('insert all'#10); // see http://stackoverflow.com/a/93724
      for r := 1 to rowcount do begin
        AddShort('into ');
        AddString(TableName);
        Add(' ','(');
        for f := 0 to maxf do begin
          AddString(FieldNames[f]);
          Add(',');
        end;
        CancelLastComma;
        AddShort(') VALUES (');
        for f := 0 to maxf do
          Add('?',',');
        CancelLastComma;
        AddShort(')'#10);
      end;
      AddShort('select 1 from dual');
      SQLCached := true;
    end;
    else begin //  e.g. NexusDB/SQlite3/MySQL/PostgreSQL/MSSQL2008/DB2/INFORMIX
      AddShort('INSERT INTO '); // INSERT .. VALUES (..),(..),(..),..
      AddString(TableName);
      Add(' ','(');
      for f := 0 to maxf do begin
        AddString(FieldNames[f]);
        Add(',');
      end;
      CancelLastComma;
      AddShort(') VALUES');
      for r := 1 to rowcount do begin
        Add(' ','(');
        for f := 0 to maxf do
          Add('?',',');
        CancelLastComma;
        Add(')',',');
      end;
      CancelLastComma;
      SQLCached := true;
    end;
    end;
    SetText(SQL);
  finally
    Free;
  end;
end;
var batchRowCount,paramCountLimit: integer;
    currentRow,f,p,i,sqllen: integer;
    Stmt: TSQLDBStatement;
    Query: ISQLDBStatement;
begin
  maxf := length(FieldNames);     // e.g. 2 fields
  if (Props=nil) or (FieldNames=nil) or (TableName='') or (length(FieldValues)<>maxf) then
    raise ESQLDBException.CreateUTF8('Invalid %.MultipleValuesInsert(%) call',
      [self,TableName]);
  batchRowCount := 0;
  paramCountLimit := 0;
  case Props.fDBMS of
  // values below were done empirically, assuring < 667 (maximum :AA..:ZZ)
  // see http://stackoverflow.com/a/6582902 for theoritical high limits
  dSQlite:     paramCountLimit := 200;  // theoritical=999
  dMySQL:      paramCountLimit := 500;  // theoritical=60000
  dPostgreSQL: paramCountLimit := 500;  // theoritical=34000
  dOracle:     paramCountLimit := 500;  // empirical value (from ODBC)
  dMSSQL:      paramCountLimit := 500;  // theoritical=2100
  dDB2:        paramCountLimit := 500;  // empirical value (from ODBC)
  dNexusDB:    paramCountLimit := 100;  // empirical limit (above is slower)
  dFirebird: begin // compute from max SQL statement size of 32KB
    sqllen := maxf*48; // worse case (with BLOB param)
    for f := 0 to maxf-1 do
      inc(sqllen,Length(FieldNames[f]));
    batchRowCount := 32000 div sqllen;
    if batchRowCount>RowCount then
      batchRowCount := RowCount;
  end;
  end;
  if paramCountLimit<>0 then
    if RowCount*maxf>paramCountLimit then
      batchRowCount := paramCountLimit div maxf else
      batchRowCount := RowCount;
  if batchRowCount=0 then
    raise ESQLDBException.CreateUTF8('%.MultipleValuesInsert(%) with # params = %>%',
      [self,TableName,RowCount*maxf,paramCountLimit]);
  dec(maxf);
  prevrowcount := 0;
  SQLCached := false;
  currentRow := 0;
  repeat
    if RowCount-currentRow>batchRowCount then
      ComputeSQL(batchRowCount,currentRow) // max number of params -> try cache
    else begin
      ComputeSQL(RowCount-currentRow,currentRow);
      SQLCached := false; // truncate number of parameters should not be unique
    end;
    if SQLCached then
      Query := Props.NewThreadSafeStatementPrepared(SQL,false) else begin
      Stmt := Props.NewThreadSafeStatement;
      try
        Stmt.Prepare(SQL,false);
        Query := Stmt; // Stmt will be released by Query := nil below
      except
        on Exception do
          Stmt.Free; // avoid memory leak in case of invalid SQL statement
      end; // exception leaves Query=nil to raise exception
    end;
    if Query=nil then
      raise ESQLDBException.CreateUTF8('%.MultipleValuesInsert: Query=nil for [%]',[self,SQL]);
    try
      p := 1;
      for i := 1 to prevrowcount do begin
        for f := 0 to maxf do begin
          Query.Bind(p,FieldTypes[f],FieldValues[f,currentRow],false);
          inc(p);
        end;
        inc(currentRow);
      end;
      Query.ExecutePrepared;
    finally
      Query := nil; // will release the uncached local Stmt, if applying
    end;
  until currentRow=RowCount;
end;

procedure TSQLDBConnectionProperties.MultipleValuesInsertFirebird(
  Props: TSQLDBConnectionProperties; const TableName: RawUTF8;
  const FieldNames: TRawUTF8DynArray; const FieldTypes: TSQLDBFieldTypeArray;
  RowCount: integer; const FieldValues: TRawUTF8DynArrayDynArray);
var W: TTextWriter;
    maxf,sqllenwitoutvalues,sqllen,r,f,i: PtrInt;
    v: RawUTF8;
begin
  maxf := length(FieldNames);     // e.g. 2 fields
  if (Props=nil) or (FieldNames=nil) or (TableName='') or (length(FieldValues)<>maxf) or
     (Props.fDBMS<>dFirebird) then
    raise ESQLDBException.CreateUTF8('Invalid %.MultipleValuesInsertFirebird(%,%)',
      [self,Props,TableName]);
  sqllenwitoutvalues := 3*maxf+24;
  dec(maxf);
  for f := 0 to maxf do
    case FieldTypes[f] of
    ftBlob: begin // not possible to inline BLOBs -> fallback to regular
      MultipleValuesInsert(Props,TableName,FieldNames,FieldTypes,RowCount,FieldValues);
      exit;
    end;
    ftDate: inc(sqllenwitoutvalues,Length(FieldNames[f])+20); // 'timestamp '
    else
      inc(sqllenwitoutvalues,Length(FieldNames[f]));
    end;
  W := TTextWriter.CreateOwnedStream(49152);
  try
    r := 0;
    repeat
      W.AddShort('execute block as begin'#10);
      sqllen := sqllenwitoutvalues;
      repeat
        for f := 0 to maxf do
          inc(sqllen,length(FieldValues[f,r]));
        if sqllen+PtrInt(W.TextLength)>30000 then
          break;
        W.AddShort('INSERT INTO ');
        W.AddString(TableName);
        W.Add(' ','(');
        for f := 0 to maxf do begin
          W.AddString(FieldNames[f]);
          W.Add(',');
        end;
        W.CancelLastComma;
        W.AddShort(') VALUES (');
        for f := 0 to maxf do begin
          v := FieldValues[f,r]; // includes single quotes (#39)
          if (v='') or (v='null') then
            W.AddShort('null') else
          if FieldTypes[f]=ftDate then
            if v=#39#39 then
              W.AddShort('null') else begin
              W.AddShort('timestamp ');
              if length(v)>12 then begin // not 'CCYY-MM-DD' -> fix needed?
                if v[12]='T' then // handle 'CCYY-MM-DDTHH:MM:SS' common case
                  v[12] := ' ' else begin
                  i := PosExChar('T',v);
                  if i>0 then
                    v[i] := ' ';
                end; // see https://firebirdsql.org/en/firebird-date-literals
              end;
              W.AddString(v)
            end else
            W.AddString(v);
          W.Add(',');
        end;
        W.CancelLastComma;
        W.AddShort(');'#10);
        inc(r);
      until r=RowCount;
      W.AddShort('end');
      with Props.NewThreadSafeStatement do
      try
        Execute(W.Text,false);
      finally
        Free;
      end;
      if r=RowCount then
        break;
      W.CancelAll;
    until false;
  finally
    W.Free;
  end;
end;

function TSQLDBConnectionProperties.FieldsFromList(const aFields: TSQLDBColumnDefineDynArray;
  aExcludeTypes: TSQLDBFieldTypes): RawUTF8;
var i,n: integer;
begin
  result := '';
  if byte(aExcludeTypes)<>0 then begin
    n := length(aFields);
    for i := 0 to n-1 do
    with aFields[i] do
    if not (ColumnType in aExcludeTypes) then begin
      dec(n);
      if result='' then
        result := ColumnName else
        result := result+','+ColumnName;
    end;
    if n=0 then
      result := '*';
  end else
    result := '*';
end;

function TSQLDBConnectionProperties.SQLSelectAll(const aTableName: RawUTF8;
  const aFields: TSQLDBColumnDefineDynArray; aExcludeTypes: TSQLDBFieldTypes): RawUTF8;
begin
  if (self=nil) or (aTableName='') then
    result := '' else
    result := 'select '+FieldsFromList(aFields,aExcludeTypes)+' from '+
      SQLTableName(aTableName);
end;

class function TSQLDBConnectionProperties.EngineName: RawUTF8;
var L: integer;
begin
  if self=nil then
    result := '' else begin
    result := RawUTF8(ClassName);
    if IdemPChar(pointer(result),'TSQLDB') then
      Delete(result,1,6) else
    if result[1]='T' then
      Delete(result,1,1);
    L := length(result);
    if (L>20) and IdemPropName('ConnectionProperties',@result[L-19],20) then
      SetLength(result,L-20);
    if (L>5) and IdemPropName('OleDB',pointer(result),5) then
      Delete(result,1,5);
  end;
end;

function TSQLDBConnectionProperties.GetDBMS: TSQLDBDefinition;
begin
  if fDBMS=dUnknown then
    result := dDefault else
    result := fDBMS;
end;

function TSQLDBConnectionProperties.GetDBMSName: RawUTF8;
var PS: PShortString;
begin
  PS := ToText(DBMS);
  FastSetString(result,@PS^[2],ord(PS^[0])-1);
end;

function TSQLDBConnectionProperties.GetDatabaseNameSafe: RawUTF8;
begin
  result := StringReplaceAll(fDatabaseName,PassWord,'***');
end;

function TSQLDBConnectionProperties.SQLLimitClause(AStmt: TSynTableStatement): TSQLDBDefinitionLimitClause;
begin
  result := DB_SQLLIMITCLAUSE[DBMS];
end;

var
  GlobalDefinitions: array of TSQLDBConnectionPropertiesClass;

class procedure TSQLDBConnectionProperties.RegisterClassNameForDefinition;
begin
  ObjArrayAddOnce(GlobalDefinitions,TObject(self)); // TClass stored as TObject
end;

procedure TSQLDBConnectionProperties.DefinitionTo(Definition: TSynConnectionDefinition);
begin
  if Definition=nil then
    exit;
  Definition.Kind := ClassName;
  Definition.ServerName := ServerName;
  Definition.DatabaseName := DatabaseName;
  Definition.User := UserID;
  Definition.PassWordPlain := PassWord;
end;

function TSQLDBConnectionProperties.DefinitionToJSON(Key: cardinal): RawUTF8;
var Definition: TSynConnectionDefinition;
begin
  Definition := TSynConnectionDefinition.Create;
  try
    Definition.Key := Key;
    DefinitionTo(Definition);
    result := Definition.SaveToJSON;
  finally
    Definition.Free;
  end;
end;

procedure TSQLDBConnectionProperties.DefinitionToFile(const aJSONFile: TFileName;
  Key: cardinal);
begin
  FileFromString(JSONReformat(DefinitionToJSON(Key)),aJSONFile);
end;

class function TSQLDBConnectionProperties.ClassFrom(
  aDefinition: TSynConnectionDefinition): TSQLDBConnectionPropertiesClass;
var ndx: integer;
begin
  for ndx := 0 to length(GlobalDefinitions)-1 do
    if GlobalDefinitions[ndx].ClassNameIs(aDefinition.Kind) then begin
      result := GlobalDefinitions[ndx];
      exit;
    end;
  result := nil;
end;

class function TSQLDBConnectionProperties.CreateFrom(
  aDefinition: TSynConnectionDefinition): TSQLDBConnectionProperties;
var C: TSQLDBConnectionPropertiesClass;
begin
  C := ClassFrom(aDefinition);
  if C=nil then
    raise ESQLDBException.CreateUTF8('%.CreateFrom: unknown % class - please '+
      'add a reference to its implementation unit',[self,aDefinition.Kind]);
  result := C.Create(aDefinition.ServerName,aDefinition.DatabaseName,
    aDefinition.User,aDefinition.PassWordPlain);
end;

class function TSQLDBConnectionProperties.CreateFromJSON(
  const aJSONDefinition: RawUTF8; aKey: cardinal): TSQLDBConnectionProperties;
var Definition: TSynConnectionDefinition;
begin
  Definition := TSynConnectionDefinition.CreateFromJSON(aJSONDefinition,aKey);
  try
    result := CreateFrom(Definition);
  finally
    Definition.Free;
  end;
end;

class function TSQLDBConnectionProperties.CreateFromFile(const aJSONFile: TFileName;
  aKey: cardinal): TSQLDBConnectionProperties;
begin
  result := CreateFromJSON(AnyTextFileToRawUTF8(aJSONFile,true),aKey);
end;


{ TSQLDBConnectionPropertiesThreadSafe }

procedure TSQLDBConnectionPropertiesThreadSafe.ClearConnectionPool;
var i: PtrInt;
begin
  fConnectionPool.Safe.Lock;
  try
    if fMainConnection<>nil then
      fMainConnection.fLastAccessTicks := -1; // force IsOutdated to return true
    for i := 0 to fConnectionPool.Count-1 do
      TSQLDBConnectionThreadSafe(fConnectionPool.List[i]).fLastAccessTicks := -1;
    fLatestConnectionRetrievedInPool := -1;
  finally
    fConnectionPool.Safe.UnLock;
  end;
end;

constructor TSQLDBConnectionPropertiesThreadSafe.Create(const aServerName,
  aDatabaseName, aUserID, aPassWord: RawUTF8);
begin
  fConnectionPool := TSynObjectListLocked.Create;
  fLatestConnectionRetrievedInPool := -1;
  inherited Create(aServerName,aDatabaseName,aUserID,aPassWord);
end;

function TSQLDBConnectionPropertiesThreadSafe.CurrentThreadConnectionIndex: Integer;
var id: TThreadID;
    tix: Int64;
    conn: TSQLDBConnectionThreadSafe;
begin // caller made EnterCriticalSection(fConnectionCS)
  if self<>nil then begin
    id := GetCurrentThreadId;
    tix := GetTickCount64;
    result := fLatestConnectionRetrievedInPool;
    if result>=0 then begin
      conn := fConnectionPool.List[result];
      if (conn.fThreadID=id) and not conn.IsOutdated(tix) then
        exit;
    end;
    result := 0;
    while result<fConnectionPool.Count do begin
      conn := fConnectionPool.List[result];
      if conn.IsOutdated(tix) then // to guarantee reconnection
        fConnectionPool.Delete(result) else begin
        if conn.fThreadID=id then begin
          fLatestConnectionRetrievedInPool := result;
          exit;
        end;
        inc(result);
      end;
    end;
  end;
  result := -1;
end;

destructor TSQLDBConnectionPropertiesThreadSafe.Destroy;
begin
  inherited Destroy; // do MainConnection.Free
  fConnectionPool.Free;
end;

procedure TSQLDBConnectionPropertiesThreadSafe.EndCurrentThread;
var i: integer;
begin
  fConnectionPool.Safe.Lock;
  try
    i := CurrentThreadConnectionIndex;
    if i>=0 then begin // do nothing if this thread has no active connection
      fConnectionPool.Delete(i); // release thread's TSQLDBConnection instance
      if i=fLatestConnectionRetrievedInPool then
        fLatestConnectionRetrievedInPool := -1;
    end;
  finally
    fConnectionPool.Safe.UnLock;
  end;
end;

function TSQLDBConnectionPropertiesThreadSafe.GetMainConnection: TSQLDBConnection;
begin
  result := ThreadSafeConnection;
end;

function TSQLDBConnectionPropertiesThreadSafe.ThreadSafeConnection: TSQLDBConnection;
var i: integer;
begin
  case fThreadingMode of
  tmThreadPool: begin
    fConnectionPool.Safe.Lock;
    try
      i := CurrentThreadConnectionIndex;
      if i>=0 then begin
        result := fConnectionPool.List[i];
        exit;
      end;
      result := NewConnection; // no need to release the lock (fast method)
      (result as TSQLDBConnectionThreadSafe).fThreadID := GetCurrentThreadId;
      fLatestConnectionRetrievedInPool := fConnectionPool.Add(result)
    finally
      fConnectionPool.Safe.UnLock;
     end;
  end;
  tmMainConnection:
    result := inherited GetMainConnection;
  else
    result := nil;
  end;
end;

{
  tmBackgroundThread should handle TSQLRestStorageExternal methods:
  Create: ServerTimestamp+GetFields
  BeginTransaction
  Commit
  Rollback
  InternalBatchStop: PrepareSQL+BindArray+ExecutePrepared
  EngineUpdateBlob:  PrepareSQL+Bind/BindNull+ExecutePrepared
  ExecuteDirect:     PrepareSQL+Bind+ExecutePrepared
  ExecuteInlined:    ExecuteInlined

  Handling only TSQLDBStatementWithParams will allow all binding to be
  set in the calling thread, but the actual process to take place in the
  background thread
}

{ TSQLDBStatement }

procedure TSQLDBStatement.Bind(Param: Integer; const Data: TSQLVar;
  IO: TSQLDBParamInOutType);
begin
  with Data do
  case VType of
    ftNull:     BindNull(Param,IO);
    ftInt64:    Bind(Param,VInt64,IO);
    ftDate:     BindDateTime(Param,VDateTime,IO);
    ftDouble:   Bind(Param,VDouble,IO);
    ftCurrency: Bind(Param,VCurrency,IO);
    ftUTF8:     BindTextP(Param,VText,IO);
    ftBlob:     BindBlob(Param,VBlob,VBlobLen,IO);
    else raise ESQLDBException.CreateUTF8('%.Bind(Param=%,VType=%)',
      [self,Param,ord(VType)]);
  end;
end;

procedure TSQLDBStatement.Bind(Param: Integer; ParamType: TSQLDBFieldType;
  const Value: RawUTF8; ValueAlreadyUnquoted: boolean; IO: TSQLDBParamInOutType=paramIn);
var tmp: RawUTF8;
begin
  if not ValueAlreadyUnquoted and (Value='null') then
    // bind null (ftUTF8 should be '"null"')
    BindNull(Param,IO) else
    case ParamType of
      ftNull:     BindNull(Param,IO);
      ftInt64:    Bind(Param,GetInt64(pointer(Value)),IO);
      ftDouble:   Bind(Param,GetExtended(pointer(Value)),IO);
      ftCurrency: BindCurrency(Param,StrToCurrency(pointer(Value)),IO);
      ftBlob:     BindBlob(Param,Value,IO); // already decoded
      ftDate: begin
        if ValueAlreadyUnquoted then
          tmp := Value else
          UnQuoteSQLStringVar(pointer(Value),tmp);
        BindDateTime(Param,Iso8601ToDateTime(tmp),IO);
      end;
      ftUTF8:
        if (fConnection<>nil) and fConnection.fProperties.StoreVoidStringAsNull and
           ((Value='') or // check if '' or '""' should be stored as null
           ((PInteger(Value)^ and $ffffff=$2727) and not ValueAlreadyUnquoted)) then
          BindNull(Param,IO,ftUTF8) else begin
          if ValueAlreadyUnquoted then
            tmp := Value else
            UnQuoteSQLStringVar(pointer(Value),tmp);
          BindTextU(Param,tmp,IO);
        end;
      else raise ESQLDBException.CreateUTF8('Invalid %.Bind(%,TSQLDBFieldType(%),%)',
        [self,Param,ord(ParamType),Value]);
    end;
end;

function VariantIsBlob(const V: variant): boolean;
begin
  with TVarData(V) do
    result := (VType=varNull) or
      ((VType=varString) and (VString<>nil) and
       (PCardinal(VString)^ and $ffffff=JSON_BASE64_MAGIC));
end;

procedure TSQLDBStatement.Bind(const Params: array of const;
  IO: TSQLDBParamInOutType);
var i,c: integer;
begin
  for i := 1 to high(Params)+1 do
  with Params[i-1] do // bind parameter index starts at 1
  case VType of
    vtString:     // expect WinAnsi String for ShortString
      BindTextU(i,WinAnsiToUtf8(@VString^[1],ord(VString^[0])),IO);
    vtAnsiString:
      if VAnsiString=nil then
        BindTextU(i,'',IO) else begin
        c := PInteger(VAnsiString)^ and $00ffffff;
        if c=JSON_BASE64_MAGIC then
          BindBlob(i,Base64ToBin(PAnsiChar(VAnsiString)+3,length(RawUTF8(VAnsiString))-3)) else
        if c=JSON_SQLDATE_MAGIC then
          BindDateTime(i,Iso8601ToDateTimePUTF8Char(PUTF8Char(VAnsiString)+3,length(RawUTF8(VAnsiString))-3)) else
          // expect UTF-8 content only for AnsiString, i.e. RawUTF8 variables
          {$ifdef HASCODEPAGE}
          BindTextU(i,AnyAnsiToUTF8(RawByteString(VAnsiString)),IO);
          {$else}
          BindTextU(i,RawUTF8(VAnsiString),IO);
          {$endif}
      end;
    vtPChar:      BindTextP(i,PUTF8Char(VPChar),IO);
    vtChar:       BindTextU(i,RawUTF8(VChar),IO);
    vtWideChar:   BindTextU(i,RawUnicodeToUtf8(@VWideChar,1),IO);
    vtPWideChar:  BindTextU(i,RawUnicodeToUtf8(VPWideChar,StrLenW(VPWideChar)),IO);
    vtWideString: BindTextW(i,WideString(VWideString),IO);
    {$ifdef HASVARUSTRING}
    {$ifdef UNICODE}
    vtUnicodeString: BindTextS(i,string(VUnicodeString),IO);
    {$else}
    vtUnicodeString: BindTextU(i,UnicodeStringToUtf8(UnicodeString(VUnicodeString)),IO);
    {$endif}
    {$endif}
    vtBoolean:    Bind(i,integer(VBoolean),IO);
    vtInteger:    Bind(i,VInteger,IO);
    vtInt64:      Bind(i,VInt64^,IO);
    {$ifdef FPC}
    vtQWord:      Bind(i,VQWord^,IO);
    {$endif}
    vtCurrency:   BindCurrency(i,VCurrency^,IO);
    vtExtended:   Bind(i,VExtended^,IO);
    vtPointer:
      if VPointer=nil then
        BindNull(i,IO) else
        raise ESQLDBException.CreateUTF8('Unexpected %.Bind() pointer',[self]);
    vtVariant:
      BindVariant(i,VVariant^,VariantIsBlob(VVariant^),IO);
    else
      raise ESQLDBException.CreateUTF8('%.BindArrayOfConst(Param=%,Type=%)',
        [self,i,VType]);
  end;
end;

procedure TSQLDBStatement.BindVariant(Param: Integer; const Data: Variant;
  DataIsBlob: boolean; IO: TSQLDBParamInOutType);
{$ifndef DELPHI5OROLDER}
var I64: Int64Rec;
{$endif}
begin
  with TVarData(Data) do
  case VType of
    varNull:
      BindNull(Param,IO);
    varBoolean:
      if VBoolean then
        Bind(Param,1,IO) else
        Bind(Param,0,IO);
    varByte:
      Bind(Param,VInteger,IO);
    varSmallint:
      Bind(Param,VSmallInt,IO);
    {$ifndef DELPHI5OROLDER}
    varShortInt:
      Bind(Param,VShortInt,IO);
    varWord:
      Bind(Param,VWord,IO);
    varLongWord: begin
      I64.Lo := VLongWord;
      I64.Hi := 0;
      Bind(Param,Int64(I64),IO);
    end;
    {$endif}
    varInteger:
      Bind(Param,VInteger,IO);
    varInt64, varWord64:
      Bind(Param,VInt64,IO);
    varSingle:
      Bind(Param,VSingle,IO);
    varDouble:
      Bind(Param,VDouble,IO);
    varDate:
      BindDateTime(Param,VDate,IO);
    varCurrency:
      BindCurrency(Param,VCurrency,IO);
    varOleStr: // handle special case if was bound explicitely as WideString
      BindTextW(Param,WideString(VAny),IO);
    {$ifdef HASVARUSTRING}
    varUString:
      if DataIsBlob then
        raise ESQLDBException.CreateUTF8(
          '%.BindVariant: BLOB should not be UnicodeString',[self]) else
        BindTextU(Param,UnicodeStringToUtf8(UnicodeString(VAny)),IO);
    {$endif}
    varString:
      if DataIsBlob then
        if (VAny<>nil) and (PInteger(VAny)^ and $00ffffff=JSON_BASE64_MAGIC) then
          // recognized as Base64 encoded text
          BindBlob(Param,Base64ToBin(PAnsiChar(VAny)+3,length(RawByteString(VAny))-3)) else
          // no conversion if was set via TQuery.AsBlob property e.g.
          BindBlob(Param,RawByteString(VAny),IO) else
        // direct bind of AnsiString as UTF-8 value
        {$ifdef HASCODEPAGE}
        BindTextU(Param,AnyAnsiToUTF8(RawByteString(VAny)),IO);
        {$else} // on older Delphi, we assume AnsiString = RawUTF8
        BindTextU(Param,RawUTF8(VAny),IO);
        {$endif}
    else
    if VType=varByRef or varVariant then
      BindVariant(Param,PVariant(VPointer)^,DataIsBlob,IO) else
    if VType=varByRef or varOleStr then
      BindTextW(Param,PWideString(VAny)^,IO) else
    {$ifdef LVCL}
      raise ESQLDBException.CreateUTF8(
        '%.BindVariant: Unhandled variant type %',[self,VType]);
    {$else}
      // also use TEXT for any non native VType parameter
      {$ifdef NOVARIANTS}
      BindTextU(Param,StringToUTF8(string(Data)),IO);
      {$else}
      BindTextU(Param,VariantToUTF8(Data),IO);
      {$endif}
    {$endif}
  end;
end;

procedure TSQLDBStatement.BindArray(Param: Integer; ParamType: TSQLDBFieldType;
  const Values: TRawUTF8DynArray; ValuesCount: integer);
begin
  if (Param<=0) or (ParamType in [ftUnknown,ftNull]) or (ValuesCount<=0) or
     (length(Values)<ValuesCount) or (fConnection=nil) or
     (fConnection.fProperties.BatchSendingAbilities*[cCreate,cUpdate,cDelete]=[]) then
    raise ESQLDBException.CreateUTF8('Invalid call to %.BindArray(Param=%,Type=%)',
      [self,Param,ToText(ParamType)^]);
end;

procedure TSQLDBStatement.BindArray(Param: Integer; const Values: array of Int64);
begin
  BindArray(Param,ftInt64,nil,0); // will raise an exception (Values=nil)
end;

procedure TSQLDBStatement.BindArray(Param: Integer; const Values: array of RawUTF8);
begin
  BindArray(Param,ftUTF8,nil,0); // will raise an exception (Values=nil)
end;

procedure TSQLDBStatement.BindArray(Param: Integer; const Values: array of double);
begin
  BindArray(Param,ftDouble,nil,0); // will raise an exception (Values=nil)
end;

procedure TSQLDBStatement.BindArrayCurrency(Param: Integer;
  const Values: array of currency);
begin
  BindArray(Param,ftCurrency,nil,0); // will raise an exception (Values=nil)
end;

procedure TSQLDBStatement.BindArrayDateTime(Param: Integer; const Values: array of TDateTime);
begin
  BindArray(Param,ftDate,nil,0); // will raise an exception (Values=nil)
end;

procedure TSQLDBStatement.CheckCol(Col: integer);
begin
  if (self=nil) or (cardinal(Col)>=cardinal(fColumnCount)) then
    raise ESQLDBException.CreateUTF8('Invalid call to %.Column*(Col=%)',[self,Col]);
end;

function TSQLDBStatement.GetForceBlobAsNull: boolean;
begin
  result := fForceBlobAsNull;
end;

procedure TSQLDBStatement.SetForceBlobAsNull(value: boolean);
begin
  fForceBlobAsNull := value;
end;

function TSQLDBStatement.GetForceDateWithMS: boolean;
begin
  result := fForceDateWithMS;
end;

procedure TSQLDBStatement.SetForceDateWithMS(value: boolean);
begin
  fForceDateWithMS := value;
end;

constructor TSQLDBStatement.Create(aConnection: TSQLDBConnection);
begin
  inherited Create;
  fConnection := aConnection;
  fStripSemicolon := true;
  fCacheIndex := -1;
  if aConnection<>nil then
    fDBMS := aConnection.fProperties.DBMS;
end;

function TSQLDBStatement.ColumnCount: integer;
begin
  if self=nil then
    result := 0 else
    result := fColumnCount;
end;

function TSQLDBStatement.ColumnBlobBytes(Col: integer): TBytes;
begin
  RawByteStringToBytes(ColumnBlob(Col),result);
end;

procedure TSQLDBStatement.ColumnBlobToStream(Col: integer; Stream: TStream);
var tmp: RawByteString;
begin
  tmp := ColumnBlob(Col); // default implementation
  Stream.WriteBuffer(pointer(tmp)^,Length(tmp));
end;

procedure TSQLDBStatement.ColumnBlobFromStream(Col: integer; Stream: TStream);
begin
  raise ESQLDBException.CreateUTF8('%.ColumnBlobFromStream not implemented',[self]);
end;

{$ifndef LVCL}
function TSQLDBStatement.ColumnVariant(Col: integer): Variant;
begin
  ColumnToVariant(Col,result);
end;

function TSQLDBStatement.ColumnToVariant(Col: integer; var Value: Variant): TSQLDBFieldType;
var tmp: RawByteString;
    V: TSQLVar;
begin
  ColumnToSQLVar(Col,V,tmp);
  result := V.VType;
  VarClear(Value);
  with TVarData(Value) do begin
    VType := MAP_FIELDTYPE2VARTYPE[V.VType];
    case result of
      ftNull: ; // do nothing
      ftInt64:    VInt64    := V.VInt64;
      ftDouble:   VDouble   := V.VDouble;
      ftDate:     VDate     := V.VDateTime;
      ftCurrency: VCurrency := V.VCurrency;
      ftBlob: begin
        VAny := nil;
        if V.VBlob<>nil then
          if V.VBlob=pointer(tmp) then
            RawByteString(VAny) := tmp else
            SetString(RawByteString(VAny),PAnsiChar(V.VBlob),V.VBlobLen);
      end;
      ftUTF8: begin
        VAny := nil; // avoid GPF below
        if V.VText<>nil then begin
          if V.VText=pointer(tmp) then
            V.VBlobLen := length(tmp) else
            V.VBlobLen := StrLen(V.VText);
          {$ifndef UNICODE}
          if (fConnection<>nil) and not fConnection.Properties.VariantStringAsWideString then begin
            VType := varString;
            if (CurrentAnsiConvert.CodePage=CP_UTF8) and (V.VText=pointer(tmp)) then
              RawByteString(VAny) := tmp else
              CurrentAnsiConvert.UTF8BufferToAnsi(V.VText,V.VBlobLen,RawByteString(VAny));
          end else
          {$endif UNICODE}
            UTF8ToSynUnicode(V.VText,V.VBlobLen,SynUnicode(VAny));
        end else
          VType := varString; // avoid obscure "Invalid variant type" in FPC
      end;
      else raise ESQLDBException.CreateUTF8(
        '%.ColumnToVariant: Invalid ColumnType(%)=%',[self,Col,ord(result)]);
    end;
  end;
end;
{$endif LVCL}

function TSQLDBStatement.ColumnTimestamp(Col: integer): TTimeLog;
begin
  case ColumnType(Col) of // will call GetCol() to check Col
    ftNull:  result := 0;
    ftInt64: result := ColumnInt(Col);
    ftDate:  PTimeLogBits(@result)^.From(ColumnDateTime(Col));
    else     PTimeLogBits(@result)^.From(Trim(ColumnUTF8(Col)));
  end;
end;

function TSQLDBStatement.ColumnTimestamp(const ColName: RawUTF8): TTimeLog;
begin
  result := ColumnTimestamp(ColumnIndex(ColName));
end;

procedure TSQLDBStatement.ColumnsToJSON(WR: TJSONWriter);
var col: integer;
    blob: RawByteString;
begin
  if WR.Expand then
    WR.Add('{');
  for col := 0 to fColumnCount-1 do begin
    if WR.Expand then
      WR.AddFieldName(ColumnName(col)); // add '"ColumnName":'
    if ColumnNull(col) then
      WR.AddShort('null') else
    case ColumnType(col) of
      ftNull:     WR.AddShort('null');
      ftInt64:    WR.Add(ColumnInt(col));
      ftDouble:   WR.AddDouble(ColumnDouble(col));
      ftCurrency: WR.AddCurr64(ColumnCurrency(col));
      ftDate: begin
        WR.Add('"');
        WR.AddDateTime(ColumnDateTime(col),fForceDateWithMS);
        WR.Add('"');
      end;
      ftUTF8: begin
        WR.Add('"');
        WR.AddJSONEscape(pointer(ColumnUTF8(col)));
        WR.Add('"');
      end;
      ftBlob:
        if fForceBlobAsNull then
          WR.AddShort('null') else begin
          blob := ColumnBlob(col);
          WR.WrBase64(pointer(blob),length(blob),{withMagic=}true);
        end;
      else raise ESQLDBException.CreateUTF8(
        '%.ColumnsToJSON: invalid ColumnType(%)=%',[self,col,ord(ColumnType(col))]);
    end;
    WR.Add(',');
  end;
  WR.CancelLastComma; // cancel last ','
  if WR.Expand then
    WR.Add('}');
end;

procedure TSQLDBStatement.ColumnToSQLVar(Col: Integer; var Value: TSQLVar;
  var Temp: RawByteString);
begin
  Value.Options := [];
  if ColumnNull(Col) then // will call GetCol() to check Col
    Value.VType := ftNull else
    Value.VType := ColumnType(Col);
  case Value.VType of
    ftInt64:    Value.VInt64  := ColumnInt(Col);
    ftDouble:   Value.VDouble := ColumnDouble(Col);
    ftDate:     Value.VDateTime := ColumnDateTime(Col);
    ftCurrency: Value.VCurrency := ColumnCurrency(Col);
    ftUTF8: begin
      Temp := ColumnUTF8(Col);
      Value.VText := pointer(Temp);
    end;
    ftBlob:
    if fForceBlobAsNull then begin
      Value.VBlob := nil;
      Value.VBlobLen := 0;
      Value.VType := ftNull;
    end else begin
      Temp := ColumnBlob(Col);
      Value.VBlob := pointer(Temp);
      Value.VBlobLen := length(Temp);
    end;
  end;
end;

function TSQLDBStatement.ColumnToTypedValue(Col: integer;
  DestType: TSQLDBFieldType; var Dest): TSQLDBFieldType;
{$ifdef LVCL}
begin
  raise ESQLDBException.CreateUTF8('%.ColumnToTypedValue non implemented in LVCL',[self]);
end;
{$else}
var Temp: Variant; // rely on a temporary variant value for the conversion
begin
  result := ColumnToVariant(Col,Temp);
  case DestType of
  ftInt64:    {$ifdef DELPHI5OROLDER}integer{$else}Int64{$endif}(Dest) := Temp;
  ftDouble:   Double(Dest) := Temp;
  ftCurrency: Currency(Dest) := Temp;
  ftDate:     TDateTime(Dest) := Temp;
  {$ifdef NOVARIANTS}
  ftUTF8:     RawUTF8(Dest) := StringToUTF8(string(Temp));
  {$else}
  ftUTF8:     RawUTF8(Dest) := VariantToUTF8(Temp);
  {$endif}
  ftBlob:     VariantToRawByteString(Temp,RawByteString(Dest));
  else raise ESQLDBException.CreateUTF8('%.ColumnToTypedValue: Invalid Type [%]',
    [self,ToText(result)^]);
  end;
end;
{$endif}

{$ifndef LVCL}
function TSQLDBStatement.ParamToVariant(Param: Integer; var Value: Variant;
  CheckIsOutParameter: boolean=true): TSQLDBFieldType;
begin
  dec(Param); // start at #1
  if (self=nil) or (cardinal(Param)>=cardinal(fParamCount)) then
    raise ESQLDBException.CreateUTF8('%.ParamToVariant(%)',[self,Param]);
  // overridden method should fill Value with proper data
  result := ftUnknown;
end;
{$endif}

procedure TSQLDBStatement.Execute(const aSQL: RawUTF8;
  ExpectResults: Boolean);
begin
  Connection.InternalProcess(speActive);
  try
    Prepare(aSQL,ExpectResults);
    SetForceBlobAsNull(true);
    ExecutePrepared;
  finally
    Connection.InternalProcess(speNonActive);
  end;
end;

function TSQLDBStatement.FetchAllToJSON(JSON: TStream; Expanded: boolean): PtrInt;
var W: TJSONWriter;
    col: integer;
    tmp: TTextWriterStackBuffer;
begin
  result := 0;
  W := TJSONWriter.Create(JSON,Expanded,false,nil,0,@tmp);
  try
    Connection.InternalProcess(speActive);
    // get col names and types
    SetLength(W.ColNames,ColumnCount);
    for col := 0 to ColumnCount-1 do
      W.ColNames[col] := ColumnName(col);
    W.AddColumns; // write or init field names for appropriate JSON Expand
    if Expanded then
      W.Add('[');
    // write rows data
    {$ifdef SYNDB_SILENCE}
    fSQLLogTimer.Resume; // log fetch duration
    {$endif}
    while Step do begin
      ColumnsToJSON(W);
      W.Add(',');
      inc(result);
    end;
    {$ifdef SYNDB_SILENCE}
    fSQLLogTimer.Pause;
    {$endif}
    ReleaseRows;
    if (result=0) and W.Expand then begin
      // we want the field names at least, even with no data (RowCount=0)
      W.Expand := false; //  {"FieldCount":2,"Values":["col1","col2"]}
      W.CancelAll;
      for col := 0 to ColumnCount-1 do
        W.ColNames[col] := ColumnName(col); // previous W.AddColumns did add ""
      W.AddColumns;
    end;
    W.EndJSONObject(0,result);
  finally
    W.Free;
    Connection.InternalProcess(speNonActive);
  end;
end;

function TSQLDBStatement.FetchAllToCSVValues(Dest: TStream; Tab: boolean;
  CommaSep: AnsiChar; AddBOM: boolean): PtrInt;
const NULL: array[boolean] of string[7] = ('"null"','null');
      BLOB: array[boolean] of string[7] = ('"blob"','blob');
var F, FMax: integer;
    W: TTextWriter;
    tmp: RawByteString;
    V: TSQLVar;
begin
  result := 0;
  if (Dest=nil) or (self=nil) or (ColumnCount=0) then
    exit;
  fForceBlobAsNull := true;
  if Tab then
    CommaSep := #9;
  FMax := ColumnCount-1;
  W := TTextWriter.Create(Dest,65536);
  try
    if AddBOM then
      W.AddShort(#$ef#$bb#$bf); // add UTF-8 Byte Order Mark
    // add CSV header
    for F := 0 to FMax do begin
      if not Tab then
        W.Add('"');
      W.AddString(ColumnName(F));
      if Tab then
        W.Add(#9) else
        W.Add('"',CommaSep);
    end;
    W.CancelLastChar;
    W.AddCR;
    // add CSV rows
    {$ifdef SYNDB_SILENCE}
    fSQLLogTimer.Resume;
    {$endif}
    while Step do begin
      for F := 0 to FMax do begin
        ColumnToSQLVar(F,V,tmp);
        case V.VType of
          ftNull:     W.AddShort(NULL[tab]);
          ftInt64:    W.Add(V.VInt64);
          ftDouble:   W.AddDouble(V.VDouble);
          ftCurrency: W.AddCurr64(V.VCurrency);
          ftDate: begin
            if not Tab then
              W.Add('"');
            W.AddDateTime(V.VDateTime,svoDateWithMS in V.Options);
            if not Tab then
              W.Add('"');
          end;
          ftUTF8: begin
            if not Tab then begin
              W.Add('"');
              W.AddJSONEscape(V.VText);
              W.Add('"');
            end else
              W.AddNoJSONEscape(V.VText);
          end;
          ftBlob: W.AddShort(BLOB[Tab]);  // ForceBlobAsNull should be true
          else raise ESQLDBException.CreateUTF8(
            '%.FetchAllToCSVValues: Invalid ColumnType(%) %',
            [self,F,ToText(ColumnType(F))^]);
        end;
        if F=FMax then
          W.AddCR else
          W.Add(CommaSep);
      end;
      inc(result);
    end;
    {$ifdef SYNDB_SILENCE}
    fSQLLogTimer.Pause;
    {$endif}
    ReleaseRows;
    W.FlushFinal;
  finally
    W.Free;
  end;
end;

function TSQLDBStatement.FetchAllAsJSON(Expanded: boolean;
  ReturnedRowCount: PPtrInt): RawUTF8;
var Stream: TRawByteStringStream;
    RowCount: PtrInt;
begin
  Stream := TRawByteStringStream.Create;
  try
    RowCount := FetchAllToJSON(Stream,Expanded);
    if ReturnedRowCount<>nil then
      ReturnedRowCount^ := RowCount;
    result := Stream.DataString;
  finally
    Stream.Free;
  end;
end;

procedure TSQLDBStatement.ColumnsToBinary(W: TFileBufferWriter;
  Null: pointer; const ColTypes: TSQLDBFieldTypeDynArray);
var F: integer;
    VDouble: double;
    VCurrency: currency absolute VDouble;
    VDateTime: TDateTime absolute VDouble;
    ft: TSQLDBFieldType;
begin
  for F := 0 to length(ColTypes)-1 do
    if not GetBitPtr(Null, F) then begin
      ft := ColTypes[F];
      if ft<ftInt64 then begin // ftUnknown,ftNull
        ft := ColumnType(F); // per-row column type (SQLite3 only)
        W.Write1(ord(ft));
      end;
      case ft of
      ftInt64:
        W.WriteVarInt64(ColumnInt(F));
      ftDouble: begin
        VDouble := ColumnDouble(F);
        W.Write(@VDouble,sizeof(VDouble));
      end;
      ftCurrency: begin
        VCurrency := ColumnCurrency(F);
        W.Write(@VCurrency,sizeof(VCurrency));
      end;
      ftDate: begin
        VDateTime := ColumnDateTime(F);
        W.Write(@VDateTime,sizeof(VDateTime));
      end;
      ftUTF8:
        W.Write(ColumnUTF8(F));
      ftBlob:
        W.Write(ColumnBlob(F));
      else
      raise ESQLDBException.CreateUTF8('%.ColumnsToBinary: Invalid ColumnType(%)=%',
        [self,ColumnName(F),ord(ft)]);
    end;
  end;
end;

const
  FETCHALLTOBINARY_MAGIC = 1;

function TSQLDBStatement.FetchAllToBinary(Dest: TStream; MaxRowCount: cardinal;
  DataRowPosition: PCardinalDynArray): cardinal;
var F, FMax, FieldSize, NullRowSize: integer;
    StartPos: Int64;
    W: TFileBufferWriter;
    ft: TSQLDBFieldType;
    ColTypes: TSQLDBFieldTypeDynArray;
    Null: TByteDynArray;
begin
  result := 0;
  W := TFileBufferWriter.Create(Dest);
  try
    W.WriteVarUInt32(FETCHALLTOBINARY_MAGIC);
    FMax := ColumnCount;
    W.WriteVarUInt32(FMax);
    if FMax>0 then begin
      // write column description
      SetLength(ColTypes,FMax);
      dec(FMax);
      for F := 0 to FMax do begin
        W.Write(ColumnName(F));
        ft := ColumnType(F,@FieldSize);
        if (ft=ftUnknown) and (CurrentRow=0) and Step then
          ft := ColumnType(F,@FieldSize); // e.g. SQLite3 -> fetch and guess
        ColTypes[F] := ft;
        W.Write1(ord(ft));
        W.WriteVarUInt32(FieldSize);
      end;
      // initialize null handling
      SetLength(Null,(FMax shr 3)+1);
      NullRowSize := 0;
      // save all data rows
      StartPos := W.TotalWritten;
      if (CurrentRow=1) or Step then // Step may already be done (e.g. TQuery.Open)
      repeat
        // save row position in DataRowPosition[] (if any)
        if DataRowPosition<>nil then begin
          if Length(DataRowPosition^)<=integer(result) then
            SetLength(DataRowPosition^,NextGrow(result));
          DataRowPosition^[result] := W.TotalWritten-StartPos;
        end;
        // first write null columns flags
        if NullRowSize>0 then begin
          FillCharFast(Null[0],NullRowSize,0);
          NullRowSize := 0;
        end;
        for F := 0 to FMax do
          if ColumnNull(F) then begin
            SetBitPtr(pointer(Null),F);
            NullRowSize := (F shr 3)+1;
          end;
        if NullRowSize>0 then begin
          W.WriteVarUInt32(NullRowSize);
          W.Write(pointer(Null),NullRowSize);
        end else
          W.Write1(0); // = W.WriteVarUInt32(0)
        // then write data values
        ColumnsToBinary(W,pointer(Null),ColTypes);
        inc(result);
        if (MaxRowCount>0) and (result>=MaxRowCount) then
          break;
      until not Step;
      ReleaseRows;
    end;
    W.Write(@result,SizeOf(result)); // fixed size at the end for row count
    W.Flush;
  finally
    W.Free;
  end;
end;

procedure TSQLDBStatement.Execute(const aSQL: RawUTF8;
  ExpectResults: Boolean; const Params: array of const);
begin
  Connection.InternalProcess(speActive);
  try
    Prepare(aSQL,ExpectResults);
    Bind(Params);
    ExecutePrepared;
  finally
    Connection.InternalProcess(speNonActive);
  end;
end;

procedure TSQLDBStatement.Execute(const SQLFormat: RawUTF8;
  ExpectResults: Boolean; const Args, Params: array of const);
begin
  Execute(FormatUTF8(SQLFormat,Args),ExpectResults,Params);
end;

function TSQLDBStatement.UpdateCount: integer;
begin
  result := 0;
end;

procedure TSQLDBStatement.ExecutePreparedAndFetchAllAsJSON(Expanded: boolean; out JSON: RawUTF8);
begin
  ExecutePrepared;
  JSON := FetchAllAsJSON(Expanded);
end;

function TSQLDBStatement.ColumnString(Col: integer): string;
begin
  Result := UTF8ToString(ColumnUTF8(Col));
end;

function TSQLDBStatement.ColumnString(const ColName: RawUTF8): string;
begin
  result := ColumnString(ColumnIndex(ColName));
end;

function TSQLDBStatement.ColumnBlob(const ColName: RawUTF8): RawByteString;
begin
  result := ColumnBlob(ColumnIndex(ColName));
end;

function TSQLDBStatement.ColumnBlobBytes(const ColName: RawUTF8): TBytes;
begin
  result := ColumnBlobBytes(ColumnIndex(ColName));
end;

procedure TSQLDBStatement.ColumnBlobToStream(const ColName: RawUTF8; Stream: TStream);
begin
  ColumnBlobToStream(ColumnIndex(ColName),Stream);
end;

procedure TSQLDBStatement.ColumnBlobFromStream(const ColName: RawUTF8; Stream: TStream);
begin
  ColumnBlobFromStream(ColumnIndex(ColName),Stream);
end;

function TSQLDBStatement.ColumnCurrency(const ColName: RawUTF8): currency;
begin
  result := ColumnCurrency(ColumnIndex(ColName));
end;

function TSQLDBStatement.ColumnDateTime(const ColName: RawUTF8): TDateTime;
begin
  result := ColumnDateTime(ColumnIndex(ColName));
end;

function TSQLDBStatement.ColumnDouble(const ColName: RawUTF8): double;
begin
  result := ColumnDouble(ColumnIndex(ColName));
end;

function TSQLDBStatement.ColumnInt(const ColName: RawUTF8): Int64;
begin
  result := ColumnInt(ColumnIndex(ColName));
end;

function TSQLDBStatement.ColumnUTF8(const ColName: RawUTF8): RawUTF8;
begin
  result := ColumnUTF8(ColumnIndex(ColName));
end;

{$ifndef LVCL}
function TSQLDBStatement.ColumnVariant(const ColName: RawUTF8): Variant;
begin
  ColumnToVariant(ColumnIndex(ColName),result);
end;

function TSQLDBStatement.GetColumnVariant(const ColName: RawUTF8): Variant;
begin
  ColumnToVariant(ColumnIndex(ColName),result);
end;
{$endif LVCL}

function TSQLDBStatement.ColumnCursor(const ColName: RawUTF8): ISQLDBRows;
begin
  result := ColumnCursor(ColumnIndex(ColName));
end;

function TSQLDBStatement.ColumnCursor(Col: integer): ISQLDBRows;
begin
  raise ESQLDBException.CreateUTF8('% does not support CURSOR columns',[self]);
end;

function TSQLDBStatement.Instance: TSQLDBStatement;
begin
  Result := Self;
end;

function TSQLDBStatement.SQLLogBegin(level: TSynLogInfo): TSynLog;
begin
  if level = sllDB then // prepare
    fSQLLogTimer.Start else
    fSQLLogTimer.Resume;
  {$ifdef SYNDB_SILENCE}
  result := nil;
  {$else}
  result := SynDBLog.Add;
  if result <> nil then
    if level in result.Family.Level then
    begin
      fSQLLogLevel := level;
      if level = sllSQL then
        ComputeSQLWithInlinedParams;
    end
    else
      result := nil;
  fSQLLogLog := result;
  {$endif}
end;

function TSQLDBStatement.SQLLogEnd(msg: PShortString): Int64;
{$ifndef SYNDB_SILENCE}
var tmp: TShort16;
{$endif}
begin
  fSQLLogTimer.Pause;
  {$ifdef SYNDB_SILENCE}
  result := fSQLLogTimer.LastTimeInMicroSec;
  {$else}
  result := 0;
  if fSQLLogLog=nil then
    exit;
  tmp[0] := #0;
  if fSQLLogLevel=sllSQL then begin
    if msg=nil then begin
      if not fExpectResults then
        FormatShort16(' wr=%',[UpdateCount],tmp);
      msg := @tmp;
    end;
    fSQLLogLog.Log(fSQLLogLevel, 'ExecutePrepared %% %',
      [fSQLLogTimer.Time, msg^, fSQLWithInlinedParams], self)
  end
  else begin
    if msg=nil then
      msg := @tmp;
    fSQLLogLog.Log(fSQLLogLevel, 'Prepare %% %', [fSQLLogTimer.Stop, msg^, fSQL], self);
  end;
  result := fSQLLogTimer.LastTimeInMicroSec;
  fSQLLogLog := nil;
  {$endif}
end;

function TSQLDBStatement.SQLLogEnd(const Fmt: RawUTF8; const Args: array of const): Int64;
var tmp: shortstring;
begin
  tmp[0] := #0;
  {$ifndef SYNDB_SILENCE}
  result := 0;
  if fSQLLogLog=nil then
    exit;
  if Fmt<>'' then
    FormatShort(Fmt,Args,tmp);
  {$endif}
  result := SQLLogEnd(@tmp);
end;

<<<<<<< HEAD
function TSQLDBStatement.GetSQLPrepared: RawUTF8;
begin
  if fSQLPrepared <> '' then
    Result := fSQLPrepared
  else
=======
function TSQLDBStatement.GetSQLCurrent: RawUTF8;
begin
  if fSQLPrepared <> '' then
    Result := fSQLPrepared else
>>>>>>> c3630d71
    Result := fSQL;
end;

function TSQLDBStatement.GetSQLWithInlinedParams: RawUTF8;
begin
  if fSQL='' then
    result := '' else begin
    if fSQLWithInlinedParams='' then
      ComputeSQLWithInlinedParams;
    result := fSQLWithInlinedParams;
  end;
end;

function GotoNextParam(P: PUTF8Char): PUTF8Char;
  {$ifdef HASINLINE} inline; {$endif}
var c: AnsiChar;
begin
  repeat
    c := P^;
    if (c=#0) or (c='?') then
      break;
    if (c='''') and (P[1]<>'''') then begin
      repeat // ignore ? inside ' quotes
        inc(P);
        c := P^;
      until (c=#0) or ((c='''') and (P[1]<>''''));
      if c=#0 then
        break;
    end;
    inc(P);
  until false;
  result := P;
end;

procedure TSQLDBStatement.ComputeSQLWithInlinedParams;
var P,B: PUTF8Char;
    num: integer;
    maxSize,maxAllowed: cardinal;
    W: TTextWriter;
    tmp: TTextWriterStackBuffer;
begin
  fSQLWithInlinedParams := fSQL;
  if fConnection=nil then
    maxSize := 0 else
    maxSize := fConnection.fProperties.fLoggedSQLMaxSize;
  if (integer(maxSize)<0) or (PosExChar('?',fSQL)=0) then
    // maxsize=-1 -> log statement without any parameter value (just ?)
    exit;
  P := pointer(fSQL);
  num := 1;
  W := nil;
  try
    repeat
      B := P;
      P := GotoNextParam(P);
      if W=nil then
        if P^=#0 then
          exit else
          W := TTextWriter.CreateOwnedStream(tmp);
      W.AddNoJSONEscape(B,P-B);
      if P^=#0 then
        break;
      inc(P); // jump P^='?'
      if maxSize>0 then
        maxAllowed := W.TextLength-maxSize else
        maxAllowed := maxInt;
      AddParamValueAsText(num,W,maxAllowed);
      inc(num);
    until (P^=#0) or ((maxSize>0) and (W.TextLength>=maxSize));
    W.SetText(fSQLWithInlinedParams);
  finally
    W.Free;
  end;
end;

procedure TSQLDBStatement.AddParamValueAsText(Param: integer; Dest: TTextWriter;
  MaxCharCount: integer);
  procedure AppendUnicode(W: PWideChar; WLen: integer);
  var tmp: TSynTempBuffer;
  begin
    if MaxCharCount<WLen then
      WLen := MaxCharCount;
    tmp.Init(WLen);
    try
      RawUnicodeToUtf8(tmp.buf,tmp.Len,W,WLen,[ccfNoTrailingZero]);
      Dest.AddQuotedStr(tmp.buf,'''',MaxCharCount);
    finally
      tmp.Done;
    end;
  end;
var v: variant;
    ft: TSQLDBFieldType;
begin
  ft := ParamToVariant(Param,v,false);
  with TVarData(v) do
    case cardinal(VType) of
      varString:
        if ft=ftBlob then
          Dest.AddU(length(RawByteString(VString))) else
          Dest.AddQuotedStr(VString,'''',MaxCharCount);
      varOleStr:
        AppendUnicode(VString, length(WideString(VString)));
      {$ifdef HASVARUSTRING}
      varUString:
        AppendUnicode(VString, length(UnicodeString(VString)));
      {$endif}
      else if (ft=ftDate) and (cardinal(VType) in [varDouble,varDate]) then
        Dest.AddDateTime(vdate) else
        Dest.AddVariant(v);
    end;
end;

{$ifndef DELPHI5OROLDER}
{$ifndef LVCL}
var
  SQLDBRowVariantType: TCustomVariantType = nil;

function TSQLDBStatement.RowData: Variant;
begin
  if SQLDBRowVariantType=nil then
    SQLDBRowVariantType := SynRegisterCustomVariantType(TSQLDBRowVariantType);
  VarClear(result);
  with TVarData(result) do begin
    VType := SQLDBRowVariantType.VarType;
    VPointer := self;
  end;
end;

procedure TSQLDBStatement.RowDocVariant(out aDocument: variant;
  aOptions: TDocVariantOptions);
var n,F: integer;
    names: TRawUTF8DynArray;
    values: TVariantDynArray;
begin
  n := ColumnCount;
  SetLength(names,n); // faster to assign internal arrays per reference
  SetLength(values,n);
  for F := 0 to n-1 do begin
    names[F] := ColumnName(F);
    ColumnToVariant(F,values[F]);
  end;
  TDocVariantData(aDocument).InitObjectFromVariants(names,values,aOptions);
end;

{$endif}
{$endif}

procedure TSQLDBStatement.Prepare(const aSQL: RawUTF8; ExpectResults: Boolean);
var L: integer;
begin
  Connection.InternalProcess(speActive);
  try
    L := length(aSQL);
    if StripSemicolon then
      if (L>5) and (aSQL[L]=';') and // avoid syntax error for some drivers
         not IdemPChar(@aSQL[L-4],' END') then
        fSQL := copy(aSQL,1,L-1) else
        fSQL := aSQL else
      fSQL := aSQL;
    fExpectResults := ExpectResults;
    if (fConnection<>nil) and not fConnection.IsConnected then
      fConnection.Connect;
  finally
    Connection.InternalProcess(speNonActive);
  end;
end;

procedure TSQLDBStatement.ExecutePrepared;
begin
  if fConnection<>nil then
    fConnection.fLastAccessTicks := GetTickCount64;
  // a do-nothing default method
end;

procedure TSQLDBStatement.Reset;
begin
  fSQLWithInlinedParams := '';
  fSQLLogTimer.Init; // reset timer (for cached statement for example)
end;

procedure TSQLDBStatement.ReleaseRows;
begin
  fSQLWithInlinedParams := '';
end;

function TSQLDBStatement.ColumnsToSQLInsert(const TableName: RawUTF8;
  var Fields: TSQLDBColumnCreateDynArray): RawUTF8;
var F,size: integer;
begin
  Result := '';
  if (self=nil) or (TableName='') then
    exit;
  SetLength(Fields,ColumnCount);
  if Fields=nil then
    exit;
  Result := 'insert into '+TableName+' (';
  for F := 0 to high(Fields) do begin
    Fields[F].Name := ColumnName(F);
    Fields[F].DBType := ColumnType(F,@size);
    Fields[F].Width := size;
    case Fields[F].DBType of
    ftNull:
      Fields[F].DBType := ftBlob; // if not identified, assume it is a BLOB
    ftUnknown:
      raise ESQLDBException.CreateUTF8(
        '%.ColumnsToSQLInsert: Invalid column %',[self,Fields[F].Name]);
    end;
    Result := Result+Fields[F].Name+',';
  end;
  Result[length(Result)] := ')';
  Result := Result+' values (';
  for F := 0 to high(Fields) do
    Result := Result+'?,'; // MUCH faster with a prepared statement
  Result[length(Result)] := ')';
end;

procedure TSQLDBStatement.BindFromRows(
  const Fields: TSQLDBFieldTypeDynArray; Rows: TSQLDBStatement);
var F: integer;
begin
  if (self<>nil) and (Fields<>nil) and (Rows<>nil) then
    for F := 0 to high(Fields) do
      if Rows.ColumnNull(F) then
        BindNull(F+1) else
      case Fields[F] of
        ftNull:     BindNull(F+1);
        ftInt64:    Bind(F+1,Rows.ColumnInt(F));
        ftDouble:   Bind(F+1,Rows.ColumnDouble(F));
        ftCurrency: BindCurrency(F+1,Rows.ColumnCurrency(F));
        ftDate:     BindDateTime(F+1,Rows.ColumnDateTime(F));
        ftUTF8:     BindTextU(F+1,Rows.ColumnUTF8(F));
        ftBlob:     BindBlob(F+1,Rows.ColumnBlob(F));
      end;
end;

procedure TSQLDBStatement.BindCursor(Param: integer);
begin
  raise ESQLDBException.CreateUTF8('% does not support CURSOR parameter',[self]);
end;

function TSQLDBStatement.BoundCursor(Param: Integer): ISQLDBRows;
begin
  raise ESQLDBException.CreateUTF8('% does not support CURSOR parameter',[self]);
end;


{$ifndef DELPHI5OROLDER}
{$ifndef LVCL}

{ TSQLDBRowVariantType }

function TSQLDBRowVariantType.IntGet(var Dest: TVarData;
  const Instance: TVarData; Name: PAnsiChar; NameLen: PtrInt): boolean;
var Rows: TSQLDBStatement;
    col: RawUTF8;
    ndx: integer;
begin
  Rows := TSQLDBStatement(Instance.VPointer);
  if Rows=nil then
    raise ESQLDBException.CreateUTF8('Invalid % call',[self]);
  FastSetString(col,Name,NameLen);
  ndx := Rows.ColumnIndex(col);
  result := ndx>=0;
  if ndx>=0 then
    Rows.ColumnToVariant(ndx,Variant(Dest));
end;

{$endif LVCL}
{$endif DELPHI5OROLDER}


{ TSQLDBStatementWithParams }

function TSQLDBStatementWithParams.CheckParam(Param: Integer;
  NewType: TSQLDBFieldType; IO: TSQLDBParamInOutType): PSQLDBParam;
begin
  if self=nil then
    raise ESQLDBException.Create('self=nil for TSQLDBStatement.Bind*()');
  if Param>fParamCount then
    fParam.Count := Param; // resize fParams[] dynamic array if necessary
  result := @fParams[Param-1];
  result^.VType := NewType;
  result^.VInOut := IO;
end;

function TSQLDBStatementWithParams.CheckParam(Param: Integer;
  NewType: TSQLDBFieldType; IO: TSQLDBParamInOutType; ArrayCount: integer): PSQLDBParam;
begin
  result := CheckParam(Param,NewType,IO);
  if (NewType in [ftUnknown,ftNull]) or (fConnection=nil) or
     (fConnection.fProperties.BatchSendingAbilities*[cCreate,cUpdate,cDelete]=[]) then
    raise ESQLDBException.CreateUTF8('Invalid call to %.BindArray(Param=%,Type=%)',
      [self,Param,ToText(NewType)^]);
  SetLength(result^.VArray,ArrayCount);
  result^.VInt64 := ArrayCount;
  fParamsArrayCount := ArrayCount;
end;

constructor TSQLDBStatementWithParams.Create(aConnection: TSQLDBConnection);
begin
  inherited Create(aConnection);
  fParam.Init(TypeInfo(TSQLDBParamDynArray),fParams,@fParamCount);
end;

procedure TSQLDBStatementWithParams.Bind(Param: Integer; Value: double;
  IO: TSQLDBParamInOutType);
begin
  CheckParam(Param,ftDouble,IO)^.VInt64 := PInt64(@Value)^;
end;

procedure TSQLDBStatementWithParams.Bind(Param: Integer; Value: Int64;
  IO: TSQLDBParamInOutType);
begin
  CheckParam(Param,ftInt64,IO)^.VInt64 := Value;
end;

procedure TSQLDBStatementWithParams.BindBlob(Param: Integer;
  const Data: RawByteString; IO: TSQLDBParamInOutType);
begin
  CheckParam(Param,ftBlob,IO)^.VData := Data;
end;

procedure TSQLDBStatementWithParams.BindBlob(Param: Integer; Data: pointer;
  Size: integer; IO: TSQLDBParamInOutType);
begin
  SetString(CheckParam(Param,ftBlob,IO)^.VData,PAnsiChar(Data),Size);
end;

procedure TSQLDBStatementWithParams.BindCurrency(Param: Integer;
  Value: currency; IO: TSQLDBParamInOutType);
begin
  CheckParam(Param,ftCurrency,IO)^.VInt64 := PInt64(@Value)^;
end;

procedure TSQLDBStatementWithParams.BindDateTime(Param: Integer;
  Value: TDateTime; IO: TSQLDBParamInOutType);
begin
  CheckParam(Param,ftDate,IO)^.VInt64 := PInt64(@Value)^;
end;

procedure TSQLDBStatementWithParams.BindNull(Param: Integer;
  IO: TSQLDBParamInOutType; BoundType: TSQLDBFieldType);
begin
  CheckParam(Param,ftNull,IO);
end;

procedure TSQLDBStatementWithParams.BindTextS(Param: Integer;
  const Value: string; IO: TSQLDBParamInOutType);
begin
  if (Value='') and (fConnection<>nil) and fConnection.fProperties.StoreVoidStringAsNull then
    CheckParam(Param,ftNull,IO) else
    CheckParam(Param,ftUTF8,IO)^.VData := StringToUTF8(Value);
end;

procedure TSQLDBStatementWithParams.BindTextU(Param: Integer;
  const Value: RawUTF8; IO: TSQLDBParamInOutType);
begin
  if (Value='') and (fConnection<>nil) and fConnection.fProperties.StoreVoidStringAsNull then
    CheckParam(Param,ftNull,IO) else
    CheckParam(Param,ftUTF8,IO)^.VData := Value;
end;

procedure TSQLDBStatementWithParams.BindTextP(Param: Integer;
  Value: PUTF8Char; IO: TSQLDBParamInOutType);
begin
  if (Value=nil) and (fConnection<>nil) and fConnection.fProperties.StoreVoidStringAsNull then
    CheckParam(Param,ftNull,IO) else
    FastSetString(RawUTF8(CheckParam(Param,ftUTF8,IO)^.VData),Value,StrLen(Value));
end;

procedure TSQLDBStatementWithParams.BindTextW(Param: Integer;
  const Value: WideString; IO: TSQLDBParamInOutType);
begin
  if (Value='') and (fConnection<>nil) and fConnection.fProperties.StoreVoidStringAsNull then
    CheckParam(Param,ftNull,IO) else
    CheckParam(Param,ftUTF8,IO)^.VData := RawUnicodeToUtf8(pointer(Value),length(Value));
end;

{$ifndef LVCL}
function TSQLDBStatementWithParams.ParamToVariant(Param: Integer;
  var Value: Variant; CheckIsOutParameter: boolean): TSQLDBFieldType;
begin
  inherited ParamToVariant(Param,Value); // raise exception if Param incorrect
  dec(Param); // start at #1
  if CheckIsOutParameter and (fParams[Param].VInOut=paramIn) then
    raise ESQLDBException.CreateUTF8('%.ParamToVariant expects an [In]Out parameter',[self]);
  // OleDB provider should have already modified the parameter in-place, i.e.
  // in our fParams[] buffer, especialy for TEXT parameters (OleStr/WideString)
  // -> we have nothing to do but return the current value! :)
  with fParams[Param] do begin
    result := VType;
    if VArray=nil then
      case VType of
        ftInt64:     Value := {$ifdef DELPHI5OROLDER}integer{$endif}(VInt64);
        ftDouble:    Value := unaligned(PDouble(@VInt64)^);
        ftCurrency:  Value := PCurrency(@VInt64)^;
        ftDate:      Value := PDateTime(@VInt64)^;
        ftUTF8:      RawUTF8ToVariant(RawUTF8(VData),Value);
        ftBlob:      RawByteStringToVariant(VData,Value);
        else         SetVariantNull(Value)
      end else SetVariantNull(Value);
  end;
end;
{$endif}

procedure TSQLDBStatementWithParams.AddParamValueAsText(Param: integer; Dest: TTextWriter;
  MaxCharCount: integer);
begin
  dec(Param);
  if cardinal(Param)>=cardinal(fParamCount) then
    Dest.AddShort('null') else
    with fParams[Param] do
    if VArray=nil then
      case VType of
        ftInt64:    Dest.Add({$ifdef DELPHI5OROLDER}integer{$endif}(VInt64));
        ftDouble:   Dest.AddDouble(unaligned(PDouble(@VInt64)^));
        ftCurrency: Dest.AddCurr64(VInt64);
        ftDate:     Dest.AddDateTime(PDateTime(@VInt64),' ','''');
        ftUTF8:     Dest.AddQuotedStr(pointer(VData),'''',MaxCharCount);
        ftBlob:     Dest.AddU(length(VData));
        else        Dest.AddShort('null');
      end
      else Dest.AddString(VArray[0]); // first item is enough in the logs
end;

procedure TSQLDBStatementWithParams.BindArray(Param: Integer;
  const Values: array of double);
var i: PtrInt;
begin
  with CheckParam(Param,ftDouble,paramIn,length(Values))^ do
    for i := 0 to high(Values) do
      VArray[i] := DoubleToStr(Values[i]);
end;

procedure TSQLDBStatementWithParams.BindArray(Param: Integer;
  const Values: array of Int64);
var i: PtrInt;
begin
  with CheckParam(Param,ftInt64,paramIn,length(Values))^ do
    for i := 0 to high(Values) do
      VArray[i] := Int64ToUtf8(Values[i]);
end;

procedure TSQLDBStatementWithParams.BindArray(Param: Integer;
  ParamType: TSQLDBFieldType; const Values: TRawUTF8DynArray; ValuesCount: integer);
var i: PtrInt;
    ChangeFirstChar: AnsiChar;
    p: PSQLDBParam;
    v: TTimeLogBits; // faster than TDateTime
begin
  inherited; // raise an exception in case of invalid parameter
  if fConnection=nil then
    ChangeFirstChar := 'T' else
    ChangeFirstChar := Connection.Properties.DateTimeFirstChar;
  p := CheckParam(Param,ParamType,paramIn);
  p^.VInt64 := ValuesCount;
  p^.VArray := Values; // immediate COW reference-counted assignment
  if (ParamType=ftDate) and (ChangeFirstChar<>'T') then
    for i := 0 to ValuesCount-1 do // fix e.g. for PostgreSQL
      if (p^.VArray[i]<>'') and (p^.VArray[i][1]='''') then begin
        v.From(PUTF8Char(pointer(p^.VArray[i]))+1,length(p^.VArray[i])-2);
        p^.VArray[i] := v.FullText({expanded=}true,ChangeFirstChar,'''');
      end;
  fParamsArrayCount := ValuesCount;
end;

procedure TSQLDBStatementWithParams.BindArray(Param: Integer;
  const Values: array of RawUTF8);
var i: PtrInt;
    StoreVoidStringAsNull: boolean;
begin
  StoreVoidStringAsNull := (fConnection<>nil) and
    fConnection.Properties.StoreVoidStringAsNull;
  with CheckParam(Param,ftUTF8,paramIn,length(Values))^ do
    for i := 0 to high(Values) do
      if StoreVoidStringAsNull and (Values[i]='') then
        VArray[i] := 'null' else
        QuotedStr(Values[i],'''',VArray[i]);
end;

procedure TSQLDBStatementWithParams.BindArrayCurrency(Param: Integer;
  const Values: array of currency);
var i: PtrInt;
begin
  with CheckParam(Param,ftCurrency,paramIn,length(Values))^ do
    for i := 0 to high(Values) do
      VArray[i] := Curr64ToStr(PInt64(@Values[i])^);
end;

procedure TSQLDBStatementWithParams.BindArrayDateTime(Param: Integer;
  const Values: array of TDateTime);
var i: PtrInt;
begin
  with CheckParam(Param,ftDate,paramIn,length(Values))^ do
    for i := 0 to high(Values) do
      VArray[i] := Connection.Properties.SQLDateToIso8601Quoted(Values[i]);
end;

procedure TSQLDBStatementWithParams.BindArrayRowPrepare(
  const aParamTypes: array of TSQLDBFieldType; aExpectedMinimalRowCount: integer);
var i: PtrInt;
begin
  fParam.Count := 0;
  for i := 0 to high(aParamTypes) do
    CheckParam(i+1,aParamTypes[i],paramIn,aExpectedMinimalRowCount);
  fParamsArrayCount := 0;
end;

procedure TSQLDBStatementWithParams.BindArrayRow(const aValues: array of const);
var i: PtrInt;
begin
  if length(aValues)<>fParamCount then
    raise ESQLDBException.CreateFmt('Invalid %.BindArrayRow call',[self]);
  for i := 0 to high(aValues) do
    with fParams[i] do begin
      if length(VArray)<=fParamsArrayCount then
        SetLength(VArray,NextGrow(fParamsArrayCount));
      VInt64 := fParamsArrayCount;
      if (VType=ftDate) and (aValues[i].VType=vtExtended) then
        VArray[fParamsArrayCount] := // direct binding of TDateTime value
          Connection.Properties.SQLDateToIso8601Quoted(aValues[i].VExtended^) else begin
        VarRecToUTF8(aValues[i],VArray[fParamsArrayCount]);
        case VType of
        ftUTF8:
          if (VArray[fParamsArrayCount]='') and (fConnection<>nil) and
             fConnection.Properties.StoreVoidStringAsNull then
          VArray[fParamsArrayCount] := 'null' else
          VArray[fParamsArrayCount] := QuotedStr(VArray[fParamsArrayCount]);
        ftDate:
          VArray[fParamsArrayCount] := QuotedStr(VArray[fParamsArrayCount]);
        end;
      end;
    end;
  inc(fParamsArrayCount);
end;

procedure TSQLDBStatementWithParams.BindFromRows(Rows: TSQLDBStatement);
var F: PtrInt;
    U: RawUTF8;
begin
  if Rows<>nil then
    if Rows.ColumnCount<>fParamCount then
      raise ESQLDBException.CreateUTF8('Invalid %.BindFromRows call',[self]) else
    for F := 0 to fParamCount-1 do
    with fParams[F] do begin
      if length(VArray)<=fParamsArrayCount then
        SetLength(VArray,NextGrow(fParamsArrayCount));
      if Rows.ColumnNull(F) then
        VArray[fParamsArrayCount] := 'null' else
      case Rows.ColumnType(F) of
        ftNull:
          VArray[fParamsArrayCount] := 'null';
        ftInt64:
          VArray[fParamsArrayCount] := Int64ToUtf8(Rows.ColumnInt(F));
        ftDouble:
          VArray[fParamsArrayCount] := DoubleToStr(Rows.ColumnDouble(F));
        ftCurrency:
          VArray[fParamsArrayCount] := CurrencyToStr(Rows.ColumnCurrency(F));
        ftDate:
          VArray[fParamsArrayCount] := ''''+DateTimeToSQL(Rows.ColumnDateTime(F))+'''';
        ftUTF8: begin
          U := Rows.ColumnUTF8(F);
          if (U='') and (fConnection<>nil) and fConnection.Properties.StoreVoidStringAsNull then
            VArray[fParamsArrayCount] := 'null' else
            VArray[fParamsArrayCount] := QuotedStr(U,'''');
        end;
        ftBlob:
          VArray[fParamsArrayCount] := Rows.ColumnBlob(F);
      end;
    end;
  inc(fParamsArrayCount);
end;

procedure TSQLDBStatementWithParams.Reset;
begin
  fParam.Clear;
  fParamsArrayCount := 0;
  inherited Reset;
end;

procedure TSQLDBStatementWithParams.ReleaseRows;
var i: PtrInt;
    p: PSQLDBParam;
begin
  p := pointer(fParams);
  if p<>nil then
    for i := 1 to fParamCount do begin
      if p^.VData<>'' then
        p^.VData := ''; // release bound value, but keep fParams[] reusable
      if p^.VArray<>nil then
        RawUTF8DynArrayClear(p^.VArray);
      inc(p);
    end;
  inherited ReleaseRows;
end;


{ TSQLDBStatementWithParamsAndColumns }

function TSQLDBStatementWithParamsAndColumns.ColumnIndex(const aColumnName: RawUTF8): integer;
begin
  result := fColumn.FindHashed(aColumnName);
end;

function TSQLDBStatementWithParamsAndColumns.ColumnName(Col: integer): RawUTF8;
begin
  CheckCol(Col);
  result := fColumns[Col].ColumnName;
end;

function TSQLDBStatementWithParamsAndColumns.ColumnType(Col: integer; FieldSize: PInteger=nil): TSQLDBFieldType;
begin
  with fColumns[Col] do begin
    result := ColumnType;
    if FieldSize<>nil then
      if ColumnValueInlined then
        FieldSize^ := ColumnValueDBSize else
        FieldSize^ := 0;
  end;
end;

constructor TSQLDBStatementWithParamsAndColumns.Create(aConnection: TSQLDBConnection);
begin
  inherited Create(aConnection);
  fColumn.InitSpecific(TypeInfo(TSQLDBColumnPropertyDynArray),
    fColumns,djRawUTF8,@fColumnCount,True);
end;


procedure LogTruncatedColumn(const Col: TSQLDBColumnProperty);
begin
  SynDBLog.Add.Log(sllDB,'Truncated column %',Col.ColumnName);
end;

function TrimLeftSchema(const TableName: RawUTF8): RawUTF8;
var i,j: integer;
begin
  j := 1;
  repeat
    i := PosEx('.',TableName,j);
    if i=0 then break;
    j := i+1;
  until false;
  if j=1 then
    result := TableName else
    result := copy(TableName,j,maxInt);
end;

function ReplaceParamsByNames(const aSQL: RawUTF8; var aNewSQL: RawUTF8;
  aStripSemicolon: boolean): integer;
var i,j,B,L: PtrInt;
    P: PAnsiChar;
    c: array[0..3] of AnsiChar;
    tmp: RawUTF8;
const SQL_KEYWORDS: array[0..19] of AnsiChar = 'ASATBYIFINISOFONORTO';
begin
  result := 0;
  L := Length(aSQL);
  if aStripSemicolon then
    while (L>0) and (aSQL[L] in [#1..' ',';']) do
      if (aSQL[L]=';') and (L>5) and IdemPChar(@aSQL[L-3],'END') then
        break else // allows 'END;' at the end of a statement
        dec(L);    // trim ' ' or ';' right (last ';' could be found incorrect)
  if PosExChar('?',aSQL)>0 then begin
    aNewSQL:= '';
    // change ? into :AA :BA ..
    c := ':AA';
    i := 0;
    P := pointer(aSQL);
    if P<>nil then
    repeat
      B := i;
      while (i<L) and (P[i]<>'?') do begin
        if P[i]='''' then begin
          repeat // ignore chars inside ' quotes
            inc(i);
          until (i=L) or ((P[i]='''')and(P[i+1]<>''''));
          if i=L then break;
        end;
        inc(i);
      end;
      FastSetString(tmp,P+B,i-B);
      aNewSQL := aNewSQL+tmp;
      if i=L then break;
      // store :AA :BA ..
      j := length(aNewSQL);
      SetLength(aNewSQL,j+3);
      PCardinal(PtrInt(aNewSQL)+j)^ := PCardinal(@c)^;
      repeat
        if c[1]='Z' then begin
          if c[2]='Z' then
            raise ESQLDBException.Create('Parameters :AA to :ZZ');
          c[1] := 'A';
          inc(c[2]);
        end else
          inc(c[1]);
      until WordScanIndex(@SQL_KEYWORDS,length(SQL_KEYWORDS)shr 1,PWord(@c[1])^)<0;
      inc(result);
      inc(i); // jump '?'
    until i=L;
  end else
    aNewSQL := copy(aSQL,1,L); // trim right ';' if any
end;

function ReplaceParamsByNumbers(const aSQL: RawUTF8; var aNewSQL: RawUTF8;
  IndexChar: AnsiChar; AllowSemicolon: boolean): integer;
var
  ndx, L: PtrInt;
  s, d: PUTF8Char;
  c: AnsiChar;
begin
  aNewSQL := aSQL;
  result := 0;
  ndx := 0;
  L := Length(aSQL);
  s := pointer(aSQL);
  if (s = nil) or (PosExChar('?', aSQL) = 0) then
    exit;
  // calculate ? parameters count, check for ;
  while s^ <> #0 do
  begin
    c := s^;
    if c = '?' then
    begin
      inc(ndx);
      if ndx > 9 then  // ? will be replaced by $n $nn $nnn
        if ndx > 99 then
          if ndx > 999 then
            exit
          else
            inc(L, 3)
        else
          inc(L, 2)
        else
          inc(L);
    end
    else if c = '''' then
    begin
      repeat
        inc(s);
        c := s^;
        if c = #0 then
          exit; // quote without proper ending -> reject
        if c = '''' then
          if s[1] = c then
            inc(s) // ignore double quotes between single quotes
          else
            break;
      until false;
    end else if (c = ';') and not AllowSemicolon then
      exit; // complex expression can not be prepared
    inc(s);
  end;
  if ndx = 0 then // no ? parameter
    exit;
  result := ndx;
  // parse SQL and replace ? into $n $nn $nnn
  FastSetString(aNewSQL, nil, L);
  s := pointer(aSQL);
  d := pointer(aNewSQL);
  ndx := 0;
  repeat
    c := s^;
    if c = '?' then
    begin
      d^ := IndexChar; // e.g. '$'
      inc(d);
      inc(ndx);
      d := Append999ToBuffer(d, ndx);
    end
    else if c = '''' then
    begin
      repeat // ignore double quotes between single quotes
        d^ := c;
        inc(d);
        inc(s);
        c := s^;
        if c = '''' then
          if s[1] = c then
          begin
            d^ := c;
            inc(d);
            inc(s) // ignore double quotes between single quotes
          end
          else
            break;
      until false;
      d^ := c; // store last '''
      inc(d);
    end
    else
    begin
      d^ := c;
      inc(d);
    end;
    inc(s);
  until s^ = #0;
  //assert(d - pointer(aNewSQL) = length(aNewSQL)); // until stabilized
end;

function BoundArrayToJSONArray(const Values: TRawUTF8DynArray): RawUTF8;
//  'one', 't"wo' -> '{"one","t\"wo"}'  and  1,2,3 -> '{1,2,3}'
var
  V: ^RawUTF8;
  s, d: PUTF8Char;
  L, vl, n: PtrInt;
  c: AnsiChar;
label
  _dq;
begin
  result := '';
  n := length(Values);
  if n = 0 then
    exit;
  L := 1; // trailing '{'
  inc(L, n); // ',' after each element - and ending '}'
  v := pointer(Values);
  repeat
    vl := length(v^);
    if vl <> 0 then
    begin
      inc(L, vl);
      s := pointer(v^);
      if s^ = '''' then
      begin // quoted ftUTF8
        dec(vl, 2);
        if vl > 0 then
          repeat
            inc(s);
            c := s^;
            if c = '''' then
            begin
              if s[1] = '''' then
                dec(L); // double ' into single '
            end
            else if (c = '"') or (c = '\') then
              inc(L); // escape \ before "
            dec(vl);
          until vl = 0;
      end;
    end;
    inc(v);
    dec(n);
  until n = 0;
  FastSetString(result, nil, L);
  d := pointer(result);
  d^ := '{';
  inc(d);
  v := pointer(Values);
  n := length(Values);
  repeat
    vl := length(v^);
    if vl <> 0 then
    begin
      s := pointer(v^);
      if s^ = '''' then // quoted ftUTF8
      begin
        d^ := '"';
        inc(d);
        dec(vl, 2);
        if vl > 0 then
          repeat
            inc(s);
            c := s^;
            if c = '''' then
            begin
              if s[1] = '''' then
                goto _dq; // double ' into single '
            end
            else if (c = '"') or (c = '\') then
            begin
              d^ := '\'; // escape \ before "
              inc(d);
            end;
            d^ := c;
            inc(d);
_dq:        dec(vl);
          until vl = 0;
        d^ := '"';
        inc(d);
      end
      else
        repeat // regular content
          d^ := s^;
          inc(d);
          inc(s);
          dec(vl);
        until vl = 0;
    end;
    d^ := ',';
    inc(d);
    inc(v);
    dec(n);
  until n = 0;
  d[-1] := '}'; // replace last ',' by '}'
  //assert(d - pointer(result) = length(result)); // until stabilized
end;


{ TSQLDBLib }

function TSQLDBLib.TryLoadLibrary(const aLibrary: array of TFileName;
  aRaiseExceptionOnFailure: ESynExceptionClass): boolean;
var i: integer;
    lib, libs {$ifdef MSWINDOWS} , nwd, cwd {$endif}: TFileName;
begin
  for i := 0 to high(aLibrary) do begin
    lib := aLibrary[i];
    if lib = '' then
      continue;
    {$ifdef MSWINDOWS}
    nwd := ExtractFilePath(lib);
    if nwd <> '' then begin
      cwd := GetCurrentDir;
      SetCurrentDir(nwd); // search for dll dependencies in the same folder
    end;
    fHandle := SafeLoadLibrary(lib);
    if nwd <> '' then
      SetCurrentDir(cwd);
    {$else}
    fHandle := SafeLoadLibrary(lib);
    {$endif MSWINDOWS}
    if fHandle <> 0 then begin
      fLibraryPath := lib;
      result := true;
      exit;
    end;
    if libs = '' then
      libs := lib else
      libs := libs + ', ' + lib;
  end;
  result := false;
  if aRaiseExceptionOnFailure <> nil then
    raise aRaiseExceptionOnFailure.CreateUTF8(
      '%.LoadLibray failed - searched in %', [self, libs]);
end;

destructor TSQLDBLib.Destroy;
begin
  if Handle<>0 then
    FreeLibrary(Handle);
  inherited;
end;


{$ifdef WITH_PROXY}

{ TSQLDBProxyConnectionPropertiesAbstract }

procedure TSQLDBProxyConnectionPropertiesAbstract.SetInternalProperties;
var InputCredential: RawUTF8;
    token: Int64;
begin
  if fStartTransactionTimeOut=0 then
    fStartTransactionTimeOut := 2000;
  if fProtocol=nil then
    // override this method and set fProtocol before calling inherited
    fProtocol := TSQLDBProxyConnectionProtocol.Create(nil);
  Process(cGetToken,self,token);
  SetLength(InputCredential,4);
  PCardinal(InputCredential)^ := fProtocol.Authenticate.ComputeHash(token,UserID,PassWord);
  InputCredential := UserID+#1+InputCredential;
  fCurrentSession := Process(cGetDBMS,InputCredential,fDBMS);
end;

destructor TSQLDBProxyConnectionPropertiesAbstract.Destroy;
begin
  try
    inherited Destroy;
    Process(cQuit,self,self);
  finally
    fProtocol.Free;
  end;
end;

procedure TSQLDBProxyConnectionPropertiesAbstract.GetForeignKeys;
begin
  Process(cGetForeignKeys,self,fForeignKeys);
end;

function TSQLDBProxyConnectionPropertiesAbstract.NewConnection: TSQLDBConnection;
begin
  result := TSQLDBProxyConnection.Create(self);
end;

procedure TSQLDBProxyConnectionPropertiesAbstract.GetFields(const aTableName: RawUTF8;
  out Fields: TSQLDBColumnDefineDynArray);
begin
  Process(cGetFields,aTableName,Fields);
end;

procedure TSQLDBProxyConnectionPropertiesAbstract.GetIndexes(const aTableName: RawUTF8;
  out Indexes: TSQLDBIndexDefineDynArray);
begin
  Process(cGetIndexes,aTableName,Indexes);
end;

procedure TSQLDBProxyConnectionPropertiesAbstract.GetTableNames(out Tables: TRawUTF8DynArray);
begin
  Process(cGetTableNames,self,Tables);
end;

function TSQLDBProxyConnectionPropertiesAbstract.IsCachable(P: PUTF8Char): boolean;
begin
  result := False;
end;


{ TSQLDBRemoteConnectionPropertiesAbstract }

function TSQLDBRemoteConnectionPropertiesAbstract.Process(
  Command: TSQLDBProxyConnectionCommand; const Input; var Output): integer;
var msgInput,msgOutput,msgRaw: RawByteString;
    header: TRemoteMessageHeader;
    outheader: PRemoteMessageHeader;
    InputText: RawUTF8 absolute Input;
    InputExecute: TSQLDBProxyConnectionCommandExecute absolute Input;
    O: PAnsiChar;
    OutputSQLDBDefinition: TSQLDBDefinition absolute Output;
    OutputInt64: Int64 absolute Output;
    OutputBoolean: boolean absolute Output;
    OutputSQLDBColumnDefineDynArray: TSQLDBColumnDefineDynArray absolute Output;
    OutputSQLDBIndexDefineDynArray: TSQLDBIndexDefineDynArray absolute Output;
    OutputRawUTF8DynArray: TRawUTF8DynArray absolute Output;
    OutputRawUTF8: RawUTF8 absolute Output;
    OutputSynNameValue: TSynNameValue absolute Output;
begin // use our optimized RecordLoadSave/DynArrayLoadSave binary serialization
  header.Magic := REMOTE_MAGIC;
  header.SessionID := fCurrentSession;
  header.Command := Command;
  SetString(msgInput,PAnsiChar(@header),sizeof(header));
  case Command of
  cGetToken, cConnect, cDisconnect, cTryStartTransaction, cCommit, cRollback,
  cServerTimestamp, cGetTableNames, cGetForeignKeys, cQuit:
    ; // no input parameters here, just the command
  cGetDBMS, cGetFields, cGetIndexes:
    msgInput := msgInput+InputText;
  cExecute, cExecuteToBinary, cExecuteToJSON, cExecuteToExpandedJSON:
    msgInput := msgInput+
      RecordSave(InputExecute,TypeInfo(TSQLDBProxyConnectionCommandExecute));
  else raise ESQLDBRemote.CreateUTF8('Unknown %.Process() input command % (%)',
        [self,ToText(Command)^,ord(Command)]);
  end;
  ProcessMessage(fProtocol.HandleOutput(msgInput),msgRaw);
  msgOutput := fProtocol.HandleInput(msgRaw);
  outheader := pointer(msgOutput);
  if (outheader=nil) or (outheader.Magic<>REMOTE_MAGIC) then
    raise ESQLDBRemote.CreateUTF8('Wrong %.Process() returned content',[self]);
  O := pointer(msgOutput);
  inc(O,sizeof(header));
  case outheader.Command of
  cGetToken, cServerTimestamp:
    OutputInt64 := PInt64(O)^;
  cGetDBMS:
    OutputSQLDBDefinition := TSQLDBDefinition(O^);
  cConnect, cDisconnect, cCommit, cRollback, cQuit:
    ; // no output parameters here
  cTryStartTransaction:
    OutputBoolean := boolean(O^);
  cGetFields:
    DynArrayLoad(OutputSQLDBColumnDefineDynArray,O,TypeInfo(TSQLDBColumnDefineDynArray));
  cGetIndexes:
    DynArrayLoad(OutputSQLDBIndexDefineDynArray,O,TypeInfo(TSQLDBIndexDefineDynArray));
  cGetTableNames:
    DynArrayLoad(OutputRawUTF8DynArray,O,TypeInfo(TRawUTF8DynArray));
  cGetForeignKeys:
    OutputSynNameValue.SetBlobDataPtr(O);
  cExecute, cExecuteToBinary, cExecuteToJSON, cExecuteToExpandedJSON:
    FastSetString(OutputRawUTF8,O,length(msgOutput)-sizeof(header));
  cExceptionRaised: // msgOutput is ExceptionClassName+#0+ExceptionMessage
    raise ESQLDBRemote.CreateUTF8('%.Process(%): server raised % with ''%''',
      [self,ToText(Command)^,O,O+StrLen(O)+1]);
  else raise ESQLDBRemote.CreateUTF8('Unknown %.Process() output command % (%)',
        [self,ToText(outheader.Command)^,ord(outheader.Command)]);
  end;
  result := outHeader.SessionID;
end;


{ TSQLDBRemoteConnectionPropertiesTest }

constructor TSQLDBRemoteConnectionPropertiesTest.Create(
  aProps: TSQLDBConnectionProperties; const aUserID,aPassword: RawUTF8;
  aProtocol: TSQLDBProxyConnectionProtocolClass);
begin
  fProps := aProps;
  fProtocol := aProtocol.Create(TSynAuthentication.Create(aUserID,aPassword));
  inherited Create('','',aUserID,aPassword);
end;

procedure TSQLDBRemoteConnectionPropertiesTest.ProcessMessage(const Input: RawByteString;
  out Output: RawByteString);
begin
  fProps.ThreadSafeConnection.RemoteProcessMessage(Input,Output,fProtocol);
end;


{ TSQLDBProxyConnection }

constructor TSQLDBProxyConnection.Create(aProperties: TSQLDBConnectionProperties);
begin
  fProxy := aProperties as TSQLDBProxyConnectionPropertiesAbstract;
  inherited Create(aProperties);
end;

procedure TSQLDBProxyConnection.Commit;
begin
  inherited Commit; // dec(fTransactionCount)
  try
    fProxy.Process(cCommit,self,self);
  except
    inc(fTransactionCount); // the transaction is still active
    raise;
  end;
end;

procedure TSQLDBProxyConnection.Connect;
begin
  inherited Connect;
  if fProxy.HandleConnection then
    fProxy.Process(cConnect,self,self);
  fConnected := true;
end;

procedure TSQLDBProxyConnection.Disconnect;
begin
  inherited Disconnect;
  if fProxy.HandleConnection then
    fProxy.Process(cDisconnect,self,self);
  fConnected := false;
end;

function TSQLDBProxyConnection.GetServerDateTime: TDateTime;
var timestamp: TTimeLogBits;
begin
  fProxy.Process(cServerTimestamp,self,timestamp);
  result := timestamp.ToDateTime;
end;

function TSQLDBProxyConnection.IsConnected: boolean;
begin
  result := fConnected;
end;

function TSQLDBProxyConnection.NewStatement: TSQLDBStatement;
begin // always create a new proxy statement instance (cached on remote side)
  result := TSQLDBProxyStatement.Create(self);
end;

procedure TSQLDBProxyConnection.Rollback;
begin
  inherited Rollback;
  fProxy.Process(cRollback,self,self);
end;

procedure TSQLDBProxyConnection.StartTransaction;
var started: boolean;
    endTrial: Int64;
begin
  inherited StartTransaction;
  started := false;
  endTrial := GetTickCount64+fProxy.StartTransactionTimeOut;
  repeat
    fProxy.Process(cTryStartTransaction,self,started);
    if started or (GetTickCount64>endTrial) then
      break;
    SleepHiRes(10); // retry every 10 ms
  until false;
  if not started then begin
    inherited Rollback; // dec(fTransactionCount)
    raise ESQLDBRemote.CreateUTF8('Reached %("%/%").StartTransactionTimeOut=% ms',
      [self,fProxy.ServerName,fProxy.DatabaseName,fProxy.StartTransactionTimeOut]);
  end;
end;


{ TSQLDBProxyStatementAbstract }

procedure TSQLDBProxyStatementAbstract.IntHeaderProcess(Data: PByte; DataLen: integer);
var Magic,F,colCount: integer;
    p: PSQLDBColumnProperty;
begin
  fDataCurrentRowValuesStart := nil;
  fDataCurrentRowValuesSize := 0;
  fDataCurrentRowIndex := -1;
  fDataCurrentRowNull := nil;
  fDataCurrentRowNullLen := 0;
  repeat
    if DataLen<=5 then
      break; // to raise ESQLDBException
    fDataRowCount := PInteger(PtrUInt(Data)+PtrUInt(DataLen)-sizeof(Integer))^;
    Magic := FromVarUInt32(Data);
    if Magic<>FETCHALLTOBINARY_MAGIC then
      break; // corrupted
    colCount := FromVarUInt32(Data);
    SetLength(fDataCurrentRowColTypes,colCount);
    SetLength(fDataCurrentRowValues,colCount);
    fColumn.Capacity := colCount;
    for F := 0 to colCount-1 do begin
      p := fColumn.AddAndMakeUniqueName(FromVarString(Data));
      p^.ColumnType := TSQLDBFieldType(Data^);
      inc(Data);
      p^.ColumnValueDBSize := FromVarUInt32(Data);
      fDataCurrentRowColTypes[F] := p^.ColumnType;
    end;
    if fColumnCount=0 then
      exit; // no data returned
    if cardinal(fDataRowCount)>=cardinal(DataLen) then
      break; // obviously truncated
    fDataRowReaderOrigin := Data;
    fDataRowReader := Data;
    fDataRowNullSize := ((fColumnCount-1) shr 3)+1;
    SetLength(fDataCurrentRowNull,fDataRowNullSize);
    exit;
  until false;
  fDataRowCount := 0;
  fColumnCount := 0;
  raise ESQLDBException.CreateUTF8('Invalid %.IntHeaderProcess',[self]);
end;

procedure TSQLDBProxyStatementAbstract.IntFillDataCurrent(var Reader: PByte;
  IgnoreColumnDataSize: boolean);
var F,Len: Integer;
    ft: TSQLDBFieldType;
begin // format match TSQLDBStatement.FetchAllToBinary()
  if fDataCurrentRowNullLen>0 then
    FillCharFast(fDataCurrentRowNull[0],fDataCurrentRowNullLen,0);
  fDataCurrentRowNullLen := FromVarUInt32(Reader);
  if fDataCurrentRowNullLen>fDataRowNullSize then
    raise ESQLDBException.CreateUTF8('Invalid %.IntFillDataCurrent %>%',
      [self,fDataCurrentRowNullLen,fDataRowNullSize]);
  if fDataCurrentRowNullLen>0 then begin
    MoveFast(Reader^,fDataCurrentRowNull[0],fDataCurrentRowNullLen);
    inc(Reader,fDataCurrentRowNullLen);
  end;
  fDataCurrentRowValuesStart := Reader;
  for F := 0 to fColumnCount-1 do
    if GetBitPtr(pointer(fDataCurrentRowNull),F) then
      fDataCurrentRowValues[F] := nil else begin
      ft := fColumns[F].ColumnType;
      if ft<ftInt64 then begin // per-row column type (SQLite3 only)
        ft := TSQLDBFieldType(Reader^);
        inc(Reader);
      end;
      fDataCurrentRowColTypes[F] := ft;
      fDataCurrentRowValues[F] := Reader;
      case ft of
      ftInt64:
        Reader := GotoNextVarInt(Reader);
      ftDouble, ftCurrency, ftDate:
        inc(Reader,SizeOf(Int64));
      ftUTF8, ftBlob: begin
        Len := FromVarUInt32(Reader);
        if not IgnoreColumnDataSize then
          if Len>fColumns[F].ColumnDataSize then
            fColumns[F].ColumnDataSize := Len;
        inc(Reader,Len); // jump string/blob content
      end;
      else raise ESQLDBException.CreateUTF8('%.IntStep: Invalid ColumnType(%)=%',
        [self,fColumns[F].ColumnName,ord(ft)]);
      end;
    end;
  fDataCurrentRowValuesSize := PtrUInt(Reader)-PtrUInt(fDataCurrentRowValuesStart);
end;

procedure TSQLDBProxyStatementAbstract.ColumnsToJSON(WR: TJSONWriter);
var col, DataLen: integer;
    Data: PByte;
begin
  if WR.Expand then
    WR.Add('{');
  for col := 0 to fColumnCount-1 do begin
    if WR.Expand then
      WR.AddFieldName(fColumns[col].ColumnName); // add '"ColumnName":'
    Data := fDataCurrentRowValues[col];
    if Data=nil then
      WR.AddShort('null') else
    case fDataCurrentRowColTypes[col] of
      ftInt64:
        WR.Add(FromVarInt64Value(Data));
      ftDouble:
        WR.AddDouble(unaligned(PDouble(Data)^));
      ftCurrency:
        WR.AddCurr64(PInt64(Data)^);
      ftDate: begin
        WR.Add('"');
        WR.AddDateTime(PDateTime(Data)^);
        WR.Add('"');
      end;
      ftUTF8: begin
        WR.Add('"');
        DataLen := FromVarUInt32(Data);
        WR.AddJSONEscape(Data,DataLen);
        WR.Add('"');
      end;
      ftBlob:
      if fForceBlobAsNull then
        WR.AddShort('null') else begin
        DataLen := FromVarUInt32(Data);
        WR.WrBase64(PAnsiChar(Data),DataLen,{withMagic=}true);
      end;
    end;
    WR.Add(',');
  end;
  WR.CancelLastComma; // cancel last ','
  if WR.Expand then
    WR.Add('}');
end;

procedure TSQLDBProxyStatementAbstract.ColumnsToBinary(W: TFileBufferWriter;
  Null: pointer; const ColTypes: TSQLDBFieldTypeDynArray);
begin
  W.Write(fDataCurrentRowValuesStart,fDataCurrentRowValuesSize);
end;

function TSQLDBProxyStatementAbstract.ColumnData(Col: integer): pointer;
begin
  if (fDataCurrentRowValues<>nil) and (cardinal(Col)<cardinal(fColumnCount)) then
    result := fDataCurrentRowValues[col] else
    result := nil;
end;

function TSQLDBProxyStatementAbstract.ColumnType(Col: integer; FieldSize: PInteger): TSQLDBFieldType;
begin
  if (fDataRowCount>0) and (cardinal(Col)<cardinal(fColumnCount)) then
    if GetBitPtr(pointer(fDataCurrentRowNull),Col) then
      result := ftNull else
      with fColumns[Col] do begin
        if FieldSize<>nil then
          FieldSize^ := ColumnDataSize; // true max size as computed at loading
        result := fDataCurrentRowColTypes[Col]; // per-row column type (SQLite3)
      end else
    raise ESQLDBException.CreateUTF8('Invalid %.ColumnType()',[self]);
end;

function TSQLDBProxyStatementAbstract.IntColumnType(Col: integer; out Data: PByte): TSQLDBFieldType;
begin
  if (cardinal(Col)>=cardinal(fColumnCount)) or (fDataCurrentRowValues=nil) then
    result := ftUnknown else begin
    Data := fDataCurrentRowValues[Col];
    if Data=nil then
      result := ftNull else
      result := fDataCurrentRowColTypes[Col]; // per-row column type (SQLite3)
  end;
end;

function TSQLDBProxyStatementAbstract.ColumnCurrency(Col: integer): currency;
var Data: PByte;
begin
  case IntColumnType(Col,Data) of
  ftNull: result := 0;
  ftInt64: result := FromVarInt64Value(Data);
  ftDouble, ftDate: result := unaligned(PDouble(Data)^);
  ftCurrency: result := PCurrency(Data)^;
  else raise ESQLDBException.CreateUTF8('%.ColumnCurrency()',[self]);
  end;
end;

function TSQLDBProxyStatementAbstract.ColumnDateTime(Col: integer): TDateTime;
var Data: PByte;
begin
  case IntColumnType(Col,Data) of
  ftNull: result := 0;
  ftInt64: result := FromVarInt64Value(Data);
  ftDouble, ftDate: result := unaligned(PDouble(Data)^);
  ftUTF8: with FromVarBlob(Data) do
            result := Iso8601ToDateTimePUTF8Char(PUTF8Char(Ptr),Len);
  else raise ESQLDBException.CreateUTF8('%.ColumnDateTime()',[self]);
  end;
end;

function TSQLDBProxyStatementAbstract.ColumnDouble(Col: integer): double;
var Data: PByte;
begin
  case IntColumnType(Col,Data) of
  ftNull: result := 0;
  ftInt64: result := FromVarInt64Value(Data);
  ftDouble, ftDate: result := unaligned(PDouble(Data)^);
  ftCurrency: result := PCurrency(Data)^;
  else raise ESQLDBException.CreateUTF8('%.ColumnDouble()',[self]);
  end;
end;

function TSQLDBProxyStatementAbstract.ColumnInt(Col: integer): Int64;
var Data: PByte;
begin
  case IntColumnType(Col,Data) of
  ftNull: result := 0;
  ftInt64: result := FromVarInt64Value(Data);
  ftDouble, ftDate: result := Trunc(unaligned(PDouble(Data)^));
  ftCurrency: result := PInt64(Data)^ div 10000;
  else raise ESQLDBException.CreateUTF8('%.ColumnInt()',[self]);
  end;
end;

function TSQLDBProxyStatementAbstract.ColumnNull(Col: integer): boolean;
begin
  result := (cardinal(Col)>=cardinal(fColumnCount)) or
            GetBitPtr(pointer(fDataCurrentRowNull),Col);
end;

function TSQLDBProxyStatementAbstract.ColumnBlob(Col: integer): RawByteString;
var Data: PByte;
begin
  case IntColumnType(Col,Data) of
  ftNull: result := '';
  ftDouble, ftCurrency, ftDate: SetString(result,PAnsiChar(Data),sizeof(Int64));
  ftBlob, ftUTF8: with FromVarBlob(Data) do SetString(result,Ptr,Len);
  else raise ESQLDBException.CreateUTF8('%.ColumnBlob()',[self]);
  end;
end;

function TSQLDBProxyStatementAbstract.ColumnUTF8(Col: integer): RawUTF8;
var Data: PByte;
begin
  case IntColumnType(Col,Data) of
  ftNull: result := '';
  ftInt64: result := Int64ToUtf8(FromVarInt64Value(Data));
  ftDouble: result := DoubleToStr(unaligned(PDouble(Data)^));
  ftCurrency: result := Curr64ToStr(PInt64(Data)^);
  ftDate: DateTimeToIso8601TextVar(PDateTime(Data)^,'T',result);
  ftBlob, ftUTF8: with FromVarBlob(Data) do FastSetString(result,Ptr,Len);
  else raise ESQLDBException.CreateUTF8('%.ColumnUTF8()',[self]);
  end;
end;

function TSQLDBProxyStatementAbstract.ColumnString(Col: integer): string;
var Data: PByte;
begin
  case IntColumnType(Col,Data) of
  ftNull: result := '';
  ftInt64: result := IntToString(FromVarInt64Value(Data));
  ftDouble: result := DoubleToString(unaligned(PDouble(Data)^));
  ftCurrency: result := Curr64ToString(PInt64(Data)^);
  ftDate: DateTimeToIso8601StringVar(PDateTime(Data)^,'T',result);
  ftUTF8: with FromVarBlob(Data) do UTF8DecodeToString(PUTF8Char(Ptr),Len,result);
  ftBlob: with FromVarBlob(Data) do SetString(result,Ptr,Len shr 1);
  else raise ESQLDBException.CreateUTF8('%.ColumnString()',[self]);
  end;
end;


{ TSQLDBProxyStatement }

procedure TSQLDBProxyStatement.ParamsToCommand(var Input: TSQLDBProxyConnectionCommandExecute);
begin
  if (fColumnCount>0) or (fDataInternalCopy<>'') then
    raise ESQLDBException.CreateUTF8('Invalid %.ExecutePrepared* call',[self]);
  Input.SQL := fSQL;
  if length(fParams)<>fParamCount then // strip to only needed memory
    SetLength(fParams,fParamCount);
  Input.Params := fParams;
  Input.ArrayCount := fParamsArrayCount;
  if fForceBlobAsNull then
    Input.Force := [fBlobAsNull] else
    Input.Force := [];
  if fForceDateWithMS then
    include(Input.Force,fDateWithMS);
  if fForceNoUpdateCount then
    include(Input.Force,fNoUpdateCount);
end;

procedure TSQLDBProxyStatement.ExecutePrepared;
var Input: TSQLDBProxyConnectionCommandExecute;
const CMD: array[boolean] of TSQLDBProxyConnectionCommand = (
  cExecute, cExecuteToBinary);
begin
  inherited ExecutePrepared; // set fConnection.fLastAccessTicks
  // execute the statement
  ParamsToCommand(Input);
  TSQLDBProxyConnectionPropertiesAbstract(fConnection.fProperties).Process(
    CMD[fExpectResults],Input,fDataInternalCopy);
  if fExpectResults then
    // retrieve columns information from TSQLDBStatement.FetchAllToBinary() format
    IntHeaderProcess(pointer(fDataInternalCopy),Length(fDataInternalCopy)) else
    // retrieve UpdateCount value for plain cExecute command
    fUpdateCount := GetInteger(pointer(fDataInternalCopy));
end;

function TSQLDBProxyStatement.UpdateCount: integer;
begin
  result := fUpdateCount;
end;

procedure TSQLDBProxyStatement.ExecutePreparedAndFetchAllAsJSON(Expanded: boolean;
  out JSON: RawUTF8);
var Input: TSQLDBProxyConnectionCommandExecute;
const CMD: array[boolean] of TSQLDBProxyConnectionCommand = (
  cExecuteToJSON, cExecuteToExpandedJSON);
begin
  ParamsToCommand(Input);
  TSQLDBProxyConnectionPropertiesAbstract(fConnection.fProperties).Process(
    CMD[Expanded],Input,JSON);
end;

function TSQLDBProxyStatement.FetchAllToBinary(Dest: TStream; MaxRowCount: cardinal;
  DataRowPosition: PCardinalDynArray): cardinal;
begin
  if (MaxRowCount>0) and (MaxRowCount<cardinal(fDataRowCount)) then begin
    result := inherited FetchAllToBinary(Dest,MaxRowCount,DataRowPosition);
    exit;
  end;
  Dest.WriteBuffer(pointer(fDataInternalCopy)^,Length(fDataInternalCopy));
  if DataRowPosition<>nil then
    // TSQLDBProxyStatementRandomAccess.Create() will recompute it fast enough
    DataRowPosition^ := nil;
  result := fDataRowCount;
end;

function TSQLDBProxyStatement.Step(SeekFirst: boolean): boolean;
begin // retrieve one row of data from TSQLDBStatement.FetchAllToBinary() format
  if SeekFirst then
    fCurrentRow := 0;
  if (cardinal(fCurrentRow)>=cardinal(fDataRowCount)) then begin
    result := false; // no data was retrieved
    exit;
  end;
  if fCurrentRow=0 then begin
    fDataRowReader := fDataRowReaderOrigin;     // rewind TFileBufferReader
    fDataCurrentRowNullLen := fDataRowNullSize; // reset null
  end;
  IntFillDataCurrent(fDataRowReader,false);
  inc(fCurrentRow);
  result := true;
end;


{ TSQLDBProxyStatementRandomAccess }

constructor TSQLDBProxyStatementRandomAccess.Create(Data: PByte; DataLen: integer;
  DataRowPosition: PCardinalDynArray; IgnoreColumnDataSize: boolean);
var i,f: integer;
    Reader: PByte;
begin
  inherited Create(nil);
  IntHeaderProcess(Data,DataLen);
  Reader := fDataRowReaderOrigin;
  if (DataRowPosition<>nil) and (DataRowPosition^<>nil) then begin
    fRowData := DataRowPosition^; // fast copy-on-write
    if not IgnoreColumnDataSize then
    for f := 0 to fColumnCount-1 do
      with fColumns[f] do
      if ColumnType in [ftUTF8,ftBlob] then
        if ColumnValueDBSize=0 then begin // unknown size -> compute
          for i := 0 to DataRowCount-1 do
            IntFillDataCurrent(Reader,false); // will compute ColumnDataSize
          break;
        end else
          ColumnDataSize := ColumnValueDBSize; // use declared maximum size
  end else begin
    SetLength(fRowData,DataRowCount);
    for i := 0 to DataRowCount-1 do begin
      fRowData[i] := PtrUInt(Reader)-PtrUInt(fDataRowReaderOrigin);
      IntFillDataCurrent(Reader,IgnoreColumnDataSize); // will also compute ColumnDataSize
    end;
  end;
end;

function TSQLDBProxyStatementRandomAccess.GotoRow(Index: integer;
  RaiseExceptionOnWrongIndex: Boolean): boolean;
var Reader: PByte;
begin
  result := (cardinal(Index)<cardinal(fDataRowCount)) and (fColumnCount>0);
  if not result then
    if RaiseExceptionOnWrongIndex then
      raise ESQLDBException.CreateUTF8('Invalid %.GotoRow(%)',[self,Index]) else
      exit;
  if fDataCurrentRowIndex<>Index then begin // compute only if changed :)
    Reader := @PAnsiChar(fDataRowReaderOrigin)[fRowData[Index]];
    IntFillDataCurrent(Reader,false);
    fDataCurrentRowIndex := Index;
  end;
end;

procedure TSQLDBProxyStatementRandomAccess.ExecutePrepared;
begin
  raise ESQLDBException.CreateUTF8('Unexpected %.ExecutePrepared',[self]);
end;

function TSQLDBProxyStatementRandomAccess.Step(SeekFirst: boolean=false): boolean;
begin
  raise ESQLDBException.CreateUTF8('Unexpected %.Step',[self]);
end;

{$endif WITH_PROXY}


{ ESQLDBException }

constructor ESQLDBException.CreateUTF8(const Format: RawUTF8; const Args: array of const);
var msg {$ifndef SYNDB_SILENCE}, sql{$endif}: RawUTF8;
begin
  msg := FormatUTF8(Format,Args);
  {$ifndef SYNDB_SILENCE}
  if (length(Args)>0) and (Args[0].VType=vtObject) and (Args[0].VObject<>nil) then
    if Args[0].VObject.InheritsFrom(TSQLDBStatement) then begin
      fStatement := TSQLDBStatement(Args[0].VObject);
      if fStatement.Connection.Properties.LogSQLStatementOnException then begin
        try
          sql := fStatement.GetSQLWithInlinedParams;
        except
          sql := fStatement.SQL; // if parameter access failed -> append with ?
        end;
        msg := msg+' - '+sql;
      end;
    end;
  {$endif}
  inherited Create(UTF8ToString(msg));
end;


const
  __TSQLDBColumnDefine = 'ColumnName,ColumnTypeNative RawUTF8 '+
    'ColumnLength,ColumnPrecision,ColumnScale PtrInt '+
    'ColumnType TSQLDBFieldType ColumnIndexed boolean';

initialization
  assert(SizeOf(TSQLDBColumnProperty)=sizeof(PTrUInt)*2+20);
  TTextWriter.RegisterCustomJSONSerializerFromTextSimpleType(TypeInfo(TSQLDBFieldType));
  TTextWriter.RegisterCustomJSONSerializerFromText(
    TypeInfo(TSQLDBColumnDefine),__TSQLDBColumnDefine);
end.

<|MERGE_RESOLUTION|>--- conflicted
+++ resolved
@@ -1,9048 +1,9031 @@
-/// abstract database direct access classes
-// - this unit is a part of the freeware Synopse framework,
-// licensed under a MPL/GPL/LGPL tri-license; version 1.18
-unit SynDB;
-
-{
-    This file is part of Synopse framework.
-
-    Synopse framework. Copyright (C) 2020 Arnaud Bouchez
-      Synopse Informatique - https://synopse.info
-
-  *** BEGIN LICENSE BLOCK *****
-  Version: MPL 1.1/GPL 2.0/LGPL 2.1
-
-  The contents of this file are subject to the Mozilla Public License Version
-  1.1 (the "License"); you may not use this file except in compliance with
-  the License. You may obtain a copy of the License at
-  http://www.mozilla.org/MPL
-
-  Software distributed under the License is distributed on an "AS IS" basis,
-  WITHOUT WARRANTY OF ANY KIND, either express or implied. See the License
-  for the specific language governing rights and limitations under the License.
-
-  The Original Code is Synopse mORMot framework.
-
-  The Initial Developer of the Original Code is Arnaud Bouchez.
-
-  Portions created by the Initial Developer are Copyright (C) 2020
-  the Initial Developer. All Rights Reserved.
-
-  Contributor(s):
-  - Adam Siwon (asiwon)
-  - Alexander (volax)
-  - Alfred Glaenzer (alf)
-  - delphinium
-  - dominikcz
-  - Esteban Martin (EMartin)
-  - Joe (at jokusoftware)
-  - Maciej Izak (hnb)
-
-
-  Alternatively, the contents of this file may be used under the terms of
-  either the GNU General Public License Version 2 or later (the "GPL"), or
-  the GNU Lesser General Public License Version 2.1 or later (the "LGPL"),
-  in which case the provisions of the GPL or the LGPL are applicable instead
-  of those above. If you wish to allow use of your version of this file only
-  under the terms of either the GPL or the LGPL, and not to allow others to
-  use your version of this file under the terms of the MPL, indicate your
-  decision by deleting the provisions above and replace them with the notice
-  and other provisions required by the GPL or the LGPL. If you do not delete
-  the provisions above, a recipient may use your version of this file under
-  the terms of any one of the MPL, the GPL or the LGPL.
-
-  ***** END LICENSE BLOCK *****
-
-}
-
-{$I Synopse.inc} // define HASINLINE CPU32 CPU64 OWNNORMTOUPPER
-
-interface
-
-/// if defined, a TQuery class will be defined to emulate the BDE TQuery class
-{$define EMULATES_TQUERY}
-
-/// if defined, a set of classes will be defined to implement remote access
-{$define WITH_PROXY}
-
-{$ifdef LVCL}
-  {$undef EMULATES_TQUERY}
-{$endif}
-
-uses
-  {$ifdef MSWINDOWS}
-  Windows,
-  {$else}
-  {$ifdef KYLIX3}
-  LibC,
-  Types,
-  SynKylix,
-  {$endif}
-  {$ifdef FPC}
-  SynFPCLinux,
-  {$endif}
-  {$endif}
-  {$ifdef FPC}
-  dynlibs,
-  {$endif}
-  {$ifdef ISDELPHIXE2}System.SysUtils,{$else}SysUtils,{$endif}
-  Classes,
-  {$ifndef LVCL}
-  Contnrs,
-  {$endif}
-  {$ifndef DELPHI5OROLDER}
-  Variants,
-  {$endif}
-  SynCommons,
-  SynTable, // for TSynTableStatement
-  SynLog;
-
-
-{ -------------- TSQLDB* generic classes and types }
-
-type
-  // NOTE: TSQLDBFieldType is defined in SynCommons.pas (used by TSQLVar)
-
-  /// an array of RawUTF8, for each existing column type
-  // - used e.g. by SQLCreate method
-  // - ftUnknown maps int32 field (e.g. boolean), ftNull maps RawUTF8 index # field,
-  // ftUTF8 maps RawUTF8 blob field, other types map their default kind
-  // - for UTF-8 text, ftUTF8 will define the BLOB field, whereas ftNull will
-  // expect to be formated with an expected field length in ColumnAttr
-  // - the RowID definition will expect the ORM to create an unique identifier,
-  // and will use the ftInt64 type definition for this
-  // and send it with the INSERT statement (some databases, like Oracle, do not
-  // support standard's IDENTITY attribute) - see http://troels.arvin.dk/db/rdbms
-  TSQLDBFieldTypeDefinition = array[TSQLDBFieldType] of RawUTF8;
-
-  /// the diverse type of bound parameters during a statement execution
-  // - will be paramIn by default, which is the case 90% of time
-  // - could be set to paramOut or paramInOut if must be refereshed after
-  // execution (for calling a stored procedure expecting such parameters)
-  TSQLDBParamInOutType =
-    (paramIn, paramOut, paramInOut);
-
-  /// used to define a field/column layout in a table schema
-  // - for TSQLDBConnectionProperties.SQLCreate to describe the new table
-  // - for TSQLDBConnectionProperties.GetFields to retrieve the table layout
-  TSQLDBColumnDefine = packed record
-    /// the Column name
-    ColumnName: RawUTF8;
-    /// the Column type, as retrieved from the database provider
-    // - returned as plain text by GetFields method, to be used e.g. by
-    // TSQLDBConnectionProperties.GetFieldDefinitions method
-    // - SQLCreate will check for this value to override the default type
-    ColumnTypeNative: RawUTF8;
-    /// the Column default width (in chars or bytes) of ftUTF8 or ftBlob
-    // - can be set to value <0 for CLOB or BLOB column type, i.e. for
-    // a value without any maximal length
-    ColumnLength: PtrInt;
-    /// the Column data precision
-    // - used e.g. for numerical values
-    ColumnPrecision: PtrInt;
-    /// the Column data scale
-    // - used e.g. for numerical values
-    // - may be -1 if the metadata SQL statement returned NULL
-    ColumnScale: PtrInt;
-    /// the Column type, as recognized by our SynDB classes
-    // - should not be ftUnknown nor ftNull
-    ColumnType: TSQLDBFieldType;
-    /// specify if column is indexed
-    ColumnIndexed: boolean;
-  end;
-
-  /// used to define the column layout of a table schema
-  // - e.g. for TSQLDBConnectionProperties.GetFields
-  TSQLDBColumnDefineDynArray = array of TSQLDBColumnDefine;
-
-  /// used to describe extended Index definition of a table schema
-  TSQLDBIndexDefine = packed record
-    /// name of the index
-    IndexName: RawUTF8;
-    /// description of the index type
-    // - for MS SQL possible values are:
-    // $ HEAP | CLUSTERED | NONCLUSTERED | XML |SPATIAL
-    //  - for Oracle:
-    // $ NORMAL | BITMAP | FUNCTION-BASED NORMAL | FUNCTION-BASED BITMAP | DOMAIN
-    // see @http://docs.oracle.com/cd/B19306_01/server.102/b14237/statviews_1069.htm
-    TypeDesc: RawUTF8;
-    /// Expression for the subset of rows included in the filtered index
-    // - only set for MS SQL - not retrieved for other DB types yet
-    Filter: RawUTF8;
-    /// comma separated list of indexed column names, in order of their definition
-    KeyColumns: RawUTF8;
-    /// comma separaded list of a nonkey column added to the index by using the CREATE INDEX INCLUDE clause
-    // - only set for MS SQL - not retrieved for other DB types yet
-    IncludedColumns: RawUTF8;
-    /// if Index is unique
-    IsUnique: boolean;
-    /// if Index is part of a PRIMARY KEY constraint
-    // - only set for MS SQL - not retrieved for other DB types yet
-    IsPrimaryKey: boolean;
-    /// if Index is part of a UNIQUE constraint
-    // - only set for MS SQL - not retrieved for other DB types yet
-    IsUniqueConstraint: boolean;
-  end;
-
-  /// used to describe extended Index definition of a table schema
-  // - e.g. for TSQLDBConnectionProperties.GetIndexes
-  TSQLDBIndexDefineDynArray = array of TSQLDBIndexDefine;
-
-  /// used to define a parameter/column layout in a stored procedure schema
-  // - for TSQLDBConnectionProperties.GetProcedureParameters to retrieve the stored procedure parameters
-  // - can be extended according to https://msdn.microsoft.com/en-us/library/ms711701(v=vs.85).aspx
-  TSQLDBProcColumnDefine = packed record
-    /// the Column name
-    ColumnName: RawUTF8;
-    /// the Column type, as retrieved from the database provider
-    // - used e.g. by TSQLDBConnectionProperties.GetProcedureParameters method
-    ColumnTypeNative: RawUTF8;
-    /// the Column default width (in chars or bytes) of ftUTF8 or ftBlob
-    // - can be set to value <0 for CLOB or BLOB column type, i.e. for
-    // a value without any maximal length
-    ColumnLength: PtrInt;
-    /// the Column data precision
-    // - used e.g. for numerical values
-    ColumnPrecision: PtrInt;
-    /// the Column data scale
-    // - used e.g. for numerical values
-    // - may be -1 if the metadata SQL statement returned NULL
-    ColumnScale: PtrInt;
-    /// the Column type, as recognized by our SynDB classes
-    // - should not be ftUnknown nor ftNull
-    ColumnType: TSQLDBFieldType;
-    /// defines the procedure column as a parameter or a result set column
-    ColumnParamType: TSQLDBParamInOutType;
-  end;
-
-  /// used to define the parameter/column layout of a stored procedure schema
-  // - e.g. for TSQLDBConnectionProperties.GetProcedureParameters
-  TSQLDBProcColumnDefineDynArray = array of TSQLDBProcColumnDefine;
-
-  /// possible column retrieval patterns
-  // - used by TSQLDBColumnProperty.ColumnValueState
-  TSQLDBStatementGetCol = (colNone, colNull, colWrongType, colDataFilled, colDataTruncated);
-
-  /// used to define a field/column layout
-  // - for TSQLDBConnectionProperties.SQLCreate to describe the table
-  // - for T*Statement.Execute/Column*() methods to map the IRowSet content
-  TSQLDBColumnProperty = packed record
-    /// the Column name
-    ColumnName: RawUTF8;
-    /// a general purpose integer value
-    // - for SQLCreate: default width (in WideChars or Bytes) of ftUTF8 or ftBlob;
-    // if set to 0, a CLOB or BLOB column type will be created - note that
-    // UTF-8 encoding is expected when calculating the maximum column byte size
-    // for the CREATE TABLE statement (e.g. for Oracle 1333=4000/3 is used)
-    // - for TOleDBStatement: the offset of this column in the IRowSet data,
-    // starting with a DBSTATUSENUM, the data, then its length (for inlined
-    // sftUTF8 and sftBlob only)
-    // - for TSQLDBOracleStatement: contains an offset to this column values
-    // inside fRowBuffer[] internal buffer
-    // - for TSQLDBDatasetStatement: maps TField pointer value
-    // - for TSQLDBPostgresStatement: contains the column type OID
-    ColumnAttr: PtrUInt;
-    /// the Column type, used for storage
-    // - for SQLCreate: should not be ftUnknown nor ftNull
-    // - for TOleDBStatement: should not be ftUnknown
-    // - for SynDBOracle: never ftUnknown, may be ftNull (for SQLT_RSET)
-    ColumnType: TSQLDBFieldType;
-    /// set if the Column must exists (i.e. should not be null)
-    ColumnNonNullable: boolean;
-    /// set if the Column shall have unique value (add the corresponding constraint)
-    ColumnUnique: boolean;
-    /// set if the Column data is inlined within the main rows buffer
-    // - for TOleDBStatement: set if column was NOT defined as DBTYPE_BYREF
-    // which is the most common case, when column data < 4 KB
-    // - for TSQLDBOracleStatement: FALSE if column is an array of
-    // POCILobLocator (SQLT_CLOB/SQLT_BLOB) or POCIStmt (SQLT_RSET)
-    // - for TSQLDBODBCStatement: FALSE if bigger than 255 WideChar (ftUTF8) or
-    // 255 bytes (ftBlob)
-    ColumnValueInlined: boolean;
-    /// expected column data size
-    // - for TSQLDBOracleStatement/TOleDBStatement/TODBCStatement: used to store
-    // one column size (in bytes)
-    ColumnValueDBSize: cardinal;
-    /// optional character set encoding for ftUTF8 columns
-    // - for SQLT_STR/SQLT_CLOB (SynDBOracle): equals to the OCI char set
-    ColumnValueDBCharSet: integer;
-    /// internal DB column data type
-    // - for TSQLDBOracleStatement: used to store the DefineByPos() TypeCode,
-    // can be SQLT_STR/SQLT_CLOB, SQLT_FLT, SQLT_INT, SQLT_DAT, SQLT_BLOB,
-    // SQLT_BIN and SQLT_RSET
-    // - for TSQLDBODBCStatement: used to store the DataType as returned
-    // by ODBC.DescribeColW() - use private ODBC_TYPE_TO[ColumnType] to
-    // retrieve the marshalled type used during column retrieval
-    // - for TSQLDBFirebirdStatement: used to store XSQLVAR.sqltype
-    // - for TSQLDBDatasetStatement: indicates the TField class type, i.e.
-    // 0=TField, 1=TLargeIntField, 2=TWideStringField
-    ColumnValueDBType: smallint;
-    /// driver-specific encoding information
-    // - for SynDBOracle: used to store the ftUTF8 column encoding, i.e. for
-    // SQLT_CLOB, equals either to SQLCS_NCHAR or SQLCS_IMPLICIT
-    ColumnValueDBForm: byte;
-    /// may contain the current status of the column value
-    // - for SynDBODBC: state of the latest SQLGetData() call
-    ColumnDataState: TSQLDBStatementGetCol;
-    /// may contain the current column size for not FIXEDLENGTH_SQLDBFIELDTYPE
-    // - for SynDBODBC: size (in bytes) in corresponding fColData[]
-    // - TSQLDBProxyStatement: the actual maximum column size
-    ColumnDataSize: integer;
-  end;
-
-  PSQLDBColumnProperty = ^TSQLDBColumnProperty;
-
-  /// used to define a table/field column layout
-  TSQLDBColumnPropertyDynArray = array of TSQLDBColumnProperty;
-
-  /// used to define how a column to be created
-  TSQLDBColumnCreate = record
-    /// the data type
-    // - here, ftUnknown is used for Int32 values, ftInt64 for Int64 values,
-    // as expected by TSQLDBFieldTypeDefinition
-    DBType: TSQLDBFieldType;
-    /// the column name
-    Name: RawUTF8;
-    /// the width, e.g. for VARCHAR() types
-    Width: cardinal;
-    /// if the column should be unique
-    Unique: boolean;
-    /// if the column should be non null
-    NonNullable: boolean;
-    /// if the column is the ID primary key
-    PrimaryKey: boolean;
-  end;
-  /// used to define how a table is to be created
-  TSQLDBColumnCreateDynArray = array of TSQLDBColumnCreate;
-
-  /// identify a CRUD mode of a statement
-  // - in addition to CRUD states, cPostgreBulkArray would identify if the ORM
-  // should generate unnested/any bound array statements - currently only
-  // supported by SynDBPostgres for bulk insert/update/delete
-  TSQLDBStatementCRUD = (
-    cCreate, cRead, cUpdate, cDelete, cPostgreBulkArray);
-
-  /// identify the CRUD modes of a statement
-  // - used e.g. for batch send abilities of a DB engine
-  TSQLDBStatementCRUDs = set of TSQLDBStatementCRUD;
-
-  /// the known database definitions
-  // - will be used e.g. for TSQLDBConnectionProperties.SQLFieldCreate(), or
-  // for OleDB/ODBC/ZDBC tuning according to the connected database engine
-  TSQLDBDefinition = (dUnknown, dDefault, dOracle, dMSSQL, dJet, dMySQL,
-    dSQLite, dFirebird, dNexusDB, dPostgreSQL, dDB2, dInformix);
-
-  /// set of the available database definitions
-  TSQLDBDefinitions = set of TSQLDBDefinition;
-
-  {$M+}
-  TSQLDBStatement = class;
-  {$M-}
-
-{$ifndef LVCL}
-{$ifndef DELPHI5OROLDER}
-  /// a custom variant type used to have direct access to a result row content
-  // - use ISQLDBRows.RowData method to retrieve such a Variant
-  TSQLDBRowVariantType = class(TSynInvokeableVariantType)
-  protected
-    function IntGet(var Dest: TVarData; const Instance: TVarData; Name: PAnsiChar; NameLen: PtrInt): boolean; override;
-  end;
-{$endif}
-{$endif}
-
-  /// generic interface to access a SQL query result rows
-  // - not all TSQLDBStatement methods are available, but only those to retrieve
-  // data from a statement result: the purpose of this interface is to make
-  // easy access to result rows, not provide all available features - therefore
-  // you only have access to the Step() and Column*() methods
-  ISQLDBRows = interface
-    ['{11291095-9C15-4984-9118-974F1926DB9F}']
-    /// after a prepared statement has been prepared returning a ISQLDBRows
-    // interface, this method must be called one or more times to evaluate it
-    // - you shall call this method before calling any Column*() methods
-    // - return TRUE on success, with data ready to be retrieved by Column*()
-    // - return FALSE if no more row is available (e.g. if the SQL statement
-    // is not a SELECT but an UPDATE or INSERT command)
-    // - access the first or next row of data from the SQL Statement result:
-    // if SeekFirst is TRUE, will put the cursor on the first row of results,
-    // otherwise, it will fetch one row of data, to be called within a loop
-    // - should raise an Exception on any error
-    // - typical use may be:
-    // ! var Customer: Variant;
-    // ! begin
-    // !   with Props.Execute( 'select * from Sales.Customer where AccountNumber like ?',
-    // !       ['AW000001%'],@Customer) do begin
-    // !     while Step do //  loop through all matching data rows
-    // !       assert(Copy(Customer.AccountNumber,1,8)='AW000001');
-    // !     ReleaseRows;
-    // !   end;
-    // ! end;
-    function Step(SeekFirst: boolean=false): boolean;
-    /// release cursor memory and resources once Step loop is finished
-    // - this method call is optional, but is better be used if the ISQLDBRows
-    // statement from taken from cache, and returned a lot of content which
-    // may still be in client (and server) memory
-    // - will also free all temporary memory used for optional logging
-    procedure ReleaseRows;
-
-    /// the column/field count of the current Row
-    function ColumnCount: integer;
-    /// the Column name of the current Row
-    // - Columns numeration (i.e. Col value) starts with 0
-    // - it's up to the implementation to ensure than all column names are unique
-    function ColumnName(Col: integer): RawUTF8;
-    /// returns the Column index of a given Column name
-    // - Columns numeration (i.e. Col value) starts with 0
-    // - returns -1 if the Column name is not found (via case insensitive search)
-    function ColumnIndex(const aColumnName: RawUTF8): integer;
-    /// the Column type of the current Row
-    // - FieldSize can be set to store the size in chars of a ftUTF8 column
-    // (0 means BLOB kind of TEXT column)
-    function ColumnType(Col: integer; FieldSize: PInteger=nil): TSQLDBFieldType;
-    /// returns TRUE if the column contains NULL
-    function ColumnNull(Col: integer): boolean;
-    /// return a Column integer value of the current Row, first Col is 0
-    function ColumnInt(Col: integer): Int64; overload;
-    /// return a Column floating point value of the current Row, first Col is 0
-    function ColumnDouble(Col: integer): double; overload;
-    /// return a Column floating point value of the current Row, first Col is 0
-    function ColumnDateTime(Col: integer): TDateTime; overload;
-    /// return a column date and time value of the current Row, first Col is 0
-    function ColumnTimestamp(Col: integer): TTimeLog; overload;
-    /// return a Column currency value of the current Row, first Col is 0
-    function ColumnCurrency(Col: integer): currency; overload;
-    /// return a Column UTF-8 encoded text value of the current Row, first Col is 0
-    function ColumnUTF8(Col: integer): RawUTF8; overload;
-    /// return a Column text value as generic VCL string of the current Row, first Col is 0
-    function ColumnString(Col: integer): string; overload;
-    /// return a Column as a blob value of the current Row, first Col is 0
-    function ColumnBlob(Col: integer): RawByteString; overload;
-    /// return a Column as a blob value of the current Row, first Col is 0
-    function ColumnBlobBytes(Col: integer): TBytes; overload;
-    /// read a blob Column into the Stream parameter
-    procedure ColumnBlobToStream(Col: integer; Stream: TStream); overload;
-    /// write a blob Column into the Stream parameter
-    // - expected to be used with 'SELECT .. FOR UPDATE' locking statements
-    procedure ColumnBlobFromStream(Col: integer; Stream: TStream); overload;
-    /// return a Column as a TSQLVar value, first Col is 0
-    // - the specified Temp variable will be used for temporary storage of
-    // svtUTF8/svtBlob values
-    procedure ColumnToSQLVar(Col: Integer; var Value: TSQLVar;
-      var Temp: RawByteString);
-    {$ifndef LVCL}
-    /// return a Column as a variant
-    // - a ftUTF8 TEXT content will be mapped into a generic WideString variant
-    // for pre-Unicode version of Delphi, and a generic UnicodeString (=string)
-    // since Delphi 2009: you may not loose any data during charset conversion
-    // - a ftBlob BLOB content will be mapped into a TBlobData AnsiString variant
-    function ColumnVariant(Col: integer): Variant; overload;
-    /// return a Column as a variant, first Col is 0
-    // - this default implementation will call Column*() method above
-    // - a ftUTF8 TEXT content will be mapped into a generic WideString variant
-    // for pre-Unicode version of Delphi, and a generic UnicodeString (=string)
-    // since Delphi 2009: you may not loose any data during charset conversion
-    // - a ftBlob BLOB content will be mapped into a TBlobData AnsiString variant
-    function ColumnToVariant(Col: integer; var Value: Variant): TSQLDBFieldType; overload;
-    {$endif}
-    /// return a special CURSOR Column content as a SynDB result set
-    // - Cursors are not handled internally by mORMot, but some databases (e.g.
-    // Oracle) usually use such structures to get data from stored procedures
-    // - such columns are mapped as ftNull internally - so this method is the only
-    // one giving access to the data rows
-    // - see also BoundCursor() if you want to access a CURSOR out parameter
-    function ColumnCursor(Col: integer): ISQLDBRows; overload;
-
-    /// return a Column integer value of the current Row, from a supplied column name
-    function ColumnInt(const ColName: RawUTF8): Int64; overload;
-    /// return a Column floating point value of the current Row, from a supplied column name
-    function ColumnDouble(const ColName: RawUTF8): double; overload;
-    /// return a Column floating point value of the current Row, from a supplied column name
-    function ColumnDateTime(const ColName: RawUTF8): TDateTime; overload;
-    /// return a column date and time value of the current Row, from a supplied column name
-    function ColumnTimestamp(const ColName: RawUTF8): TTimeLog; overload;
-    /// return a Column currency value of the current Row, from a supplied column name
-    function ColumnCurrency(const ColName: RawUTF8): currency; overload;
-    /// return a Column UTF-8 encoded text value of the current Row, from a supplied column name
-    function ColumnUTF8(const ColName: RawUTF8): RawUTF8; overload;
-    /// return a Column text value as generic VCL string of the current Row, from a supplied column name
-    function ColumnString(const ColName: RawUTF8): string; overload;
-    /// return a Column as a blob value of the current Row, from a supplied column name
-    function ColumnBlob(const ColName: RawUTF8): RawByteString; overload;
-    /// return a Column as a blob value of the current Row, from a supplied column name
-    function ColumnBlobBytes(const ColName: RawUTF8): TBytes; overload;
-    /// read a blob Column into the Stream parameter
-    procedure ColumnBlobToStream(const ColName: RawUTF8; Stream: TStream); overload;
-    /// write a blob Column into the Stream parameter
-    procedure ColumnBlobFromStream(const ColName: RawUTF8; Stream: TStream); overload;
-    {$ifndef LVCL}
-    /// return a Column as a variant, from a supplied column name
-    function ColumnVariant(const ColName: RawUTF8): Variant; overload;
-    /// return a Column as a variant, from a supplied column name
-    // - since a property getter can't be an overloaded method, we define one
-    // for the Column[] property
-    function GetColumnVariant(const ColName: RawUTF8): Variant;
-    /// return a special CURSOR Column content as a SynDB result set
-    // - Cursors are not handled internally by mORMot, but some databases (e.g.
-    // Oracle) usually use such structures to get data from strored procedures
-    // - such columns are mapped as ftNull internally - so this method is the only
-    // one giving access to the data rows
-    function ColumnCursor(const ColName: RawUTF8): ISQLDBRows; overload;
-    /// return a Column as a variant
-    // - this default property can be used to write simple code like this:
-    // ! procedure WriteFamily(const aName: RawUTF8);
-    // ! var I: ISQLDBRows;
-    // ! begin
-    // !   I := MyConnProps.Execute('select * from table where name=?',[aName]);
-    // !   while I.Step do
-    // !     writeln(I['FirstName'],' ',DateToStr(I['BirthDate']));
-    // !   I.ReleaseRows;
-    // ! end;
-    // - of course, using a variant and a column name will be a bit slower than
-    // direct access via the Column*() dedicated methods, but resulting code
-    // is fast in practice
-    property Column[const ColName: RawUTF8]: Variant read GetColumnVariant; default;
-    {$ifndef DELPHI5OROLDER}
-    /// create a TSQLDBRowVariantType able to access any field content via late binding
-    // - i.e. you can use Data.Name to access the 'Name' column of the current row
-    // - this Variant will point to the corresponding TSQLDBStatement instance,
-    // so it's not necessary to retrieve its value for each row; but once the
-    // associated ISQLDBRows instance is released, you won't be able to access
-    // its data - use RowDocVariant instead
-    // - typical use is:
-    // ! var Row: Variant;
-    // ! (...)
-    // !  with MyConnProps.Execute('select * from table where name=?',[aName]) do begin
-    // !    Row := RowData;
-    // !    while Step do
-    // !      writeln(Row.FirstName,Row.BirthDate);
-    // !    ReleaseRows;
-    // !  end;
-    function RowData: Variant;
-    /// create a TDocVariant custom variant containing all columns values
-    // - will create a "fast" TDocVariant object instance with all fields
-    procedure RowDocVariant(out aDocument: variant;
-      aOptions: TDocVariantOptions=JSON_OPTIONS_FAST);
-    {$endif DELPHI5OROLDER}
-    {$endif LVCL}
-    /// return the associated statement instance
-    function Instance: TSQLDBStatement;
-    // return all rows content as a JSON string
-    // - JSON data is retrieved with UTF-8 encoding
-    // - if Expanded is true, JSON data is an array of objects, for direct use
-    // with any Ajax or .NET client:
-    // & [ {"col1":val11,"col2":"val12"},{"col1":val21,... ]
-    // - if Expanded is false, JSON data is serialized (used in TSQLTableJSON)
-    // & { "FieldCount":1,"Values":["col1","col2",val11,"val12",val21,..] }
-    // - BLOB field value is saved as Base64, in the '"\uFFF0base64encodedbinary"'
-    // format and contains true BLOB data
-    // - if ReturnedRowCount points to an integer variable, it will be filled with
-    // the number of row data returned (excluding field names)
-    // - similar to corresponding TSQLRequest.Execute method in SynSQLite3 unit
-    function FetchAllAsJSON(Expanded: boolean; ReturnedRowCount: PPtrInt=nil): RawUTF8;
-    // append all rows content as a JSON stream
-    // - JSON data is added to the supplied TStream, with UTF-8 encoding
-    // - if Expanded is true, JSON data is an array of objects, for direct use
-    // with any Ajax or .NET client:
-    // & [ {"col1":val11,"col2":"val12"},{"col1":val21,... ]
-    // - if Expanded is false, JSON data is serialized (used in TSQLTableJSON)
-    // & { "FieldCount":1,"Values":["col1","col2",val11,"val12",val21,..] }
-    // - BLOB field value is saved as Base64, in the '"\uFFF0base64encodedbinary"'
-    // format and contains true BLOB data
-    // - similar to corresponding TSQLRequest.Execute method in SynSQLite3 unit
-    // - returns the number of row data returned (excluding field names)
-    function FetchAllToJSON(JSON: TStream; Expanded: boolean): PtrInt;
-    /// append all rows content as binary stream
-    // - will save the column types and name, then every data row in optimized
-    // binary format (faster and smaller than JSON)
-    // - you can specify a LIMIT for the data extent (default 0 meaning all data)
-    // - generates the format expected by TSQLDBProxyStatement
-    function FetchAllToBinary(Dest: TStream; MaxRowCount: cardinal=0;
-      DataRowPosition: PCardinalDynArray=nil): cardinal;
-  end;
-
-  /// generic interface to bind to prepared SQL query
-  // - inherits from ISQLDBRows, so gives access to the result columns data
-  // - not all TSQLDBStatement methods are available, but only those to bind
-  // parameters and retrieve data after execution
-  // - reference counting mechanism of this interface will feature statement
-  // cache (if available) for NewThreadSafeStatementPrepared() or PrepareInlined()
-  ISQLDBStatement = interface(ISQLDBRows)
-  ['{EC27B81C-BD57-47D4-9711-ACFA27B583D7}']
-    /// bind a NULL value to a parameter
-    // - the leftmost SQL parameter has an index of 1
-    // - some providers (e.g. OleDB during MULTI INSERT statements) expect the
-    // proper column type to be set in BoundType, even for NULL values
-    procedure BindNull(Param: Integer; IO: TSQLDBParamInOutType=paramIn;
-      BoundType: TSQLDBFieldType=ftNull);
-    /// bind an integer value to a parameter
-    // - the leftmost SQL parameter has an index of 1
-    procedure Bind(Param: Integer; Value: Int64;
-      IO: TSQLDBParamInOutType=paramIn); overload;
-    /// bind a double value to a parameter
-    // - the leftmost SQL parameter has an index of 1
-    procedure Bind(Param: Integer; Value: double;
-      IO: TSQLDBParamInOutType=paramIn); overload;
-    /// bind a TDateTime value to a parameter
-    // - the leftmost SQL parameter has an index of 1
-    procedure BindDateTime(Param: Integer; Value: TDateTime;
-      IO: TSQLDBParamInOutType=paramIn); overload;
-    /// bind a currency value to a parameter
-    // - the leftmost SQL parameter has an index of 1
-    procedure BindCurrency(Param: Integer; Value: currency;
-      IO: TSQLDBParamInOutType=paramIn); overload;
-    /// bind a UTF-8 encoded string to a parameter
-    // - the leftmost SQL parameter has an index of 1
-    procedure BindTextU(Param: Integer; const Value: RawUTF8;
-      IO: TSQLDBParamInOutType=paramIn); overload;
-    /// bind a UTF-8 encoded buffer text (#0 ended) to a parameter
-    // - the leftmost SQL parameter has an index of 1
-    procedure BindTextP(Param: Integer; Value: PUTF8Char;
-      IO: TSQLDBParamInOutType=paramIn); overload;
-    /// bind a UTF-8 encoded string to a parameter
-    // - the leftmost SQL parameter has an index of 1
-    procedure BindTextS(Param: Integer; const Value: string;
-      IO: TSQLDBParamInOutType=paramIn); overload;
-    /// bind a UTF-8 encoded string to a parameter
-    // - the leftmost SQL parameter has an index of 1
-    procedure BindTextW(Param: Integer; const Value: WideString;
-      IO: TSQLDBParamInOutType=paramIn); overload;
-    /// bind a Blob buffer to a parameter
-    // - the leftmost SQL parameter has an index of 1
-    procedure BindBlob(Param: Integer; Data: pointer; Size: integer;
-      IO: TSQLDBParamInOutType=paramIn); overload;
-    /// bind a Blob buffer to a parameter
-    // - the leftmost SQL parameter has an index of 1
-    procedure BindBlob(Param: Integer; const Data: RawByteString;
-      IO: TSQLDBParamInOutType=paramIn); overload;
-    /// bind a Variant value to a parameter
-    // - the leftmost SQL parameter has an index of 1
-    // - will call all virtual Bind*() methods from the Data type
-    // - if DataIsBlob is TRUE, will call BindBlob(RawByteString(Data)) instead
-    // of BindTextW(WideString(Variant)) - used e.g. by TQuery.AsBlob/AsBytes
-    procedure BindVariant(Param: Integer; const Data: Variant; DataIsBlob: boolean;
-      IO: TSQLDBParamInOutType=paramIn);
-    /// bind one TSQLVar value
-    // - the leftmost SQL parameter has an index of 1
-    procedure Bind(Param: Integer; const Data: TSQLVar;
-      IO: TSQLDBParamInOutType=paramIn); overload;
-    /// bind one RawUTF8 encoded value
-    // - the leftmost SQL parameter has an index of 1
-    // - the value should match the BindArray() format, i.e. be stored as in SQL
-    // (i.e. number, 'quoted string', 'YYYY-MM-DD hh:mm:ss', null)
-    procedure Bind(Param: Integer; ParamType: TSQLDBFieldType; const Value: RawUTF8;
-      ValueAlreadyUnquoted: boolean; IO: TSQLDBParamInOutType=paramIn); overload;
-    /// bind an array of const values
-    // - parameters marked as ? should be specified as method parameter in Params[]
-    // - BLOB parameters can be bound with this method, when set after encoding
-    // via BinToBase64WithMagic() call
-    // - TDateTime parameters can be bound with this method, when encoded via
-    // a DateToSQL() or DateTimeToSQL() call
-    procedure Bind(const Params: array of const;
-      IO: TSQLDBParamInOutType=paramIn); overload;
-    /// bind an array of fields from an existing SQL statement
-    // - can be used e.g. after ColumnsToSQLInsert() method call for fast data
-    // conversion between tables
-    procedure BindFromRows(const Fields: TSQLDBFieldTypeDynArray;
-      Rows: TSQLDBStatement);
-    /// bind a special CURSOR parameter to be returned as a SynDB result set
-    // - Cursors are not handled internally by mORMot, but some databases (e.g.
-    // Oracle) usually use such structures to get data from strored procedures
-    // - such parameters are mapped as ftUnknown
-    // - use BoundCursor() method to retrieve the corresponding ISQLDBRows after
-    // execution of the statement
-    procedure BindCursor(Param: integer);
-    /// return a special CURSOR parameter content as a SynDB result set
-    // - this method is not about a column, but a parameter defined with
-    // BindCursor() before method execution
-    // - Cursors are not handled internally by mORMot, but some databases (e.g.
-    // Oracle) usually use such structures to get data from strored procedures
-    // - this method allow direct access to the data rows after execution
-    function BoundCursor(Param: Integer): ISQLDBRows;
-
-    /// bind an array of values to a parameter
-    // - the leftmost SQL parameter has an index of 1
-    // - values are stored as in SQL (i.e. number, 'quoted string',
-    // 'YYYY-MM-DD hh:mm:ss', null)
-    // - this default implementation will raise an exception if the engine
-    // does not support array binding
-    procedure BindArray(Param: Integer; ParamType: TSQLDBFieldType;
-      const Values: TRawUTF8DynArray; ValuesCount: integer); overload;
-    /// bind an array of integer values to a parameter
-    // - the leftmost SQL parameter has an index of 1
-    // - this default implementation will raise an exception if the engine
-    // does not support array binding
-    procedure BindArray(Param: Integer; const Values: array of Int64); overload;
-    /// bind an array of double values to a parameter
-    // - the leftmost SQL parameter has an index of 1
-    // - this default implementation will raise an exception if the engine
-    // does not support array binding
-    procedure BindArray(Param: Integer; const Values: array of double); overload;
-    /// bind an array of TDateTime values to a parameter
-    // - the leftmost SQL parameter has an index of 1
-    // - values are stored as in SQL (i.e. 'YYYY-MM-DD hh:mm:ss')
-    // - this default implementation will raise an exception if the engine
-    // does not support array binding
-    procedure BindArrayDateTime(Param: Integer; const Values: array of TDateTime);
-    /// bind an array of currency values to a parameter
-    // - the leftmost SQL parameter has an index of 1
-    // - this default implementation will raise an exception if the engine
-    // does not support array binding
-    procedure BindArrayCurrency(Param: Integer; const Values: array of currency);
-    /// bind an array of RawUTF8 values to a parameter
-    // - the leftmost SQL parameter has an index of 1
-    // - values are stored as in SQL (i.e. 'quoted string')
-    // - this default implementation will raise an exception if the engine
-    // does not support array binding
-    procedure BindArray(Param: Integer; const Values: array of RawUTF8); overload;
-
-    {$ifndef LVCL}
-    /// retrieve the parameter content, after SQL execution
-    // - the leftmost SQL parameter has an index of 1
-    // - to be used e.g. with stored procedures:
-    // ! query :=  'BEGIN TEST_PKG.DUMMY(?, ?, ?, ?, ?); END;';
-    // ! stmt := Props.NewThreadSafeStatementPrepared(query, false);
-    // ! stmt.Bind(1, in1, paramIn);
-    // ! stmt.BindTextU(2, in2, paramIn);
-    // ! stmt.BindTextU(3, in3, paramIn);
-    // ! stmt.BindTextS(4, '', paramOut); //  to be retrieved with out1: string
-    // ! stmt.Bind(5, 0, paramOut);       //  to be retrieved with out2: integer
-    // ! stmt.ExecutePrepared;
-    // ! stmt.ParamToVariant(4, out1, true);
-    // ! stmt.ParamToVariant(5, out2, true);
-    // - the parameter should have been bound with IO=paramOut or IO=paramInOut
-    // if CheckIsOutParameter is TRUE
-    function ParamToVariant(Param: Integer; var Value: Variant;
-      CheckIsOutParameter: boolean=true): TSQLDBFieldType;
-    {$endif}
-
-    /// execute a prepared SQL statement
-    // - parameters marked as ? should have been already bound with Bind*() functions
-    // - should raise an Exception on any error
-    // - after execution, you can access any returned data via ISQLDBRows methods
-    procedure ExecutePrepared;
-    // execute a prepared SQL statement and return all rows content as a JSON string
-    // - JSON data is retrieved with UTF-8 encoding
-    // - if Expanded is true, JSON data is an array of objects, for direct use
-    // with any Ajax or .NET client:
-    // & [ {"col1":val11,"col2":"val12"},{"col1":val21,... ]
-    // - if Expanded is false, JSON data is serialized (used in TSQLTableJSON)
-    // & { "FieldCount":1,"Values":["col1","col2",val11,"val12",val21,..] }
-    // - BLOB field value is saved as Base64, in the '"\uFFF0base64encodedbinary"'
-    // format and contains true BLOB data
-    procedure ExecutePreparedAndFetchAllAsJSON(Expanded: boolean; out JSON: RawUTF8);
-
-    function GetForceBlobAsNull: boolean;
-    procedure SetForceBlobAsNull(value: boolean);
-    /// if set, any BLOB field won't be retrieved, and forced to be null
-    // - this may be used to speed up fetching the results for SQL requests
-    // with * statements
-    property ForceBlobAsNull: boolean read GetForceBlobAsNull write SetForceBlobAsNull;
-    function GetForceDateWithMS: boolean;
-    procedure SetForceDateWithMS(value: boolean);
-    /// if set, any ftDate field will contain the milliseconds information
-    // when serialized into ISO-8601 text
-    // - this setting is private to each statement, since may vary depending
-    // on data definition (e.g. ORM TDateTime/TDateTimeMS)
-    property ForceDateWithMS: boolean read GetForceDateWithMS write SetForceDateWithMS;
-    /// gets a number of updates made by latest executed statement
-    function UpdateCount: Integer;
-  end;
-
-{$ifdef WITH_PROXY}
-  /// proxy commands implemented by TSQLDBProxyConnectionProperties.Process()
-  // - method signature expect "const Input" and "var Output" arguments
-  // - Input is not used for cConnect, cDisconnect, cGetForeignKeys,
-  // cTryStartTransaction, cCommit, cRollback and cServerTimestamp
-  // - Input is the TSQLDBProxyConnectionProperties instance for cInitialize
-  // - Input is the RawUTF8 table name for most cGet* metadata commands
-  // - Input is the SQL statement and associated bound parameters for cExecute,
-  // cExecuteToBinary, cExecuteToJSON, and cExecuteToExpandedJSON, encoded as
-  // TSQLDBProxyConnectionCommandExecute record
-  // - Output is not used for cConnect, cDisconnect, cCommit, cRollback and cExecute
-  // - Output is TSQLDBDefinition (i.e. DBMS type) for cInitialize
-  // - Output is TTimeLog for cServerTimestamp
-  // - Output is boolean for cTryStartTransaction
-  // - Output is TSQLDBColumnDefineDynArray for cGetFields
-  // - Output is TSQLDBIndexDefineDynArray for cGetIndexes
-  // - Output is TSynNameValue (fForeignKeys) for cGetForeignKeys
-  // - Output is TRawUTF8DynArray for cGetTableNames
-  // - Output is RawByteString result data for cExecuteToBinary
-  // - Output is UpdateCount: integer text for cExecute
-  // - Output is RawUTF8 result data for cExecuteToJSON and cExecuteToExpandedJSON
-  // - calls could be declared as such:
-  // ! Process(cGetToken,?,result: Int64);
-  // ! Process(cGetDBMS,User#1Hash: RawUTF8,fDBMS: TSQLDBDefinition);
-  // ! Process(cConnect,?,?);
-  // ! Process(cDisconnect,?,?);
-  // ! Process(cTryStartTransaction,?,started: boolean);
-  // ! Process(cCommit,?,?);
-  // ! Process(cRollback,?,?);
-  // ! Process(cServerTimestamp,?,result: TTimeLog);
-  // ! Process(cGetFields,aTableName: RawUTF8,Fields: TSQLDBColumnDefineDynArray);
-  // ! Process(cGetIndexes,aTableName: RawUTF8,Indexes: TSQLDBIndexDefineDynArray);
-  // ! Process(cGetTableNames,?,Tables: TRawUTF8DynArray);
-  // ! Process(cGetForeignKeys,?,fForeignKeys: TSynNameValue);
-  // ! Process(cExecute,Request: TSQLDBProxyConnectionCommandExecute,UpdateCount: integer);
-  // ! Process(cExecuteToBinary,Request: TSQLDBProxyConnectionCommandExecute,Data: RawByteString);
-  // ! Process(cExecuteToJSON,Request: TSQLDBProxyConnectionCommandExecute,JSON: RawUTF8);
-  // ! Process(cExecuteToExpandedJSON,Request: TSQLDBProxyConnectionCommandExecute,JSON: RawUTF8);
-  // - cExceptionRaised is a pseudo-command, used only for sending an exception
-  // to the client in case of execution problem on the server side
-  TSQLDBProxyConnectionCommand = (
-    cGetToken,cGetDBMS,
-    cConnect, cDisconnect, cTryStartTransaction, cCommit, cRollback,
-    cServerTimestamp,
-    cGetFields, cGetIndexes, cGetTableNames, cGetForeignKeys,
-    cExecute, cExecuteToBinary, cExecuteToJSON, cExecuteToExpandedJSON,
-    cQuit, cExceptionRaised);
-
-{$endif WITH_PROXY}
-
-  {$M+} { published properties to be logged as JSON }
-  TSQLDBConnection = class;
-  TSQLDBConnectionProperties = class;
-  {$M-}
-
-  /// where the LIMIT clause should be inserted for a given SQL syntax
-  // - used by TSQLDBDefinitionLimitClause and SQLLimitClause() method
-  TSQLDBDefinitionLimitPosition = (posNone, posWhere, posSelect, posAfter, posOuter);
-
-  /// defines the LIMIT clause to be inserted for a given SQL syntax
-  // - used by TSQLDBDefinitionLimitClause and SQLLimitClause() method
-  TSQLDBDefinitionLimitClause = record
-    Position: TSQLDBDefinitionLimitPosition;
-    InsertFmt: PUTF8Char;
-  end;
-
-  /// possible events notified to TOnSQLDBProcess callback method
-  // - event handler is specified by TSQLDBConnectionProperties.OnProcess or
-  // TSQLDBConnection.OnProcess properties
-  // - speConnected / speDisconnected will notify TSQLDBConnection.Connect
-  // and TSQLDBConnection.Disconnect calls
-  // - speNonActive / speActive will be used to notify external DB blocking
-  // access, so can be used e.g. to change the mouse cursor shape (this trigger
-  // is re-entrant, i.e. it will be executed only once in case of nested calls)
-  // - speReconnected will be called if TSQLDBConnection did successfully
-  // recover its database connection (on error, TQuery will call
-  // speConnectionLost): this event will be called by TSQLDBConnection.Connect
-  // after a regular speConnected notification
-  // - speConnectionLost will be called by TQuery in case of broken connection,
-  // and if Disconnect/Reconnect did not restore it as expected (i.e. speReconnected)
-  // - speStartTransaction / speCommit / speRollback will notify the
-  // corresponding TSQLDBConnection.StartTransaction, TSQLDBConnection.Commit
-  // and TSQLDBConnection.Rollback methods
-  TOnSQLDBProcessEvent = (
-    speConnected, speDisconnected,
-    speNonActive, speActive,
-    speConnectionLost, speReconnected,
-    speStartTransaction, speCommit, speRollback);
-
-  /// event handler called during all external DB process
-  // - event handler is specified by TSQLDBConnectionProperties.OnProcess or
-  // TSQLDBConnection.OnProperties properties
-  TOnSQLDBProcess = procedure(Sender: TSQLDBConnection; Event: TOnSQLDBProcessEvent) of object;
-
-  /// event handler called when the low-level driver send some warning information
-  // - errors will trigger Exceptions, but sometimes the database driver returns
-  // some non critical information, which is logged and may be intercepted using
-  // the TSQLDBConnectionProperties.OnStatementInfo property
-  // - may be used e.g. to track ORA-28001 or ORA-28002 about account expire
-  // - is currently implemented by SynDBOracle, SynDBODBC and SynOleDB units
-  TOnSQLDBInfo = procedure(Sender: TSQLDBStatement; const Msg: RawUTF8) of object;
-
-  /// actions implemented by TSQLDBConnectionProperties.SharedTransaction()
-  TSQLDBSharedTransactionAction = (transBegin,
-    transCommitWithoutException, transCommitWithException, transRollback);
-
-  /// defines a callback signature able to handle multiple INSERT
-  // - may execute e.g. for 2 fields and 3 data rows on a database engine
-  // implementing INSERT with multiple VALUES (like MySQL, PostgreSQL, NexusDB,
-  // MSSQL or SQlite3), as implemented by
-  // TSQLDBConnectionProperties.MultipleValuesInsert() :
-  // $ INSERT INTO TableName(FieldNames[0],FieldNames[1]) VALUES
-  // $   (FieldValues[0][0],FieldValues[1][0]),
-  // $   (FieldValues[0][1],FieldValues[1][1]),
-  // $   (FieldValues[0][2],FieldValues[1][2]);
-  // - for other kind of DB which do not support multi values INSERT, may
-  // execute a dedicated driver command, like MSSQL "bulk insert" or Firebird
-  // "execute block"
-  TOnBatchInsert = procedure(Props: TSQLDBConnectionProperties;
-    const TableName: RawUTF8; const FieldNames: TRawUTF8DynArray;
-    const FieldTypes: TSQLDBFieldTypeArray; RowCount: integer;
-    const FieldValues: TRawUTF8DynArrayDynArray) of object;
-
-  /// specify the class of TSQLDBConnectionProperties
-  // - sometimes used to create connection properties instances, from a set
-  // of available classes (see e.g. SynDBExplorer or sample 16)
-  TSQLDBConnectionPropertiesClass = class of TSQLDBConnectionProperties;
-
-  /// abstract class used to set Database-related properties
-  // - handle e.g. the Database server location and connection parameters (like
-  // UserID and password)
-  // - should also provide some Database-specific generic SQL statement creation
-  // (e.g. how to create a Table), to be used e.g. by the mORMot layer
-  // - this class level will handle a single "main connection" - you may inherit
-  // from TSQLDBConnectionThreadSafe to maintain one connection per thread
-  TSQLDBConnectionProperties = class
-  protected
-    fServerName: RawUTF8;
-    fDatabaseName: RawUTF8;
-    fPassWord: RawUTF8;
-    fUserID: RawUTF8;
-    fForcedSchemaName: RawUTF8;
-    fMainConnection: TSQLDBConnection;
-    fBatchSendingAbilities: TSQLDBStatementCRUDs;
-    fBatchMaxSentAtOnce: integer;
-    fLoggedSQLMaxSize: integer;
-    fOnBatchInsert: TOnBatchInsert;
-    fDBMS: TSQLDBDefinition;
-    fUseCache, fStoreVoidStringAsNull, fLogSQLStatementOnException,
-    fRollbackOnDisconnect, fReconnectAfterConnectionError,
-    fFilterTableViewSchemaName: boolean;
-    fDateTimeFirstChar: AnsiChar;
-    {$ifndef UNICODE}
-    fVariantWideString: boolean;
-    {$endif}
-    fForeignKeys: TSynNameValue;
-    fSQLCreateField: TSQLDBFieldTypeDefinition;
-    fSQLCreateFieldMax: cardinal;
-    fSQLGetServerTimestamp: RawUTF8;
-    fEngineName: RawUTF8;
-    fOnProcess: TOnSQLDBProcess;
-    fOnStatementInfo: TOnSQLDBInfo;
-    fStatementCacheReplicates: integer;
-    fConnectionTimeOutTicks: Int64;
-    fSharedTransactions: array of record
-      SessionID: cardinal;
-      RefCount: integer;
-      Connection: TSQLDBConnection;
-    end;
-    fExecuteWhenConnected: TRawUTF8DynArray;
-    procedure SetConnectionTimeOutMinutes(minutes: cardinal);
-    function GetConnectionTimeOutMinutes: cardinal;
-    // this default implementation just returns the fDBMS value or dDefault
-    // (never returns dUnknwown)
-    function GetDBMS: TSQLDBDefinition; virtual;
-    function GetDBMSName: RawUTF8; virtual;
-    function GetForeignKeysData: RawByteString;
-    procedure SetForeignKeysData(const Value: RawByteString);
-    function FieldsFromList(const aFields: TSQLDBColumnDefineDynArray; aExcludeTypes: TSQLDBFieldTypes): RawUTF8;
-    function GetMainConnection: TSQLDBConnection; virtual;
-    function GetDatabaseNameSafe: RawUTF8; virtual;
-    /// any overriden TSQLDBConnectionProperties class should call it in the
-    // initialization section of its implementation unit to be recognized
-    class procedure RegisterClassNameForDefinition;
-    /// will be called at the end of constructor
-    // - this default implementation will do nothing
-    procedure SetInternalProperties; virtual;
-    /// Assign schema name to owner from ForceSchemaName or UserID or Database name
-    procedure SetSchemaNameToOwner(out Owner: RawUTF8); virtual;
-    /// SQL statement to get all field/column names for a specified Table
-    // - used by GetFieldDefinitions public method
-    // - should return a SQL "SELECT" statement with the field names as first
-    // column, a textual field type as 2nd column, then field length, then
-    // numeric precision and scale as 3rd, 4th and 5th columns, and the index
-    // count in 6th column
-    // - this default implementation just returns nothing
-    // - if this method is overridden, the ColumnTypeNativeToDB() method should
-    // also be overridden in order to allow conversion from native column
-    // type into the corresponding TSQLDBFieldType
-    function SQLGetField(const aTableName: RawUTF8): RawUTF8; virtual;
-    /// SQL statement to get advanced information about all indexes for a Table
-    // - should return a SQL "SELECT" statement with the index names as first
-    function SQLGetIndex(const aTableName: RawUTF8): RawUTF8; virtual;
-    /// SQL statement to get all parameter for a specified Stored Procedure
-    // - used by GetProcedureParameters public method
-    // - should return a SQL "SELECT" statement with the parameter names as first
-    // column, a textual field type as 2nd column, then parameter length as 3rd, then
-    // parameter direction as 4th
-    // - this default implementation just returns nothing
-    // - if this method is overridden, the ColumnTypeNativeToDB() method should
-    // also be overridden in order to allow conversion from native column
-    // type into the corresponding TSQLDBFieldType
-    function SQLGetParameter(const aProcName: RawUTF8): RawUTF8; virtual;
-    /// SQL statement to get all stored procedure names for current connection
-    // - used by GetProcedureNames public method
-    // - should return a SQL "SELECT" statement with the procedure names as unique column
-    // - this default implementation just returns nothing
-    // - if this method is overridden, the ColumnTypeNativeToDB() method should
-    // also be overridden in order to allow conversion from native column
-    // type into the corresponding TSQLDBFieldType
-    function SQLGetProcedure: RawUTF8; virtual;
-    /// SQL statement to get all table names
-    // - used by GetTableNames public method
-    // - should return a SQL "SELECT" statement with the table names as
-    // first column (any other columns will be ignored)
-    // - this default implementation just returns nothing
-    function SQLGetTableNames: RawUTF8; virtual;
-    /// SQL statement to get all view names
-    // - used by GetViewNames public method
-    // - should return a SQL "SELECT" statement with the view names as
-    // first column (any other columns will be ignored)
-    // - this default implementation just returns nothing
-    function SQLGetViewNames: RawUTF8; virtual;
-    /// should initialize fForeignKeys content with all foreign keys of this
-    // database
-    // - used by GetForeignKey method
-    procedure GetForeignKeys; virtual; abstract;
-    /// will use fSQLCreateField[Max] to create the SQL column definition
-    // - this default virtual implementation will handle properly all supported
-    // database engines, assuming aField.ColumnType as in TSQLDBFieldTypeDefinition
-    // - if the field is a primary key, aAddPrimaryKey may be modified to contain
-    // some text to be appended at the end of the ALTER/CREATE TABLE statement
-    function SQLFieldCreate(const aField: TSQLDBColumnCreate;
-      var aAddPrimaryKey: RawUTF8): RawUTF8; virtual;
-    /// wrapper around GetIndexes() + set Fields[].ColumnIndexed in consequence
-    // - used by some overridden versions of GetFields() method
-    procedure GetIndexesAndSetFieldsColumnIndexed(const aTableName: RawUTF8;
-      var Fields: TSQLDBColumnDefineDynArray);
-    /// check if the exception or its error message is about DB connection error
-    // - will be used by TSQLDBConnection.LastErrorWasAboutConnection method
-    // - default method will check for the 'conne' sub-string in the message text
-    // - should be overridden depending on the error message returned by the DB
-    function ExceptionIsAboutConnection(aClass: ExceptClass; const aMessage: RawUTF8): boolean; virtual;
-    /// generic method able to implement OnBatchInsert() with parameters
-    // - for MySQL, PostgreSQL, MSSQL2008, NexusDB or SQlite3, will execute
-    // (with parameters) the extended standard syntax:
-    // $ INSERT INTO TableName(FieldNames[0],FieldNames[1]) VALUES
-    // $   (FieldValues[0][0],FieldValues[1][0]),
-    // $   (FieldValues[0][1],FieldValues[1][1]),
-    // $   (FieldValues[0][2],FieldValues[1][2]);
-    // - for Firebird, will run the corresponding EXECUTE BLOCK() statement
-    // with parameters - but Firebird sounds slower than without any parameter
-    // (as tested with ZDBC/ZEOS or UniDAC)
-    // - for Oracle, will run (with parameters for values):
-    // $ INSERT ALL
-    // $  INTO TableName(FieldNames[0],FieldNames[1]) VALUES (?,?)
-    // $  INTO TableName(FieldNames[0],FieldNames[1]) VALUES (?,?)
-    // $  INTO TableName(FieldNames[0],FieldNames[1]) VALUES (?,?)
-    // $ SELECT 1 FROM DUAL;
-    procedure MultipleValuesInsert(Props: TSQLDBConnectionProperties;
-      const TableName: RawUTF8; const FieldNames: TRawUTF8DynArray;
-      const FieldTypes: TSQLDBFieldTypeArray; RowCount: integer;
-      const FieldValues: TRawUTF8DynArrayDynArray);
-    /// Firebird-dedicated method able to implement OnBatchInsert()
-    // - will run an EXECUTE BLOCK statement without any parameters, but
-    // including inlined values - sounds to be faster on ZEOS/ZDBC!
-    procedure MultipleValuesInsertFirebird(Props: TSQLDBConnectionProperties;
-      const TableName: RawUTF8; const FieldNames: TRawUTF8DynArray;
-      const FieldTypes: TSQLDBFieldTypeArray; RowCount: integer;
-      const FieldValues: TRawUTF8DynArrayDynArray);
-  public
-    /// initialize the properties
-    // - children may optionaly handle the fact that no UserID or Password
-    // is supplied here, by displaying a corresponding Dialog box
-    constructor Create(const aServerName, aDatabaseName, aUserID, aPassWord: RawUTF8); virtual;
-    /// release related memory, and close MainConnection
-    destructor Destroy; override;
-    /// save the properties into a persistent storage object
-    // - you can use TSQLDBConnectionPropertiesDescription.CreateFrom()
-    // later on to instantiate the proper TSQLDBConnectionProperties class
-    // - current Definition.Key value will be used for the password encryption
-    procedure DefinitionTo(Definition: TSynConnectionDefinition); virtual;
-    /// save the properties into a JSON file
-    // - you could use TSQLDBConnectionPropertiesDescription.CreateFromJSON()
-    // later on to instantiate the proper TSQLDBConnectionProperties class
-    // - you can specify a custom Key, if the default is not enough for you
-    function DefinitionToJSON(Key: cardinal=0): RawUTF8; virtual;
-    /// save the properties into a JSON file
-    // - you could use TSQLDBConnectionPropertiesDescription.CreateFromFile()
-    // later on to instantiate the proper TSQLDBConnectionProperties class
-    // - you can specify a custom Key, if the default is not enough for you
-    procedure DefinitionToFile(const aJSONFile: TFileName; Key: cardinal=0);
-    /// create a new TSQLDBConnectionProperties instance from the stored values
-    class function CreateFrom(aDefinition: TSynConnectionDefinition): TSQLDBConnectionProperties; virtual;
-    /// create a new TSQLDBConnectionProperties instance from a JSON content
-    // - as previously serialized with TSQLDBConnectionProperties.DefinitionToJSON
-    // - you can specify a custom Key, if the default is not safe enough for you
-    class function CreateFromJSON(const aJSONDefinition: RawUTF8;
-      aKey: cardinal=0): TSQLDBConnectionProperties; virtual;
-    /// create a new TSQLDBConnectionProperties instance from a JSON file
-    // - as previously serialized with TSQLDBConnectionProperties.DefinitionToFile
-    // - you can specify a custom Key, if the default is not safe enough for you
-    class function CreateFromFile(const aJSONFile: TFileName;
-      aKey: cardinal=0): TSQLDBConnectionProperties;
-    /// retrieve the registered class from the aDefinition.Kind string
-    class function ClassFrom(aDefinition: TSynConnectionDefinition): TSQLDBConnectionPropertiesClass;
-
-    /// create a new connection
-    // - call this method if the shared MainConnection is not enough (e.g. for
-    // multi-thread access)
-    // - the caller is responsible of freeing this instance
-    function NewConnection: TSQLDBConnection; virtual;
-    /// get a thread-safe connection
-    // - this default implementation will return the MainConnection shared
-    // instance, so the provider should be thread-safe by itself
-    // - TSQLDBConnectionPropertiesThreadSafe will implement a per-thread
-    // connection pool, via an internal TSQLDBConnection pool, per thread
-    // if necessary (e.g. for OleDB, which expect one TOleDBConnection instance
-    // per thread)
-    function ThreadSafeConnection: TSQLDBConnection; virtual;
-    /// release all existing connections
-    // - can be called e.g. after a DB connection problem, to purge the
-    // connection pool, and allow automatic reconnection
-    // - is called automatically if ConnectionTimeOutMinutes property is set
-    // - warning: no connection shall still be used on the background (e.g. in
-    // multi-threaded applications), or some unexpected border effects may occur
-    procedure ClearConnectionPool; virtual;
-    /// specify a maximum period of inactivity after which all connections will
-    // be flushed and recreated, to avoid potential broken connections issues
-    // - in practice, recreating the connections after a while is safe and
-    // won't slow done the process - on the contrary, it may help reducing the
-    // consumpted resources, and stabilize long running n-Tier servers
-    // - ThreadSafeConnection method will check for the last activity on this
-    // TSQLDBConnectionProperties instance, then call ClearConnectionPool
-    // to release all active connections if the idle time elapsed was too long
-    // - warning: no connection shall still be used on the background (e.g. in
-    // multi-threaded applications), or some unexpected issues may occur - for
-    // instance, ensure that your mORMot ORM server runs all its statements in
-    // blocking mode for both read and write:
-    // ! aServer.AcquireExecutionMode[execORMGet] := am***;
-    // ! aServer.AcquireExecutionMode[execORMWrite] := am***;
-    // here, safe blocking am*** modes are any mode but amUnlocked, i.e. either
-    // amLocked, amBackgroundThread or amMainThread
-    property ConnectionTimeOutMinutes: cardinal
-      read GetConnectionTimeOutMinutes write SetConnectionTimeOutMinutes;
-    /// intercept connection errors at statement preparation and try to reconnect
-    // - i.e. detect TSQLDBConnection.LastErrorWasAboutConnection in
-    // TSQLDBConnection.NewStatementPrepared
-    // - warning: no connection shall still be used on the background (e.g. in
-    // multi-threaded applications), or some unexpected issues may occur - see
-    // AcquireExecutionMode[] recommendations in ConnectionTimeOutMinutes
-    property ReconnectAfterConnectionError: boolean
-      read fReconnectAfterConnectionError write fReconnectAfterConnectionError;
-    /// create a new thread-safe statement
-    // - this method will call ThreadSafeConnection.NewStatement
-    function NewThreadSafeStatement: TSQLDBStatement;
-    /// create a new thread-safe statement from an internal cache (if any)
-    // - will call ThreadSafeConnection.NewStatementPrepared
-    // - this method should return a prepared statement instance on success
-    // - on error, returns nil and you can check Connnection.LastErrorMessage /
-    // Connection.LastErrorException to retrieve corresponding error information
-    // (if RaiseExceptionOnError is left to default FALSE value, otherwise, it will
-    // raise an exception)
-    function NewThreadSafeStatementPrepared(const aSQL: RawUTF8;
-       ExpectResults: Boolean; RaiseExceptionOnError: Boolean=false): ISQLDBStatement; overload;
-    /// create a new thread-safe statement from an internal cache (if any)
-    // - this method will call the overloaded NewThreadSafeStatementPrepared method
-    // - here Args[] array does not refer to bound parameters, but to values
-    // to be changed within SQLFormat in place of '%' characters (this method
-    // will call FormatUTF8() internaly); parameters will be bound directly
-    // on the returned TSQLDBStatement instance
-    // - this method should return a prepared statement instance on success
-    // - on error, returns nil and you can check Connnection.LastErrorMessage /
-    // Connection.LastErrorException to retrieve correspnding error information
-    // (if RaiseExceptionOnError is left to default FALSE value, otherwise, it will
-    // raise an exception)
-    function NewThreadSafeStatementPrepared(const SQLFormat: RawUTF8;
-      const Args: array of const; ExpectResults: Boolean;
-      RaiseExceptionOnError: Boolean=false): ISQLDBStatement; overload;
-    /// create, prepare and bound inlined parameters to a thread-safe statement
-    // - this implementation will call the NewThreadSafeStatement virtual method,
-    // then bound inlined parameters as :(1234): and return the resulting statement
-    // - raise an exception on error
-    // - consider using ExecuteInlined() for direct execution
-    function PrepareInlined(const aSQL: RawUTF8; ExpectResults: Boolean): ISQLDBStatement; overload;
-    /// create, prepare and bound inlined parameters to a thread-safe statement
-    // - overloaded method using FormatUTF8() and inlined parameters
-    // - consider using ExecuteInlined() for direct execution
-    function PrepareInlined(const SQLFormat: RawUTF8; const Args: array of const;
-      ExpectResults: Boolean): ISQLDBStatement; overload;
-    /// execute a SQL query, returning a statement interface instance to retrieve
-    // the result rows corresponding to the supplied SELECT statement
-    // - will call NewThreadSafeStatement method to retrieve a thread-safe
-    // statement instance, then run the corresponding Execute() method
-    // - raise an exception on error
-    // - returns an ISQLDBRows to access any resulting rows (if ExpectResults is
-    // TRUE), and provide basic garbage collection, as such:
-    // ! procedure WriteFamily(const aName: RawUTF8);
-    // ! var I: ISQLDBRows;
-    // ! begin
-    // !   I := MyConnProps.Execute('select * from table where name=?',[aName]);
-    // !   while I.Step do
-    // !     writeln(I['FirstName'],' ',DateToStr(I['BirthDate']));
-    // !   I.ReleaseRows;
-    // ! end;
-    // - if RowsVariant is set, you can use it to row column access via late
-    // binding, as such:
-    // ! procedure WriteFamily(const aName: RawUTF8);
-    // ! var R: Variant;
-    // ! begin
-    // !   with MyConnProps.Execute('select * from table where name=?',[aName],@R) do begin
-    // !     while Step do
-    // !       writeln(R.FirstName,' ',DateToStr(R.BirthDate));
-    // !     ReleaseRows;
-    // !   end;
-    // ! end;
-    // - you can any BLOB field to be returned as null with the ForceBlobAsNull
-    // optional parameter
-    function Execute(const aSQL: RawUTF8; const Params: array of const
-      {$ifndef LVCL}{$ifndef DELPHI5OROLDER}; RowsVariant: PVariant=nil{$endif}{$endif};
-      ForceBlobAsNull: boolean=false): ISQLDBRows;
-    /// execute a SQL query, without returning any rows
-    // - can be used to launch INSERT, DELETE or UPDATE statement, e.g.
-    // - will call NewThreadSafeStatement method to retrieve a thread-safe
-    // statement instance, then run the corresponding Execute() method
-    // - return the number of modified rows, i.e. the ISQLDBStatement.UpdateCount
-    // value (or 0 if the DB driver does not supply this value)
-    function ExecuteNoResult(const aSQL: RawUTF8; const Params: array of const): integer;
-    /// create, prepare, bound inlined parameters and execute a thread-safe statement
-    // - this implementation will call the NewThreadSafeStatement virtual method,
-    // then bound inlined parameters as :(1234): and call its Execute method
-    // - raise an exception on error
-    function ExecuteInlined(const aSQL: RawUTF8; ExpectResults: Boolean): ISQLDBRows; overload;
-    /// create, prepare, bound inlined parameters and execute a thread-safe statement
-    // - overloaded method using FormatUTF8() and inlined parameters
-    function ExecuteInlined(const SQLFormat: RawUTF8; const Args: array of const;
-      ExpectResults: Boolean): ISQLDBRows; overload;
-    /// handle a transaction process common to all associated connections
-    // - could be used to share a single transaction among several connections,
-    // or to run nested transactions even on DB engines which do not allow them
-    // - will use a simple reference counting mechanism to allow nested
-    // transactions, identified by a session identifier
-    // - will fail if the same connection is not used for the whole process,
-    // which would induce a potentially incorrect behavior
-    // - returns the connection corresponding to the session, nil on error
-    function SharedTransaction(SessionID: cardinal;
-      action: TSQLDBSharedTransactionAction): TSQLDBConnection; virtual;
-
-    /// convert a textual column data type, as retrieved e.g. from SQLGetField,
-    // into our internal primitive types
-    // - default implementation will always return ftUTF8
-    function ColumnTypeNativeToDB(const aNativeType: RawUTF8; aScale: integer): TSQLDBFieldType; virtual;
-    /// returns the SQL statement used to create a Table
-    // - should return the SQL "CREATE" statement needed to create a table with
-    // the specified field/column names and types
-    // - if aAddID is TRUE, "ID Int64 PRIMARY KEY" column is added as first,
-    // and will expect the ORM to create an unique RowID value sent at INSERT
-    // (could use "select max(ID) from table" to retrieve the last value) -
-    // note that 'ID' is used instead of 'RowID' since it fails on Oracle e.g.
-    // - this default implementation will use internal fSQLCreateField and
-    // fSQLCreateFieldMax protected values, which contains by default the
-    // ANSI SQL Data Types and maximum 1000 inlined WideChars: inherited classes
-    // may change the default fSQLCreateField* content or override this method
-    function SQLCreate(const aTableName: RawUTF8;
-      const aFields: TSQLDBColumnCreateDynArray; aAddID: boolean): RawUTF8; virtual;
-    /// returns the SQL statement used to add a column to a Table
-    // - should return the SQL "ALTER TABLE" statement needed to add a column to
-    // an existing table
-    // - this default implementation will use internal fSQLCreateField and
-    // fSQLCreateFieldMax protected values, which contains by default the
-    // ANSI SQL Data Types and maximum 1000 inlined WideChars: inherited classes
-    // may change the default fSQLCreateField* content or override this method
-    function SQLAddColumn(const aTableName: RawUTF8;
-      const aField: TSQLDBColumnCreate): RawUTF8; virtual;
-    /// returns the SQL statement used to add an index to a Table
-    // - should return the SQL "CREATE INDEX" statement needed to add an index
-    // to the specified column names of an existing table
-    // - index will expect UNIQUE values in the specified columns, if Unique
-    // parameter is set to true
-    // - this default implementation will return the standard SQL statement, i.e.
-    // 'CREATE [UNIQUE] INDEX index_name ON table_name (column_name[s])'
-    function SQLAddIndex(const aTableName: RawUTF8;
-      const aFieldNames: array of RawUTF8; aUnique: boolean;
-      aDescending: boolean=false;
-      const aIndexName: RawUTF8=''): RawUTF8; virtual;
-    /// used to compute a SELECT statement for the given fields
-    // - should return the SQL "SELECT ... FROM ..." statement to retrieve
-    // the specified column names of an existing table
-    // - by default, all columns specified in aFields[] will be available:
-    // it will return "SELECT * FROM TableName"
-    // - but if you specify a value in aExcludeTypes, it will compute the
-    // matching column names to ignore those kind of content (e.g. [stBlob] to
-    // save time and space)
-    function SQLSelectAll(const aTableName: RawUTF8;
-      const aFields: TSQLDBColumnDefineDynArray; aExcludeTypes: TSQLDBFieldTypes): RawUTF8; virtual;
-    /// SQL statement to create the corresponding database
-    // - this default implementation will only handle dFirebird by now
-    function SQLCreateDatabase(const aDatabaseName: RawUTF8;
-      aDefaultPageSize: integer=0): RawUTF8; virtual;
-    /// convert an ISO-8601 encoded time and date into a date appropriate to
-    // be pasted in the SQL request
-    // - this default implementation will return the quoted ISO-8601 value, i.e.
-    // 'YYYY-MM-DDTHH:MM:SS' (as expected by Microsoft SQL server e.g.)
-    // - returns  to_date('....','YYYY-MM-DD HH24:MI:SS')  for Oracle
-    function SQLIso8601ToDate(const Iso8601: RawUTF8): RawUTF8; virtual;
-    /// convert a TDateTime into a ISO-8601 encoded time and date, as expected
-    // by the database provider
-    // - e.g. SQLite3, DB2 and PostgreSQL will use non-standard ' ' instead of 'T'
-    function SQLDateToIso8601Quoted(DateTime: TDateTime): RawUTF8; virtual;
-    /// split a table name to its OWNER.TABLE full name (if applying)
-    // - will use ForcedSchemaName property (if applying), or the OWNER. already
-    // available within the supplied table name
-    procedure SQLSplitTableName(const aTableName: RawUTF8; out Owner, Table: RawUTF8); virtual;
-    /// split a procedure name to its OWNER.PACKAGE.PROCEDURE full name (if applying)
-    // - will use ForcedSchemaName property (if applying), or the OWNER. already
-    // available within the supplied table name
-    procedure SQLSplitProcedureName(const aProcName: RawUTF8; out Owner, Package, ProcName: RawUTF8); virtual;
-    /// return the fully qualified SQL table name
-    // - will use ForcedSchemaName property (if applying), or return aTableName
-    // - you can override this method to force the expected format
-    function SQLFullTableName(const aTableName: RawUTF8): RawUTF8; virtual;
-    /// return a SQL table name with quotes if necessary
-    // - can be used e.g. with SELECT statements
-    // - you can override this method to force the expected format
-    function SQLTableName(const aTableName: RawUTF8): RawUTF8; virtual;
-
-    /// retrieve the column/field layout of a specified table
-    // - this default implementation will use protected SQLGetField virtual
-    // method to retrieve the field names and properties
-    // - used e.g. by GetFieldDefinitions
-    // - will call ColumnTypeNativeToDB protected virtual method to guess the
-    // each mORMot TSQLDBFieldType
-    procedure GetFields(const aTableName: RawUTF8; out Fields: TSQLDBColumnDefineDynArray); virtual;
-    /// retrieve the advanced indexed information of a specified Table
-    //  - this default implementation will use protected SQLGetIndex virtual
-    // method to retrieve the index names and properties
-    // - currently only MS SQL and Oracle are supported
-    procedure GetIndexes(const aTableName: RawUTF8; out Indexes: TSQLDBIndexDefineDynArray); virtual;
-    /// get all field/column definition for a specified Table as text
-    // - call the GetFields method and retrieve the column field name and
-    // type as 'Name [Type Length Precision Scale]'
-    // - if WithForeignKeys is set, will add external foreign keys as '% tablename'
-    procedure GetFieldDefinitions(const aTableName: RawUTF8;
-      out Fields: TRawUTF8DynArray; WithForeignKeys: boolean);
-    /// get one field/column definition as text
-    // - return column type as 'Name [Type Length Precision Scale]'
-    class function GetFieldDefinition(const Column: TSQLDBColumnDefine): RawUTF8;
-    /// get one field/column definition as text, targeting a TSQLRecord
-    // published property
-    // - return e.g. property type information as:
-    // ! 'Name: RawUTF8 read fName write fName index 20;';
-    class function GetFieldORMDefinition(const Column: TSQLDBColumnDefine): RawUTF8;
-    /// check if the supplied text word is not a keyword for a given database engine
-    class function IsSQLKeyword(aDB: TSQLDBDefinition; aWord: RawUTF8): boolean; overload; virtual;
-    /// check if the supplied text word is not a keyword for the current database engine
-    // - just a wrapper around the overloaded class function
-    function IsSQLKeyword(aWord: RawUTF8): boolean; overload;
-    /// retrieve a list of stored procedure names from current connection
-    procedure GetProcedureNames(out Procedures: TRawUTF8DynArray); virtual;
-    /// retrieve procedure input/output parameter information
-    // - aProcName: stored procedure name to retrieve parameter infomation.
-    // - Parameters: parameter list info (name, datatype, direction, default)
-    procedure GetProcedureParameters(const aProcName: RawUTF8;
-      out Parameters: TSQLDBProcColumnDefineDynArray); virtual;
-    /// get all table names
-    // - this default implementation will use protected SQLGetTableNames virtual
-    // method to retrieve the table names
-    procedure GetTableNames(out Tables: TRawUTF8DynArray); virtual;
-    /// get all view names
-    // - this default implementation will use protected SQLGetViewNames virtual
-    // method to retrieve the view names
-    procedure GetViewNames(out Views: TRawUTF8DynArray); virtual;
-    /// retrieve a foreign key for a specified table and column
-    // - first time it is called, it will retrieve all foreign keys from the
-    // remote database using virtual protected GetForeignKeys method into
-    // the protected fForeignKeys list: this may be slow, depending on the
-    // database access (more than 10 seconds waiting is possible)
-    // - any further call will use this internal list, so response will be
-    // immediate
-    // - the whole foreign key list is shared by all connections
-    function GetForeignKey(const aTableName, aColumnName: RawUTF8): RawUTF8;
-
-    /// returns the information to adapt the LIMIT # clause in the SQL SELECT
-    // statement to a syntax matching the underlying DBMS
-    // - e.g. TSQLRestStorageExternal.AdaptSQLForEngineList() calls this
-    // to let TSQLRestServer.URI by-pass virtual table mechanism
-    function SQLLimitClause(AStmt: TSynTableStatement): TSQLDBDefinitionLimitClause; virtual;
-    /// determine if the SQL statement can be cached
-    // - used by TSQLDBConnection.NewStatementPrepared() for handling cache
-    function IsCachable(P: PUTF8Char): boolean; virtual;
-    /// return the database engine name, as computed from the class name
-    // - 'TSQLDBConnectionProperties' will be trimmed left side of the class name
-    class function EngineName: RawUTF8;
-
-    /// return a shared connection, corresponding to the given database
-    // - call the ThreadSafeConnection method instead e.g. for multi-thread
-    // access, or NewThreadSafeStatement for direct retrieval of a new statement
-    property MainConnection: TSQLDBConnection read GetMainConnection;
-    /// the associated User Password, as specified at creation
-    // - not published, for security reasons (may be serialized otherwise)
-    property PassWord: RawUTF8 read fPassWord;
-    /// the associated database name, as specified at creation
-    // - not published, for security reasons (may be serialized otherwise)
-    // - DatabaseNameSafe will be published, and delete any matching
-    // PasswordValue in DatabaseName
-    property DatabaseName: RawUTF8 read fDatabaseName;
-    /// can be used to store the fForeignKeys[] data in an external BLOB
-    // - since GetForeignKeys can be (somewhat) slow, could save a lot of time
-    property ForeignKeysData: RawByteString
-      read GetForeignKeysData write SetForeignKeysData;
-    /// this event handler will be called during all process
-    // - can be used e.g. to change the desktop cursor, or be notified
-    // on connection/disconnection/reconnection
-    // - you can override this property directly in the TSQLDBConnection
-    property OnProcess: TOnSQLDBProcess read fOnProcess write fOnProcess;
-    /// this event handler will be called when statements trigger some low-level
-    // information
-    property OnStatementInfo: TOnSQLDBInfo read fOnStatementInfo write fOnStatementInfo;
-    /// you can define a callback method able to handle multiple INSERT
-    // - may execute e.g. INSERT with multiple VALUES (like MySQL, MSSQL, NexusDB,
-    // PostgreSQL or SQlite3), as defined by MultipleValuesInsert() callback
-    property OnBatchInsert: TOnBatchInsert read fOnBatchInsert write fOnBatchInsert;
-  published { to be logged as JSON - no UserID nor Password for security :) }
-    /// return the database engine name, as computed from the class name
-    // - 'TSQLDBConnectionProperties' will be trimmed left side of the class name
-    property Engine: RawUTF8 read fEngineName;
-    /// the associated server name, as specified at creation
-    property ServerName: RawUTF8 read fServerName;
-    /// the associated database name, safely trimmed from the password
-    // - would replace any matching Password value content from DatabaseName
-    // by '***' for security reasons, e.g. before serialization
-    property DatabaseNameSafe: RawUTF8 read GetDatabaseNameSafe;
-    /// the associated User Identifier, as specified at creation
-    property UserID: RawUTF8 read fUserID;
-    /// the remote DBMS type, as stated by the inheriting class itself, or
-    //  retrieved at connecton time (e.g. for ODBC)
-    property DBMS: TSQLDBDefinition read GetDBMS;
-    /// the remote DBMS type name, retrieved as text from the DBMS property
-    property DBMSEngineName: RawUTF8 read GetDBMSName;
-    /// the abilities of the database for batch sending
-    // - e.g. Oracle will handle array DML binds, or MS SQL bulk insert
-    property BatchSendingAbilities: TSQLDBStatementCRUDs read fBatchSendingAbilities;
-    /// the maximum number of rows to be transmitted at once for batch sending
-    // - e.g. Oracle handles array DML operation with iters <= 32767 at best
-    // - if OnBatchInsert points to MultipleValuesInsert(), this value is
-    // ignored, and the maximum number of parameters is guessed per DBMS type
-    property BatchMaxSentAtOnce: integer read fBatchMaxSentAtOnce write fBatchMaxSentAtOnce;
-    /// the maximum size, in bytes, of logged SQL statements
-    // - setting 0 will log statement and parameters with no size limit
-    // - setting -1 will log statement without any parameter value (just ?)
-    // - setting any value >0 will log statement and parameters up to the
-    // number of bytes (default set to 2048 to log up to 2KB per statement)
-    property LoggedSQLMaxSize: integer read fLoggedSQLMaxSize write fLoggedSQLMaxSize;
-    /// allow to log the SQL statement when any low-level ESQLDBException is raised
-    property LogSQLStatementOnException: boolean read fLogSQLStatementOnException
-      write fLogSQLStatementOnException;
-    /// an optional Schema name to be used for SQLGetField() instead of UserID
-    // - by default, UserID will be used as schema name, if none is specified
-    // (i.e. if table name is not set as SCHEMA.TABLE)
-    // - depending on the DBMS identified, the class may also set automatically
-    // the default 'dbo' for MS SQL or 'public' for PostgreSQL
-    // - you can set a custom schema to be used instead
-    property ForcedSchemaName: RawUTF8 read fForcedSchemaName write fForcedSchemaName;
-    /// if GetTableNames/GetViewNames should only return the table names
-    // starting with 'ForcedSchemaName.' prefix
-    property FilterTableViewSchemaName: boolean
-      read fFilterTableViewSchemaName write fFilterTableViewSchemaName;
-    /// TRUE if an internal cache of SQL statement should be used
-    // - cache will be accessed for NewStatementPrepared() method only, by
-    // returning ISQLDBStatement interface instances
-    // - default value is TRUE for faster process (e.g. TTestSQLite3ExternalDB
-    // regression tests will be two times faster with statement caching)
-    // - will cache only statements containing ? parameters or a SELECT with no
-    // WHERE clause within
-    property UseCache: boolean read fUseCache write fUseCache;
-    /// if UseCache is true, how many statement replicates can be generated
-    // if the cached ISQLDBStatement is already used
-    // - such replication is normally not needed in a per-thread connection,
-    // unless ISQLDBStatement are not released as soon as possible
-    // - above this limit, no cache will be made, and a dedicated single-time
-    // statement will be prepared
-    // - default is 0 to cache statements once - but you may try to increase
-    // this value if you run identical SQL with long-standing ISQLDBStatement;
-    // or you can set -1 if you don't want the warning log to appear
-    property StatementCacheReplicates: integer read fStatementCacheReplicates
-      write fStatementCacheReplicates;
-    /// defines if TSQLDBConnection.Disconnect shall Rollback any pending
-    // transaction
-    // - some engines executes a COMMIT when the client is disconnected, others
-    // do raise an exception: this parameter ensures that any pending transaction
-    // is roll-backed before disconnection
-    // - is set to TRUE by default
-    property RollbackOnDisconnect: Boolean read fRollbackOnDisconnect write fRollbackOnDisconnect;
-    /// defines if '' string values are to be stored as SQL null
-    // - by default, '' will be stored as ''
-    // - but some DB engines (e.g. Jet or MS SQL) does not allow by default to
-    // store '' values, but expect NULL to be stored instead
-    property StoreVoidStringAsNull: Boolean read fStoreVoidStringAsNull write fStoreVoidStringAsNull;
-    /// customize the ISO-8601 text format expected by the database provider
-    // - is 'T' by default, as expected by the ISO-8601 standard
-    // - will be changed e.g. for PostgreSQL, which expects ' ' instead
-    // - as used by SQLDateToIso8601Quoted() and BindArray()
-    property DateTimeFirstChar: AnsiChar read fDateTimeFirstChar write fDateTimeFirstChar;
-    {$ifndef UNICODE}
-    /// set to true to force all variant conversion to WideString instead of
-    // the default faster AnsiString, for pre-Unicode version of Delphi
-    // - by default, the conversion to Variant will create an AnsiString kind
-    // of variant: for pre-Unicode Delphi, avoiding WideString/OleStr content
-    // will speed up the process a lot, if you are sure that the current
-    // charset matches the expected one (which is very likely)
-    // - set this property to TRUE so that the conversion to Variant will
-    // create a WideString kind of variant, to avoid any character data loss:
-    // the access to the property will be slower, but you won't have any
-    // potential data loss
-    // - starting with Delphi 2009, the TEXT content will be stored as an
-    // UnicodeString in the variant, so this property is not necessary
-    // - the Variant conversion is mostly used for the TQuery wrapper, or for
-    // the ISQLDBRows.Column[] property or ISQLDBRows.ColumnVariant() method;
-    // this won't affect other Column*() methods, or JSON production
-    property VariantStringAsWideString: boolean read fVariantWideString write fVariantWideString;
-    {$endif}
-    /// SQL statements what will be executed for each new connection
-    // usage scenarios examples:
-    // - Oracle: force case-insensitive like
-    // $  ['ALTER SESSION SET NLS_COMP=LINGUISTIC', 'ALTER SESSION SET NLS_SORT=BINARY_CI']
-    //  - Postgres: disable notices and warnings
-    // $  ['SET client_min_messages to ERROR']
-    // - SQLite3: turn foreign keys ON
-    // $  ['PRAGMA foreign_keys = ON']
-    property ExecuteWhenConnected: TRawUTF8DynArray read fExecuteWhenConnected
-      write fExecuteWhenConnected;
-  end;
-
-  {$ifdef WITH_PROXY}
-  /// server-side implementation of a proxy connection to any SynDB engine
-  // - this default implementation will send the data without compression,
-  // digital signature, nor encryption
-  // - inherit from this class to customize the transmission layer content
-  TSQLDBProxyConnectionProtocol = class
-  protected
-    fAuthenticate: TSynAuthenticationAbstract;
-    fTransactionSessionID: integer;
-    fTransactionRetryTimeout: Int64;
-    fTransactionActiveTimeout: Int64;
-    fTransactionActiveAutoReleaseTicks: Int64;
-    fLock: TRTLCriticalSection;
-    function GetAuthenticate: TSynAuthenticationAbstract;
-    /// default Handle*() will just return the incoming value
-    function HandleInput(const input: RawByteString): RawByteString; virtual;
-    function HandleOutput(const output: RawByteString): RawByteString; virtual;
-    /// default trial transaction
-    function TransactionStarted(connection: TSQLDBConnection;
-      sessionID: integer): boolean; virtual;
-    procedure TransactionEnd(sessionID: integer); virtual;
-  public
-    /// initialize a protocol, with a given authentication scheme
-    // - if no authentication is given, none will be processed
-    constructor Create(aAuthenticate: TSynAuthenticationAbstract); reintroduce;
-    /// release associated authentication class
-    destructor Destroy; override;
-    /// the associated authentication information
-    // - you can manage users via AuthenticateUser/DisauthenticateUser methods
-    property Authenticate: TSynAuthenticationAbstract read GetAuthenticate write fAuthenticate;
-  end;
-
-  /// server-side implementation of a remote connection to any SynDB engine
-  // - implements digitally signed SynLZ-compressed binary message format,
-  // with simple symmetric encryption, as expected by SynDBRemote.pas
-  TSQLDBRemoteConnectionProtocol = class(TSQLDBProxyConnectionProtocol)
-  protected
-    /// SynLZ decompression + digital signature + encryption
-    function HandleInput(const input: RawByteString): RawByteString; override;
-    /// SynLZ compression + digital signature + encryption
-    function HandleOutput(const output: RawByteString): RawByteString; override;
-  public
-  end;
-
-  /// specify the class of a proxy/remote connection to any SynDB engine
-  TSQLDBProxyConnectionProtocolClass = class of TSQLDBProxyConnectionProtocol;
-  {$endif WITH_PROXY}
-
-  /// abstract connection created from TSQLDBConnectionProperties
-  // - more than one TSQLDBConnection instance can be run for the same
-  // TSQLDBConnectionProperties
-  TSQLDBConnection = class
-  protected
-    fProperties: TSQLDBConnectionProperties;
-    fErrorException: ExceptClass;
-    fErrorMessage: RawUTF8;
-    fTransactionCount: integer;
-    fServerTimestampOffset: TDateTime;
-    fServerTimestampAtConnection: TDateTime;
-    fCache: TRawUTF8List;
-    fOnProcess: TOnSQLDBProcess;
-    fTotalConnectionCount: integer;
-    fInternalProcessActive: integer;
-    fRollbackOnDisconnect: Boolean;
-    fLastAccessTicks: Int64;
-    function IsOutdated(tix: Int64): boolean; // do not make virtual
-    function GetInTransaction: boolean; virtual;
-    function GetServerTimestamp: TTimeLog;
-    function GetServerDateTime: TDateTime; virtual;
-    function GetLastErrorWasAboutConnection: boolean;
-    /// raise an exception if IsConnected returns false
-    procedure CheckConnection;
-    /// call OnProcess() call back event, if needed
-    procedure InternalProcess(Event: TOnSQLDBProcessEvent);
-  public
-    /// connect to a specified database engine
-    constructor Create(aProperties: TSQLDBConnectionProperties); virtual;
-    /// release memory and connection
-    destructor Destroy; override;
-
-    /// connect to the specified database
-    // - should raise an Exception on error
-    // - this default implementation will notify OnProgress callback for
-    // sucessfull re-connection: it should be called in overridden methods
-    // AFTER actual connection process
-    procedure Connect; virtual;
-    /// stop connection to the specified database
-    // - should raise an Exception on error
-    // - this default implementation will release all cached statements: so it
-    // should be called in overridden methods BEFORE actual disconnection
-    procedure Disconnect; virtual;
-    /// return TRUE if Connect has been already successfully called
-    function IsConnected: boolean; virtual; abstract;
-    /// initialize a new SQL query statement for the given connection
-    // - the caller should free the instance after use
-    function NewStatement: TSQLDBStatement; virtual; abstract;
-    /// initialize a new SQL query statement for the given connection
-    // - this default implementation will call the NewStatement method, and
-    // implement handle statement caching is UseCache=true - in this case,
-    // the TSQLDBStatement.Reset method shall have been overridden to allow
-    // binding and execution of the very same prepared statement
-    // - the same aSQL can cache up to 9 statements in this TSQLDBConnection
-    // - this method should return a prepared statement instance on success
-    // - on error, if RaiseExceptionOnError=false (by default), it returns nil
-    // and you can check LastErrorMessage and LastErrorException properties to
-    // retrieve corresponding error information
-    // - if TSQLDBConnectionProperties.ReconnectAfterConnectionError is set,
-    // any connection error will be trapped, unless AllowReconnect is false
-    // - on error, if RaiseExceptionOnError=true, an exception is raised
-    function NewStatementPrepared(const aSQL: RawUTF8; ExpectResults: Boolean;
-      RaiseExceptionOnError: Boolean=false; AllowReconnect: Boolean=true): ISQLDBStatement; virtual;
-    /// begin a Transaction for this connection
-    // - this default implementation will check and set TransactionCount
-    procedure StartTransaction; virtual;
-    /// commit changes of a Transaction for this connection
-    // - StartTransaction method must have been called before
-    // - this default implementation will check and set TransactionCount
-    procedure Commit; virtual;
-    /// discard changes of a Transaction for this connection
-    // - StartTransaction method must have been called before
-    // - this default implementation will check and set TransactionCount
-    procedure Rollback; virtual;
-
-    /// direct export of a DB statement rows into a new table of this database
-    // - the corresponding table will be created within the current connection,
-    // if it does not exist
-    // - if the column types are not set, they will be identified from the
-    // first row of data
-    // - INSERTs will be nested within a transaction if WithinTransaction is TRUE
-    // - will raise an Exception in case of error
-    function NewTableFromRows(const TableName: RawUTF8;
-      Rows: TSQLDBStatement; WithinTransaction: boolean;
-      ColumnForcedTypes: TSQLDBFieldTypeDynArray=nil): integer;
-    {$ifdef WITH_PROXY}
-    /// server-side implementation of a remote connection to any SynDB engine
-    // - follow the compressed binary message format expected by the
-    // TSQLDBRemoteConnectionPropertiesAbstract.ProcessMessage method
-    // - any transmission protocol could call this method to execute the
-    // corresponding TSQLDBProxyConnectionCommand on the current connection
-    procedure RemoteProcessMessage(const Input: RawByteString;
-      out Output: RawByteString; Protocol: TSQLDBProxyConnectionProtocol); virtual;
-    {$endif}
-
-    /// the current Date and Time, as retrieved from the server
-    // - note that this value is the DB_SERVERTIME[] constant SQL value, so
-    // will most likely return a local time, not an UTC time
-    // - this property will return the timestamp in TTimeLog / TTimeLogBits /
-    // Int64 value
-    property ServerTimestamp: TTimeLog read GetServerTimestamp;
-    /// the current Date and Time, as retrieved from the server
-    // - note that this value is the DB_SERVERTIME[] constant SQL value, so
-    // will most likely return a local time, not an UTC time
-    // - this property will return the value as regular TDateTime
-    property ServerDateTime: TDateTime read GetServerDateTime;
-    /// this event handler will be called during all process
-    // - can be used e.g. to change the desktop cursor
-    // - by default, will follow TSQLDBConnectionProperties.OnProcess property
-    property OnProcess: TOnSQLDBProcess read fOnProcess write fOnProcess;
-  published { to be logged as JSON }
-    /// returns TRUE if the connection was set
-    property Connected: boolean read IsConnected;
-    /// the time returned by the server when the connection occurred
-    property ServerTimestampAtConnection: TDateTime read fServerTimestampAtConnection;
-    /// number of sucessfull connections for this instance
-    // - can be greater than 1 in case of re-connection via Disconnect/Connect
-    property TotalConnectionCount: integer read fTotalConnectionCount;
-    /// number of nested StartTransaction calls
-    // - equals 0 if no transaction is active
-    property TransactionCount: integer read fTransactionCount;
-    /// TRUE if StartTransaction has been called
-    // - check if TransactionCount>0
-    property InTransaction: boolean read GetInTransaction;
-    /// defines if Disconnect shall Rollback any pending transaction
-    // - some engines executes a COMMIT when the client is disconnected, others
-    // do raise an exception: this parameter ensures that any pending transaction
-    // is roll-backed before disconnection
-    // - is set to TRUE by default
-    property RollbackOnDisconnect: Boolean
-      read fRollbackOnDisconnect write fRollbackOnDisconnect;
-    /// some error message, e.g. during execution of NewStatementPrepared
-    property LastErrorMessage: RawUTF8 read fErrorMessage write fErrorMessage;
-    /// some error exception, e.g. during execution of NewStatementPrepared
-    property LastErrorException: ExceptClass read fErrorException;
-    /// TRUE if last error is a broken connection, e.g. during execution of
-    // NewStatementPrepared
-    // - i.e. LastErrorException/LastErrorMessage concerns the database connection
-    // - will use TSQLDBConnectionProperties.ExceptionIsAboutConnection virtual method
-    property LastErrorWasAboutConnection: boolean read GetLastErrorWasAboutConnection;
-    /// the associated database properties
-    property Properties: TSQLDBConnectionProperties read fProperties;
-  end;
-
-  /// generic abstract class to implement a prepared SQL query
-  // - inherited classes should implement the DB-specific connection in its
-  // overridden methods, especially Bind*(), Prepare(), ExecutePrepared, Step()
-  // and Column*() methods
-
-  { TSQLDBStatement }
-
-  TSQLDBStatement = class(TInterfacedObject, ISQLDBRows, ISQLDBStatement)
-  private
-    function GetSQLPrepared: RawUTF8;
-  protected
-    fStripSemicolon: boolean;
-    fConnection: TSQLDBConnection;
-    fSQL: RawUTF8;
-    fExpectResults: boolean;
-    fParamCount: integer;
-    fColumnCount: integer;
-    fTotalRowsRetrieved: Integer;
-    fCurrentRow: Integer;
-    fForceBlobAsNull: boolean;
-    fForceDateWithMS: boolean;
-    fDBMS: TSQLDBDefinition;
-    {$ifndef SYNDB_SILENCE}
-    fSQLLogLog: TSynLog;
-    fSQLLogLevel: TSynLogInfo;
-    {$endif}
-    fSQLWithInlinedParams: RawUTF8;
-    fSQLLogTimer: TPrecisionTimer;
-    fCacheIndex: integer;
-    fSQLPrepared: RawUTF8;
-    function GetSQLCurrent: RawUTF8;
-    function GetSQLWithInlinedParams: RawUTF8;
-    procedure ComputeSQLWithInlinedParams;
-    function GetForceBlobAsNull: boolean;
-    procedure SetForceBlobAsNull(value: boolean);
-    function GetForceDateWithMS: boolean;
-    procedure SetForceDateWithMS(value: boolean);
-    /// raise an exception if Col is out of range according to fColumnCount
-    procedure CheckCol(Col: integer); {$ifdef HASINLINE}inline;{$endif}
-    /// will set a Int64/Double/Currency/TDateTime/RawUTF8/TBlobData Dest variable
-    // from a given column value
-    // - internal conversion will use a temporary Variant and ColumnToVariant method
-    // - expects Dest to be of the exact type (e.g. Int64, not Integer)
-    function ColumnToTypedValue(Col: integer; DestType: TSQLDBFieldType; var Dest): TSQLDBFieldType;
-    /// append the inlined value of a given parameter, mainly for GetSQLWithInlinedParams
-    // - optional MaxCharCount will truncate the text to a given number of chars
-    procedure AddParamValueAsText(Param: integer; Dest: TTextWriter; MaxCharCount: integer); virtual;
-    {$ifndef LVCL}
-    /// return a Column as a variant
-    function GetColumnVariant(const ColName: RawUTF8): Variant;
-    {$endif}
-    /// return the associated statement instance for a ISQLDBRows interface
-    function Instance: TSQLDBStatement;
-    /// wrappers to compute sllSQL/sllDB SQL context with a local timer
-    function SQLLogBegin(level: TSynLogInfo): TSynLog;
-    function SQLLogEnd(const Fmt: RawUTF8; const Args: array of const): Int64; overload;
-    function SQLLogEnd(msg: PShortString=nil): Int64; overload;
-  public
-    /// create a statement instance
-    constructor Create(aConnection: TSQLDBConnection); virtual;
-
-    /// bind a NULL value to a parameter
-    // - the leftmost SQL parameter has an index of 1
-    // - some providers (e.g. OleDB during MULTI INSERT statements) expect the
-    // proper column type to be set in BoundType, even for NULL values
-    procedure BindNull(Param: Integer; IO: TSQLDBParamInOutType=paramIn;
-      BoundType: TSQLDBFieldType=ftNull); virtual; abstract;
-    /// bind an integer value to a parameter
-    // - the leftmost SQL parameter has an index of 1
-    procedure Bind(Param: Integer; Value: Int64;
-      IO: TSQLDBParamInOutType=paramIn); overload; virtual; abstract;
-    /// bind a double value to a parameter
-    // - the leftmost SQL parameter has an index of 1
-    procedure Bind(Param: Integer; Value: double;
-      IO: TSQLDBParamInOutType=paramIn); overload; virtual; abstract;
-    /// bind a TDateTime value to a parameter
-    // - the leftmost SQL parameter has an index of 1
-    procedure BindDateTime(Param: Integer; Value: TDateTime;
-      IO: TSQLDBParamInOutType=paramIn); overload; virtual; abstract;
-    /// bind a currency value to a parameter
-    // - the leftmost SQL parameter has an index of 1
-    procedure BindCurrency(Param: Integer; Value: currency;
-      IO: TSQLDBParamInOutType=paramIn); overload; virtual; abstract;
-    /// bind a UTF-8 encoded string to a parameter
-    // - the leftmost SQL parameter has an index of 1
-    procedure BindTextU(Param: Integer; const Value: RawUTF8;
-      IO: TSQLDBParamInOutType=paramIn); overload; virtual; abstract;
-    /// bind a UTF-8 encoded buffer text (#0 ended) to a parameter
-    // - the leftmost SQL parameter has an index of 1
-    procedure BindTextP(Param: Integer; Value: PUTF8Char;
-      IO: TSQLDBParamInOutType=paramIn); overload; virtual; abstract;
-    /// bind a UTF-8 encoded string to a parameter
-    // - the leftmost SQL parameter has an index of 1
-    procedure BindTextS(Param: Integer; const Value: string;
-      IO: TSQLDBParamInOutType=paramIn); overload; virtual; abstract;
-    /// bind a UTF-8 encoded string to a parameter
-    // - the leftmost SQL parameter has an index of 1
-    procedure BindTextW(Param: Integer; const Value: WideString;
-      IO: TSQLDBParamInOutType=paramIn); overload; virtual; abstract;
-    /// bind a Blob buffer to a parameter
-    // - the leftmost SQL parameter has an index of 1
-    procedure BindBlob(Param: Integer; Data: pointer; Size: integer;
-      IO: TSQLDBParamInOutType=paramIn); overload; virtual; abstract;
-    /// bind a Blob buffer to a parameter
-    // - the leftmost SQL parameter has an index of 1
-    procedure BindBlob(Param: Integer; const Data: RawByteString;
-      IO: TSQLDBParamInOutType=paramIn); overload; virtual; abstract;
-    /// bind a Variant value to a parameter
-    // - the leftmost SQL parameter has an index of 1
-    // - will call all virtual Bind*() methods from the Data type
-    // - if DataIsBlob is TRUE, will call BindBlob(RawByteString(Data)) instead
-    // of BindTextW(WideString(Variant)) - used e.g. by TQuery.AsBlob/AsBytes
-    procedure BindVariant(Param: Integer; const Data: Variant; DataIsBlob: boolean;
-      IO: TSQLDBParamInOutType=paramIn); virtual;
-    /// bind one TSQLVar value
-    // - the leftmost SQL parameter has an index of 1
-    // - this default implementation will call corresponding Bind*() method
-    procedure Bind(Param: Integer; const Data: TSQLVar;
-      IO: TSQLDBParamInOutType=paramIn); overload; virtual;
-    /// bind one RawUTF8 encoded value
-    // - the leftmost SQL parameter has an index of 1
-    // - the value should match the BindArray() format, i.e. be stored as in SQL
-    // (i.e. number, 'quoted string', 'YYYY-MM-DD hh:mm:ss', null) - e.g. as
-    // computed by TJSONObjectDecoder.Decode()
-    procedure Bind(Param: Integer; ParamType: TSQLDBFieldType; const Value: RawUTF8;
-      ValueAlreadyUnquoted: boolean; IO: TSQLDBParamInOutType=paramIn); overload; virtual;
-    /// bind an array of const values
-    // - parameters marked as ? should be specified as method parameter in Params[]
-    // - BLOB parameters can be bound with this method, when set after encoding
-    // via BinToBase64WithMagic() call
-    // - TDateTime parameters can be bound with this method, when encoded via
-    // a DateToSQL() or DateTimeToSQL() call
-    // - any variant parameter will be bound with BindVariant(i,VVariant^,true,IO)
-    // i.e. with DataIsBlob=true
-    // - this default implementation will call corresponding Bind*() method
-    procedure Bind(const Params: array of const;
-      IO: TSQLDBParamInOutType=paramIn); overload; virtual;
-    /// bind an array of fields from an existing SQL statement
-    // - can be used e.g. after ColumnsToSQLInsert() method call for fast data
-    // conversion between tables
-    procedure BindFromRows(const Fields: TSQLDBFieldTypeDynArray;
-      Rows: TSQLDBStatement);
-    /// bind a special CURSOR parameter to be returned as a SynDB result set
-    // - Cursors are not handled internally by mORMot, but some databases (e.g.
-    // Oracle) usually use such structures to get data from strored procedures
-    // - such parameters are mapped as ftUnknown
-    // - use BoundCursor() method to retrieve the corresponding ISQLDBRows after
-    // execution of the statement
-    // - this default method will raise an exception about unexpected behavior
-    procedure BindCursor(Param: integer); virtual;
-    /// return a special CURSOR parameter content as a SynDB result set
-    // - this method is not about a column, but a parameter defined with
-    // BindCursor() before method execution
-    // - Cursors are not handled internally by mORMot, but some databases (e.g.
-    // Oracle) usually use such structures to get data from strored procedures
-    // - this method allow direct access to the data rows after execution
-    // - this default method will raise an exception about unexpected behavior
-    function BoundCursor(Param: Integer): ISQLDBRows; virtual;
-
-    /// bind an array of values to a parameter
-    // - the leftmost SQL parameter has an index of 1
-    // - values are stored as in SQL (i.e. number, 'quoted string',
-    // 'YYYY-MM-DD hh:mm:ss', null)
-    // - this default implementation will raise an exception if the engine
-    // does not support array binding
-    procedure BindArray(Param: Integer; ParamType: TSQLDBFieldType;
-      const Values: TRawUTF8DynArray; ValuesCount: integer); overload; virtual;
-    /// bind an array of integer values to a parameter
-    // - the leftmost SQL parameter has an index of 1
-    // - this default implementation will raise an exception if the engine
-    // does not support array binding
-    procedure BindArray(Param: Integer; const Values: array of Int64); overload; virtual;
-    /// bind an array of double values to a parameter
-    // - the leftmost SQL parameter has an index of 1
-    // - this default implementation will raise an exception if the engine
-    // does not support array binding
-    procedure BindArray(Param: Integer; const Values: array of double); overload; virtual;
-    /// bind an array of TDateTime values to a parameter
-    // - the leftmost SQL parameter has an index of 1
-    // - values are stored as in SQL (i.e. 'YYYY-MM-DD hh:mm:ss')
-    // - this default implementation will raise an exception if the engine
-    // does not support array binding
-    procedure BindArrayDateTime(Param: Integer; const Values: array of TDateTime); virtual;
-    /// bind an array of currency values to a parameter
-    // - the leftmost SQL parameter has an index of 1
-    // - this default implementation will raise an exception if the engine
-    // does not support array binding
-    procedure BindArrayCurrency(Param: Integer; const Values: array of currency); virtual;
-    /// bind an array of RawUTF8 values to a parameter
-    // - the leftmost SQL parameter has an index of 1
-    // - values are stored as in SQL (i.e. 'quoted string')
-    // - this default implementation will raise an exception if the engine
-    // does not support array binding
-    procedure BindArray(Param: Integer; const Values: array of RawUTF8); overload; virtual;
-
-    /// Prepare an UTF-8 encoded SQL statement
-    // - parameters marked as ? will be bound later, before ExecutePrepared call
-    // - if ExpectResults is TRUE, then Step() and Column*() methods are available
-    // to retrieve the data rows
-    // - should raise an Exception on any error
-    // - this default implementation will just store aSQL content and the
-    // ExpectResults parameter, and connect to the remote server is was not
-    // already connected
-    procedure Prepare(const aSQL: RawUTF8; ExpectResults: Boolean); overload; virtual;
-    /// Execute a prepared SQL statement
-    // - parameters marked as ? should have been already bound with Bind*() functions
-    // - should raise an Exception on any error
-    // - this void default implementation will call set fConnection.fLastAccess
-    procedure ExecutePrepared; virtual;
-    /// release cursor memory and resources once Step loop is finished
-    // - this method call is optional, but is better be used if the ISQLDBRows
-    // statement from taken from cache, and returned a lot of content which
-    // may still be in client (and server) memory
-    // - override to free cursor memory when ISQLDBStatement is back in cache
-    procedure ReleaseRows; virtual;
-    /// Reset the previous prepared statement
-    // - some drivers expect an explicit reset before binding parameters and
-    // executing the statement another time
-    // - this default implementation will just do nothing
-    procedure Reset; virtual;
-    /// Prepare and Execute an UTF-8 encoded SQL statement
-    // - parameters marked as ? should have been already bound with Bind*()
-    //  functions above
-    // - if ExpectResults is TRUE, then Step() and Column*() methods are available
-    //  to retrieve the data rows
-    // - should raise an Exception on any error
-    // - this method will call Prepare then ExecutePrepared methods
-    procedure Execute(const aSQL: RawUTF8; ExpectResults: Boolean); overload;
-    /// Prepare and Execute an UTF-8 encoded SQL statement
-    // - parameters marked as ? should be specified as method parameter in Params[]
-    // - BLOB parameters could not be bound with this method, but need an explicit
-    // call to BindBlob() method
-    // - if ExpectResults is TRUE, then Step() and Column*() methods are available
-    // to retrieve the data rows
-    // - should raise an Exception on any error
-    // - this method will bind parameters, then call Excecute() virtual method
-    procedure Execute(const aSQL: RawUTF8; ExpectResults: Boolean;
-      const Params: array of const); overload;
-    /// Prepare and Execute an UTF-8 encoded SQL statement
-    // - parameters marked as % will be replaced by Args[] value in the SQL text
-    // - parameters marked as ? should be specified as method parameter in Params[]
-    // - so could be used as such, mixing both % and ? parameters:
-    // ! Statement.Execute('SELECT % FROM % WHERE RowID=?',true,[FieldName,TableName],[ID])
-    // - BLOB parameters could not be bound with this method, but need an explicit
-    // call to BindBlob() method
-    // - if ExpectResults is TRUE, then Step() and Column*() methods are available
-    // to retrieve the data rows
-    // - should raise an Exception on any error
-    // - this method will bind parameters, then call Excecute() virtual method
-    procedure Execute(const SQLFormat: RawUTF8; ExpectResults: Boolean;
-      const Args, Params: array of const); overload;
-    /// execute a prepared SQL statement and return all rows content as a JSON string
-    // - JSON data is retrieved with UTF-8 encoding
-    // - if Expanded is true, JSON data is an array of objects, for direct use
-    // with any Ajax or .NET client:
-    // & [ {"col1":val11,"col2":"val12"},{"col1":val21,... ]
-    // - if Expanded is false, JSON data is serialized (used in TSQLTableJSON)
-    // & { "FieldCount":1,"Values":["col1","col2",val11,"val12",val21,..] }
-    // - BLOB field value is saved as Base64, in the '"\uFFF0base64encodedbinary"'
-    // format and contains true BLOB data
-    // - this virtual implementation calls ExecutePrepared then FetchAllAsJSON()
-    procedure ExecutePreparedAndFetchAllAsJSON(Expanded: boolean; out JSON: RawUTF8); virtual;
-    /// gets a number of updates made by latest executed statement
-    // - default implementation returns 0
-    function UpdateCount: integer; virtual;
-    {$ifndef LVCL}
-    /// retrieve the parameter content, after SQL execution
-    // - the leftmost SQL parameter has an index of 1
-    // - to be used e.g. with stored procedures:
-    // ! query :=  'BEGIN TEST_PKG.DUMMY(?, ?, ?, ?, ?); END;';
-    // ! stmt := Props.NewThreadSafeStatementPrepared(query, false);
-    // ! stmt.Bind(1, in1, paramIn);
-    // ! stmt.BindTextU(2, in2, paramIn);
-    // ! stmt.BindTextU(3, in3, paramIn);
-    // ! stmt.BindTextS(4, '', paramOut); //  to be retrieved with out1: string
-    // ! stmt.Bind(5, 0, paramOut);       //  to be retrieved with out2: integer
-    // ! stmt.ExecutePrepared;
-    // ! stmt.ParamToVariant(4, out1, true);
-    // ! stmt.ParamToVariant(5, out2, true);
-    // - the parameter should have been bound with IO=paramOut or IO=paramInOut
-    // if CheckIsOutParameter is TRUE
-    // - this implementation just check that Param is correct: overridden method
-    // should fill Value content
-    function ParamToVariant(Param: Integer; var Value: Variant;
-      CheckIsOutParameter: boolean=true): TSQLDBFieldType; virtual;
-    {$endif}
-
-    /// After a statement has been prepared via Prepare() + ExecutePrepared() or
-    // Execute(), this method must be called one or more times to evaluate it
-    // - you shall call this method before calling any Column*() methods
-    // - return TRUE on success, with data ready to be retrieved by Column*()
-    // - return FALSE if no more row is available (e.g. if the SQL statement
-    // is not a SELECT but an UPDATE or INSERT command)
-    // - access the first or next row of data from the SQL Statement result:
-    // if SeekFirst is TRUE, will put the cursor on the first row of results,
-    // otherwise, it will fetch one row of data, to be called within a loop
-    // - should raise an Exception on any error
-    // - typical use may be (see also e.g. the mORMotDB unit):
-    // ! var Query: ISQLDBStatement;
-    // ! begin
-    // !   Query := Props.NewThreadSafeStatementPrepared('select AccountNumber from Sales.Customer where AccountNumber like ?', ['AW000001%'],true);
-    // !   if Query<>nil then begin
-    // !     assert(SameTextU(Query.ColumnName(0),'AccountNumber'));
-    // !     while Query.Step do //  loop through all matching data rows
-    // !       assert(Copy(Query.ColumnUTF8(0),1,8)='AW000001');
-    // !     Query.ReleaseRows;
-    // !   end;
-    // ! end;
-    function Step(SeekFirst: boolean=false): boolean; virtual; abstract;
-    /// the column/field count of the current Row
-    function ColumnCount: integer;
-    /// the Column name of the current Row
-    // - Columns numeration (i.e. Col value) starts with 0
-    // - it's up to the implementation to ensure than all column names are unique
-    function ColumnName(Col: integer): RawUTF8; virtual; abstract;
-    /// returns the Column index of a given Column name
-    // - Columns numeration (i.e. Col value) starts with 0
-    // - returns -1 if the Column name is not found (via case insensitive search)
-    function ColumnIndex(const aColumnName: RawUTF8): integer; virtual; abstract;
-    /// the Column type of the current Row
-    // - FieldSize can be set to store the size in chars of a ftUTF8 column
-    // (0 means BLOB kind of TEXT column)
-    function ColumnType(Col: integer; FieldSize: PInteger=nil): TSQLDBFieldType; virtual; abstract;
-    /// returns TRUE if the column contains NULL
-    function ColumnNull(Col: integer): boolean; virtual; abstract;
-    /// return a Column integer value of the current Row, first Col is 0
-    function ColumnInt(Col: integer): Int64; overload; virtual; abstract;
-    /// return a Column floating point value of the current Row, first Col is 0
-    function ColumnDouble(Col: integer): double; overload; virtual; abstract;
-    /// return a Column date and time value of the current Row, first Col is 0
-    function ColumnDateTime(Col: integer): TDateTime; overload; virtual; abstract;
-    /// return a column date and time value of the current Row, first Col is 0
-    // - call ColumnDateTime or ColumnUTF8 to convert into TTimeLogBits/Int64 time
-    // stamp from a TDateTime or text
-    function ColumnTimestamp(Col: integer): TTimeLog; overload;
-    /// return a Column currency value of the current Row, first Col is 0
-    function ColumnCurrency(Col: integer): currency; overload; virtual; abstract;
-    /// return a Column UTF-8 encoded text value of the current Row, first Col is 0
-    function ColumnUTF8(Col: integer): RawUTF8; overload; virtual; abstract;
-    /// return a Column text value as generic VCL string of the current Row, first Col is 0
-    // - this default implementation will call ColumnUTF8
-    function ColumnString(Col: integer): string; overload; virtual;
-    /// return a Column as a blob value of the current Row, first Col is 0
-    function ColumnBlob(Col: integer): RawByteString; overload; virtual; abstract;
-    /// return a Column as a blob value of the current Row, first Col is 0
-    // - this function will return the BLOB content as a TBytes
-    // - this default virtual method will call ColumnBlob()
-    function ColumnBlobBytes(Col: integer): TBytes; overload; virtual;
-    /// read a blob Column into the Stream parameter
-    // - default implementation will just call ColumnBlob(), whereas some
-    // providers (like SynDBOracle) may implement direct support
-    procedure ColumnBlobToStream(Col: integer; Stream: TStream); overload; virtual;
-    /// write a blob Column into the Stream parameter
-    // - expected to be used with 'SELECT .. FOR UPDATE' locking statements
-    // - default implementation will through an exception, since it is highly
-    // provider-specific; SynDBOracle e.g. implements it properly
-    procedure ColumnBlobFromStream(Col: integer; Stream: TStream); overload; virtual;
-    {$ifndef LVCL}
-    /// return a Column as a variant, first Col is 0
-    // - this default implementation will call ColumnToVariant() method
-    // - a ftUTF8 TEXT content will be mapped into a generic WideString variant
-    // for pre-Unicode version of Delphi, and a generic UnicodeString (=string)
-    // since Delphi 2009: you may not loose any data during charset conversion
-    // - a ftBlob BLOB content will be mapped into a TBlobData AnsiString variant
-    function ColumnVariant(Col: integer): Variant; overload;
-    /// return a Column as a variant, first Col is 0
-    // - this default implementation will call Column*() method above
-    // - a ftUTF8 TEXT content will be mapped into a generic WideString variant
-    // for pre-Unicode version of Delphi, and a generic UnicodeString (=string)
-    // since Delphi 2009: you may not loose any data during charset conversion
-    // - a ftBlob BLOB content will be mapped into a TBlobData AnsiString variant
-    function ColumnToVariant(Col: integer; var Value: Variant): TSQLDBFieldType; virtual;
-    {$endif}
-    /// return a Column as a TSQLVar value, first Col is 0
-    // - the specified Temp variable will be used for temporary storage of
-    // svtUTF8/svtBlob values
-    procedure ColumnToSQLVar(Col: Integer; var Value: TSQLVar;
-      var Temp: RawByteString); virtual;
-    /// return a special CURSOR Column content as a SynDB result set
-    // - Cursors are not handled internally by mORMot, but some databases (e.g.
-    // Oracle) usually use such structures to get data from strored procedures
-    // - such columns are mapped as ftNull internally - so this method is the only
-    // one giving access to the data rows
-    // - this default method will raise an exception about unexpected behavior
-    function ColumnCursor(Col: integer): ISQLDBRows; overload; virtual;
-    /// return a Column integer value of the current Row, from a supplied column name
-    function ColumnInt(const ColName: RawUTF8): Int64; overload;
-    /// return a Column floating point value of the current Row, from a supplied column name
-    function ColumnDouble(const ColName: RawUTF8): double; overload;
-    /// return a Column date and time value of the current Row, from a supplied column name
-    function ColumnDateTime(const ColName: RawUTF8): TDateTime; overload;
-    /// return a column date and time value of the current Row, from a supplied column name
-    // - call ColumnDateTime or ColumnUTF8 to convert into TTimeLogBits/Int64 time
-    // stamp from a TDateTime or text
-    function ColumnTimestamp(const ColName: RawUTF8): TTimeLog; overload;
-    /// return a Column currency value of the current Row, from a supplied column name
-    function ColumnCurrency(const ColName: RawUTF8): currency; overload;
-    /// return a Column UTF-8 encoded text value of the current Row, from a supplied column name
-    function ColumnUTF8(const ColName: RawUTF8): RawUTF8; overload;
-    /// return a Column text value as generic VCL string of the current Row, from a supplied column name
-    function ColumnString(const ColName: RawUTF8): string; overload;
-    /// return a Column as a blob value of the current Row, from a supplied column name
-    function ColumnBlob(const ColName: RawUTF8): RawByteString; overload;
-    /// return a Column as a blob value of the current Row, from a supplied column name
-    function ColumnBlobBytes(const ColName: RawUTF8): TBytes; overload;
-    /// read a blob Column into the Stream parameter
-    procedure ColumnBlobToStream(const ColName: RawUTF8; Stream: TStream); overload;
-    /// write a blob Column into the Stream parameter
-    // - expected to be used with 'SELECT .. FOR UPDATE' locking statements
-    procedure ColumnBlobFromStream(const ColName: RawUTF8; Stream: TStream); overload;
-    {$ifndef LVCL}
-    /// return a Column as a variant, from a supplied column name
-    function ColumnVariant(const ColName: RawUTF8): Variant; overload;
-    {$ifndef DELPHI5OROLDER}
-    /// create a TSQLDBRowVariantType able to access any field content via late binding
-    // - i.e. you can use Data.Name to access the 'Name' column of the current row
-    // - this Variant will point to the corresponding TSQLDBStatement instance,
-    // so it's not necessary to retrieve its value for each row
-    // - typical use is:
-    // ! var Row: Variant;
-    // ! (...)
-    // !  with MyConnProps.Execute('select * from table where name=?',[aName]) do begin
-    // !    Row := RowDaa;
-    // !    while Step do
-    // !      writeln(Row.FirstName,Row.BirthDate);
-    // !    ReleaseRows;
-    // !  end;
-    function RowData: Variant; virtual;
-    /// create a TDocVariant custom variant containing all columns values
-    // - will create a "fast" TDocVariant object instance with all fields
-    procedure RowDocVariant(out aDocument: variant;
-      aOptions: TDocVariantOptions=JSON_OPTIONS_FAST); virtual;
-    {$endif}
-    {$endif}
-    /// return a special CURSOR Column content as a SynDB result set
-    // - Cursors are not handled internally by mORMot, but some databases (e.g.
-    // Oracle) usually use such structures to get data from strored procedures
-    // - such columns are mapped as ftNull internally - so this method is the only
-    // one giving access to the data rows
-    // - this default method will raise an exception about unexpected behavior
-    function ColumnCursor(const ColName: RawUTF8): ISQLDBRows; overload;
-    /// append all columns values of the current Row to a JSON stream
-    // - will use WR.Expand to guess the expected output format
-    // - this default implementation will call Column*() methods above, but you
-    // should also implement a custom version with no temporary variable
-    // - BLOB field value is saved as Base64, in the '"\uFFF0base64encodedbinary"
-    // format and contains true BLOB data (unless ForceBlobAsNull property was set)
-    procedure ColumnsToJSON(WR: TJSONWriter); virtual;
-    /// compute the SQL INSERT statement corresponding to this columns row
-    // - and populate the Fields[] array with columns information (type and name)
-    // - if the current column value is NULL, will return ftNull: it is up to the
-    // caller to set the proper field type
-    // - the SQL statement is prepared with bound parameters, e.g.
-    // $ insert into TableName (Col1,Col2) values (?,N)
-    // - used e.g. to convert some data on the fly from one database to another,
-    // via the TSQLDBConnection.NewTableFromRows method
-    function ColumnsToSQLInsert(const TableName: RawUTF8;
-      var Fields: TSQLDBColumnCreateDynArray): RawUTF8; virtual;
-    // append all rows content as a JSON stream
-    // - JSON data is added to the supplied TStream, with UTF-8 encoding
-    // - if Expanded is true, JSON data is an array of objects, for direct use
-    // with any Ajax or .NET client:
-    // & [ {"col1":val11,"col2":"val12"},{"col1":val21,... ]
-    // - if Expanded is false, JSON data is serialized (used in TSQLTableJSON)
-    // & { "FieldCount":1,"Values":["col1","col2",val11,"val12",val21,..] }
-    // - BLOB field value is saved as Base64, in the '"\uFFF0base64encodedbinary"'
-    // format and contains true BLOB data
-    // - similar to corresponding TSQLRequest.Execute method in SynSQLite3 unit
-    // - returns the number of row data returned (excluding field names)
-    // - warning: TSQLRestStorageExternal.EngineRetrieve in mORMotDB unit
-    // expects the Expanded=true format to return '[{...}]'#10
-    function FetchAllToJSON(JSON: TStream; Expanded: boolean): PtrInt;
-    // Append all rows content as a CSV stream
-    // - CSV data is added to the supplied TStream, with UTF-8 encoding
-    // - if Tab=TRUE, will use TAB instead of ',' between columns
-    // - you can customize the ',' separator - use e.g. the global ListSeparator
-    // variable (from SysUtils) to reflect the current system definition (some
-    // country use ',' as decimal separator, for instance our "douce France")
-    // - AddBOM will add a UTF-8 Byte Order Mark at the beginning of the content
-    // - BLOB fields will be appended as "blob" with no data
-    // - returns the number of row data returned
-    function FetchAllToCSVValues(Dest: TStream; Tab: boolean; CommaSep: AnsiChar=',';
-      AddBOM: boolean=true): PtrInt;
-    // return all rows content as a JSON string
-    // - JSON data is retrieved with UTF-8 encoding
-    // - if Expanded is true, JSON data is an array of objects, for direct use
-    // with any Ajax or .NET client:
-    // & [ {"col1":val11,"col2":"val12"},{"col1":val21,... ]
-    // - if Expanded is false, JSON data is serialized (used in TSQLTableJSON)
-    // & { "FieldCount":1,"Values":["col1","col2",val11,"val12",val21,..] }
-    // - BLOB field value is saved as Base64, in the '"\uFFF0base64encodedbinary"'
-    // format and contains true BLOB data
-    // - if ReturnedRowCount points to an integer variable, it will be filled with
-    // the number of row data returned (excluding field names)
-    // - similar to corresponding TSQLRequest.Execute method in SynSQLite3 unit
-    function FetchAllAsJSON(Expanded: boolean; ReturnedRowCount: PPtrInt=nil): RawUTF8;
-    /// append all rows content as binary stream
-    // - will save the column types and name, then every data row in optimized
-    // binary format (faster and smaller than JSON)
-    // - you can specify a LIMIT for the data extent (default 0 meaning all data)
-    // - generates the format expected by TSQLDBProxyStatement
-    function FetchAllToBinary(Dest: TStream; MaxRowCount: cardinal=0;
-      DataRowPosition: PCardinalDynArray=nil): cardinal; virtual;
-    /// append current row content as binary stream
-    // - will save one data row in optimized binary format (if not in Null)
-    // - virtual method called by FetchAllToBinary()
-    // - follows the format expected by TSQLDBProxyStatement
-    procedure ColumnsToBinary(W: TFileBufferWriter;
-      Null: pointer; const ColTypes: TSQLDBFieldTypeDynArray); virtual;
-    /// low-level access to the Timer used for last DB operation
-    property SQLLogTimer: TPrecisionTimer read fSQLLogTimer;
-    /// after a call to Prepare(), contains the query text to be passed to the DB
-    // - depending on the DB, parameters placeholders are replaced by ?, :1, $1 etc
-    // - this SQL is ready to be used in any DB tool, e.g. to check the real 
-    // execution plan/timing
-<<<<<<< HEAD
-    property SQLPrepared: RawUTF8 read GetSQLPrepared;
-=======
-    property SQLPrepared: RawUTF8 read fSQLPrepared;
-    /// the prepared SQL statement, in its current state
-    // - if statement is prepared, then equals SQLPrepared, otherwise, contains
-    // the raw SQL property content
-    // - used internally by the implementation units, e.g. for errors logging
-    property SQLCurrent: RawUTF8 read GetSQLCurrent;
->>>>>>> c3630d71
-    /// low-level access to the statement cache index, after a call to Prepare()
-    // - contains >= 0 if the database supports prepared statement cache 
-    //(Oracle, Postgres) and query plan is cached; contains -1 in other cases
-    property CacheIndex: integer read fCacheIndex;
-  published
-    /// the prepared SQL statement, as supplied to Prepare() method
-    property SQL: RawUTF8 read fSQL;
-    /// the prepared SQL statement, with all '?' changed into the supplied
-    // parameter values
-    // - such statement query plan usually differ from a real execution plan
-    // for prepared statements with parameters - see SQLPrepared property instead
-    property SQLWithInlinedParams: RawUTF8 read GetSQLWithInlinedParams;
-    /// the current row after Execute/Step call, corresponding to Column*() methods
-    // - contains 0 before initial Step call, or a number >=1 during data retrieval
-    property CurrentRow: Integer read fCurrentRow;
-    /// the total number of data rows retrieved by this instance
-    // - is not reset when there is no more row of available data (Step returns
-    // false), or when Step() is called with SeekFirst=true
-    property TotalRowsRetrieved: Integer read fTotalRowsRetrieved;
-    /// the associated database connection
-    property Connection: TSQLDBConnection read fConnection;
-    /// strip last semicolon in query
-    // - expectation may vary, depending on the SQL statement and the engine
-    // - default is true
-    property StripSemicolon: boolean read fStripSemicolon write fStripSemicolon;
-  end;
-
-  /// abstract connection created from TSQLDBConnectionProperties
-  // - this overridden class will defined an hidden thread ID, to ensure
-  // that one connection will be create per thread
-  // - e.g. OleDB, ODBC and Oracle connections will inherit from this class
-  TSQLDBConnectionThreadSafe = class(TSQLDBConnection)
-  protected
-    fThreadID: TThreadID;
-  end;
-
-  /// threading modes set to TSQLDBConnectionPropertiesThreadSafe.ThreadingMode
-  // - default mode is to use a Thread Pool, i.e. one connection per thread
-  // - or you can force to use the main connection
-  // - or you can use a shared background thread process (not implemented yet)
-  // - last two modes could be used for embedded databases (SQLite3/FireBird),
-  // when multiple connections may break stability, consume too much resources
-  // and/or decrease performance
-  TSQLDBConnectionPropertiesThreadSafeThreadingMode = (
-    tmThreadPool, tmMainConnection, tmBackgroundThread);
-
-  /// connection properties which will implement an internal Thread-Safe
-  // connection pool
-  TSQLDBConnectionPropertiesThreadSafe = class(TSQLDBConnectionProperties)
-  protected
-    fConnectionPool: TSynObjectListLocked;
-    fLatestConnectionRetrievedInPool: integer;
-    fThreadingMode: TSQLDBConnectionPropertiesThreadSafeThreadingMode;
-    /// returns -1 if none was defined yet
-    function CurrentThreadConnectionIndex: Integer;
-    /// overridden method to properly handle multi-thread
-    function GetMainConnection: TSQLDBConnection; override;
-  public
-    /// initialize the properties
-    // - this overridden method will initialize the internal per-thread connection pool
-    constructor Create(const aServerName, aDatabaseName, aUserID, aPassWord: RawUTF8); override;
-    /// release related memory, and all per-thread connections
-    destructor Destroy; override;
-    /// get a thread-safe connection
-    // - this overridden implementation will define a per-thread TSQLDBConnection
-    // connection pool, via an internal  pool
-    function ThreadSafeConnection: TSQLDBConnection; override;
-    /// release all existing connections
-    // - this overridden implementation will release all per-thread
-    // TSQLDBConnection internal connection pool
-    // - warning: no connection shall still be used on the background (e.g. in
-    // multi-threaded applications), or some unexpected border effects may occur
-    procedure ClearConnectionPool; override;
-    /// you can call this method just before a thread is finished to ensure
-    // that the associated Connection will be released
-    // - could be used e.g. in a try...finally block inside a TThread.Execute
-    // overridden method
-    // - could be used e.g. to call CoUnInitialize from thread in which
-    // CoInitialize was made, for instance via a method defined as such:
-    // ! procedure TMyServer.OnHttpThreadTerminate(Sender: TObject);
-    // ! begin
-    // !   fMyConnectionProps.EndCurrentThread;
-    // ! end;
-    // - this method shall be called from the thread about to be terminated: e.g.
-    // if you call it from the main thread, it may fail to release resources
-    // - within the mORMot server, mORMotDB unit will call this method
-    // for every terminating thread created for TSQLRestServerNamedPipeResponse
-    // or TSQLHttpServer multi-thread process
-    procedure EndCurrentThread; virtual;
-    /// set this property if you want to disable the per-thread connection pool
-    // - to be used e.g. in database embedded mode (SQLite3/FireBird), when
-    // multiple connections may break stability and decrease performance
-    // - see TSQLDBConnectionPropertiesThreadSafeThreadingMode for the
-    // possible values
-    property ThreadingMode: TSQLDBConnectionPropertiesThreadSafeThreadingMode
-      read fThreadingMode write fThreadingMode;
-  end;
-
-  /// a structure used to store a standard binding parameter
-  // - you can use your own internal representation of parameters
-  // (TOleDBStatement use its own TOleDBStatementParam type), but
-  // this type can be used to implement a generic parameter
-  // - used e.g. by TSQLDBStatementWithParams as a dynamic array
-  // (and its inherited TSQLDBOracleStatement)
-  // - don't change this structure, since it will be serialized as binary
-  // for TSQLDBProxyConnectionCommandExecute
-  TSQLDBParam = packed record
-    /// storage used for TEXT (ftUTF8) and BLOB (ftBlob) values
-    // - ftBlob are stored as RawByteString
-    // - ftUTF8 are stored as RawUTF8
-    // - sometimes, may be ftInt64 or ftCurrency provided as SQLT_AVC text,
-    // or ftDate value converted to SQLT_TIMESTAMP
-    VData: RawByteString;
-    /// storage used for bound array values
-    // - number of items in array is stored in VInt64
-    // - values are stored as in SQL (i.e. number, 'quoted string',
-    // 'YYYY-MM-DD hh:mm:ss', null)
-    VArray: TRawUTF8DynArray;
-    /// the column/parameter Value type
-    VType: TSQLDBFieldType;
-    /// define if parameter can be retrieved after a stored procedure execution
-    VInOut: TSQLDBParamInOutType;
-    /// used e.g. by TSQLDBOracleStatement
-    VDBType: word;
-    /// storage used for ftInt64, ftDouble, ftDate and ftCurrency value
-    VInt64: Int64;
-  end;
-
-  PSQLDBParam = ^TSQLDBParam;
-
-  /// dynamic array used to store standard binding parameters
-  // - used e.g. by TSQLDBStatementWithParams (and its
-  // inherited TSQLDBOracleStatement)
-  TSQLDBParamDynArray = array of TSQLDBParam;
-
-  /// generic abstract class handling prepared statements with binding
-  // - will provide protected fields and methods for handling standard
-  // TSQLDBParam parameters
-  TSQLDBStatementWithParams = class(TSQLDBStatement)
-  protected
-    fParams: TSQLDBParamDynArray;
-    fParam: TDynArray;
-    fParamsArrayCount: integer;
-    function CheckParam(Param: Integer; NewType: TSQLDBFieldType;
-      IO: TSQLDBParamInOutType): PSQLDBParam; overload;
-    function CheckParam(Param: Integer; NewType: TSQLDBFieldType;
-      IO: TSQLDBParamInOutType; ArrayCount: integer): PSQLDBParam; overload;
-    /// append the inlined value of a given parameter
-    // - faster overridden method
-    procedure AddParamValueAsText(Param: integer; Dest: TTextWriter;
-      MaxCharCount: integer); override;
-  public
-    /// create a statement instance
-    // - this overridden version will initialize the internal fParam* fields
-    constructor Create(aConnection: TSQLDBConnection); override;
-    /// bind a NULL value to a parameter
-    // - the leftmost SQL parameter has an index of 1
-    // - raise an Exception on any error
-    // - some providers (only OleDB during MULTI INSERT statements, so never used
-    // in this class) expect the  proper column type to be set in BoundType
-    procedure BindNull(Param: Integer; IO: TSQLDBParamInOutType=paramIn;
-      BoundType: TSQLDBFieldType=ftNull); override;
-    /// bind an integer value to a parameter
-    // - the leftmost SQL parameter has an index of 1
-    // - raise an Exception on any error
-    procedure Bind(Param: Integer; Value: Int64;
-      IO: TSQLDBParamInOutType=paramIn); overload; override;
-    /// bind a double value to a parameter
-    // - the leftmost SQL parameter has an index of 1
-    // - raise an Exception on any error
-    procedure Bind(Param: Integer; Value: double;
-      IO: TSQLDBParamInOutType=paramIn); overload; override;
-    /// bind a TDateTime value to a parameter
-    // - the leftmost SQL parameter has an index of 1
-    // - raise an Exception on any error
-    procedure BindDateTime(Param: Integer; Value: TDateTime;
-      IO: TSQLDBParamInOutType=paramIn); overload; override;
-    /// bind a currency value to a parameter
-    // - the leftmost SQL parameter has an index of 1
-    // - raise an Exception on any error
-    procedure BindCurrency(Param: Integer; Value: currency;
-      IO: TSQLDBParamInOutType=paramIn); overload; override;
-    /// bind a UTF-8 encoded string to a parameter
-    // - the leftmost SQL parameter has an index of 1
-    // - raise an Exception on any error
-    procedure BindTextU(Param: Integer; const Value: RawUTF8;
-      IO: TSQLDBParamInOutType=paramIn); overload; override;
-    /// bind a UTF-8 encoded buffer text (#0 ended) to a parameter
-    // - the leftmost SQL parameter has an index of 1
-    procedure BindTextP(Param: Integer; Value: PUTF8Char;
-      IO: TSQLDBParamInOutType=paramIn); overload; override;
-    /// bind a VCL string to a parameter
-    // - the leftmost SQL parameter has an index of 1
-    // - raise an Exception on any error
-    procedure BindTextS(Param: Integer; const Value: string;
-      IO: TSQLDBParamInOutType=paramIn); overload; override;
-    /// bind an OLE WideString to a parameter
-    // - the leftmost SQL parameter has an index of 1
-    // - raise an Exception on any error }
-    procedure BindTextW(Param: Integer; const Value: WideString;
-      IO: TSQLDBParamInOutType=paramIn); overload; override;
-    /// bind a Blob buffer to a parameter
-    // - the leftmost SQL parameter has an index of 1
-    // - raise an Exception on any error
-    procedure BindBlob(Param: Integer; Data: pointer; Size: integer;
-      IO: TSQLDBParamInOutType=paramIn); overload; override;
-    /// bind a Blob buffer to a parameter
-    // - the leftmost SQL parameter has an index of 1
-    // - raise an Exception on any error M
-    procedure BindBlob(Param: Integer; const Data: RawByteString;
-      IO: TSQLDBParamInOutType=paramIn); overload; override;
-
-    /// bind an array of values to a parameter using OCI bind array feature
-    // - the leftmost SQL parameter has an index of 1
-    // - values are stored as in SQL (i.e. number, 'quoted string',
-    // 'YYYY-MM-DD hh:mm:ss', null)
-    // - values are stored as in SQL (i.e. 'YYYY-MM-DD hh:mm:ss')
-    procedure BindArray(Param: Integer; ParamType: TSQLDBFieldType;
-      const Values: TRawUTF8DynArray; ValuesCount: integer); overload; override;
-    /// bind an array of integer values to a parameter
-    // - the leftmost SQL parameter has an index of 1
-    // - this default implementation will call BindArray() after conversion into
-    // RawUTF8 items, stored in TSQLDBParam.VArray
-    procedure BindArray(Param: Integer; const Values: array of Int64); overload; override;
-    /// bind an array of double values to a parameter
-    // - the leftmost SQL parameter has an index of 1
-    // - this default implementation will raise an exception if the engine
-    // does not support array binding
-    // - this default implementation will call BindArray() after conversion into
-    // RawUTF8 items, stored in TSQLDBParam.VArray
-    procedure BindArray(Param: Integer; const Values: array of double); overload; override;
-    /// bind an array of TDateTime values to a parameter
-    // - the leftmost SQL parameter has an index of 1
-    // - values are stored as in SQL (i.e. 'YYYY-MM-DD hh:mm:ss')
-    // - this default implementation will raise an exception if the engine
-    // does not support array binding
-    // - this default implementation will call BindArray() after conversion into
-    // RawUTF8 items, stored in TSQLDBParam.VArray
-    procedure BindArrayDateTime(Param: Integer; const Values: array of TDateTime); override;
-    /// bind an array of currency values to a parameter
-    // - the leftmost SQL parameter has an index of 1
-    // - this default implementation will raise an exception if the engine
-    // does not support array binding
-    // - this default implementation will call BindArray() after conversion into
-    // RawUTF8 items, stored in TSQLDBParam.VArray
-    procedure BindArrayCurrency(Param: Integer; const Values: array of currency); override;
-    /// bind an array of RawUTF8 values to a parameter
-    // - the leftmost SQL parameter has an index of 1
-    // - values are stored as 'quoted string'
-    // - this default implementation will raise an exception if the engine
-    // does not support array binding
-    procedure BindArray(Param: Integer; const Values: array of RawUTF8); overload; override;
-
-    /// start parameter array binding per-row process
-    // - BindArray*() methods expect the data to be supplied "verticaly": this
-    // method allow-per row binding
-    // - call this method, then BindArrayRow() with the corresponding values for
-    // one statement row, then Execute to send the query
-    procedure BindArrayRowPrepare(const aParamTypes: array of TSQLDBFieldType;
-      aExpectedMinimalRowCount: integer=0);
-    /// bind a set of parameters for further array binding
-    // - supplied parameters shall follow the BindArrayRowPrepare() supplied
-    // types (i.e. RawUTF8, Integer/Int64, double);  you can also bind directly
-    // a TDateTime value if the corresponding binding has been defined as ftDate
-    // by BindArrayRowPrepare()
-    procedure BindArrayRow(const aValues: array of const);
-    /// bind an array of fields from an existing SQL statement for array binding
-    // - supplied Rows columns shall follow the BindArrayRowPrepare() supplied
-    // types (i.e. RawUTF8, Integer/Int64, double, date)
-    // - can be used e.g. after ColumnsToSQLInsert() method call for fast data
-    // conversion between tables
-    procedure BindFromRows(Rows: TSQLDBStatement); virtual;
-
-    {$ifndef LVCL}
-    /// retrieve the parameter content, after SQL execution
-    // - the leftmost SQL parameter has an index of 1
-    // - to be used e.g. with stored procedures
-    // - this overridden function will retrieve the value stored in the protected
-    // fParams[] array: the ExecutePrepared method should have updated its
-    // content as exepcted
-    function ParamToVariant(Param: Integer; var Value: Variant;
-      CheckIsOutParameter: boolean=true): TSQLDBFieldType; override;
-    {$endif}
-
-    /// Reset the previous prepared statement
-    // - this overridden implementation will just do reset the internal fParams[]
-    procedure Reset; override;
-    /// Release used memory
-    // - this overridden implementation will free the fParams[] members (e.g.
-    // VData) but not the parameters themselves
-    procedure ReleaseRows; override;
-  end;
-
-  /// generic abstract class handling prepared statements with binding
-  // and column description
-  // - will provide protected fields and methods for handling both TSQLDBParam
-  // parameters and standard TSQLDBColumnProperty column description
-  TSQLDBStatementWithParamsAndColumns = class(TSQLDBStatementWithParams)
-  protected
-    fColumns: TSQLDBColumnPropertyDynArray;
-    fColumn: TDynArrayHashed;
-  public
-    /// create a statement instance
-    // - this overridden version will initialize the internal fColumn* fields
-    constructor Create(aConnection: TSQLDBConnection); override;
-    /// retrieve a column name of the current Row
-    // - Columns numeration (i.e. Col value) starts with 0
-    // - it's up to the implementation to ensure than all column names are unique
-    function ColumnName(Col: integer): RawUTF8; override;
-    /// returns the Column index of a given Column name
-    // - Columns numeration (i.e. Col value) starts with 0
-    // - returns -1 if the Column name is not found (via case insensitive search)
-    function ColumnIndex(const aColumnName: RawUTF8): integer; override;
-    /// the Column type of the current Row
-    // - ftCurrency type should be handled specifically, for faster process and
-    // avoid any rounding issue, since currency is a standard OleDB type
-    // - FieldSize can be set to store the size in chars of a ftUTF8 column
-    // (0 means BLOB kind of TEXT column) - this implementation will store
-    // fColumns[Col].ColumnValueDBSize if ColumnValueInlined=true
-    function ColumnType(Col: integer; FieldSize: PInteger=nil): TSQLDBFieldType; override;
-    /// direct access to the columns description
-    // - gives more details than the default ColumnType() function
-    property Columns: TSQLDBColumnPropertyDynArray read fColumns;
-  end;
-
-  /// generic Exception type, as used by the SynDB unit
-  ESQLDBException = class(ESynException)
-  protected
-    fStatement: TSQLDBStatement;
-  public
-    /// constructor which will use FormatUTF8() instead of Format()
-    // - if the first Args[0] is a TSQLDBStatement class instance, the current
-    // SQL statement will be part of the exception message
-    constructor CreateUTF8(const Format: RawUTF8; const Args: array of const);
-  published
-    /// associated TSQLDBStatement instance, if supplied as first parameter
-    property Statement: TSQLDBStatement read fStatement;
-  end;
-
-{$ifdef WITH_PROXY}
-
-  /// exception raised during remote connection process
-  ESQLDBRemote = class(ESQLDBException);
-
-  /// structure to embedd all needed parameters to execute a SQL statement
-  // - used for cExecute, cExecuteToBinary, cExecuteToJSON and cExecuteToExpandedJSON
-  // commands of TSQLDBProxyConnectionProperties.Process()
-  // - set by TSQLDBProxyStatement.ParamsToCommand() protected method
-  TSQLDBProxyConnectionCommandExecute = packed record
-    /// the associated SQL statement
-    SQL: RawUTF8;
-    /// input parameters
-    // - trunked to the exact number of parameters
-    Params: TSQLDBParamDynArray;
-    /// if input parameters expected BindArray() process
-    ArrayCount: integer;
-    /// how server side would handle statement execution
-    // - fBlobAsNull and fDateWithMS do match ForceBlobAsNull and ForceDateWithMS
-    // ISQLDBStatement properties
-    // - fNoUpdateCount avoids to call ISQLDBStatement.UpdateCount method, e.g.
-    // for performance reasons
-    Force: set of (fBlobAsNull, fDateWithMS, fNoUpdateCount);
-  end;
-
-  /// implements a proxy-like virtual connection statement to a DB engine
-  // - will generate TSQLDBProxyConnection kind of connection
-  TSQLDBProxyConnectionPropertiesAbstract = class(TSQLDBConnectionProperties)
-  protected
-    fHandleConnection: boolean;
-    fProtocol: TSQLDBProxyConnectionProtocol;
-    fCurrentSession: integer;
-    fStartTransactionTimeOut: Int64;
-    /// abstract process of internal commands
-    // - one rough unique method is used, in order to make easier several
-    // implementation schemes and reduce data marshalling as much as possible
-    // - should raise an exception on error
-    // - returns the session ID (if any)
-    function Process(Command: TSQLDBProxyConnectionCommand;
-      const Input; var Output): integer; virtual; abstract;
-    /// calls Process(cGetToken) + Process(cGetDBMS)
-    // - override this method and set fProtocol before calling inherited
-    procedure SetInternalProperties; override;
-    /// calls Process(cGetForeignKeys,self,fForeignKeys)
-    procedure GetForeignKeys; override;
-  public
-    /// will notify for proxy disconnection
-    destructor Destroy; override;
-    /// create a new TSQLDBProxyConnection instance
-    // - the caller is responsible of freeing this instance
-    function NewConnection: TSQLDBConnection; override;
-    /// retrieve the column/field layout of a specified table
-    // - calls Process(cGetFields,aTableName,Fields)
-    procedure GetFields(const aTableName: RawUTF8; out Fields: TSQLDBColumnDefineDynArray); override;
-    /// retrieve the advanced indexed information of a specified Table
-    // - calls Process(cGetIndexes,aTableName,Indexes)
-    procedure GetIndexes(const aTableName: RawUTF8; out Indexes: TSQLDBIndexDefineDynArray); override;
-    /// get all table names
-    // - this default implementation will use protected SQLGetTableNames virtual
-    // - calls Process(cGetTableNames,self,Tables)
-    procedure GetTableNames(out Tables: TRawUTF8DynArray); override;
-    /// determine if the SQL statement can be cached
-    // - always returns false, to force a new fake statement to be created
-    function IsCachable(P: PUTF8Char): boolean; override;
-  published
-    /// Connect and Disconnect won't really connect nor disconnect the
-    // remote connection
-    // - you can set this property to TRUE if you expect the remote connection
-    // by in synch with the remote proxy connection (should not be used in
-    // most cases, unless you are sure you have only one single client at a time
-    property HandleConnection: boolean read fHandleConnection write fHandleConnection;
-    /// milliseconds to way until StartTransaction is allowed by the server
-    // - in the current implementation, there should be a single transaction
-    // at once on the server side: this is the time to try before reporting
-    // an ESQLDBRemote exception failure
-    property StartTransactionTimeOut: Int64
-      read fStartTransactionTimeOut write fStartTransactionTimeOut;
-  end;
-
-  /// implements an abstract proxy-like virtual connection to a DB engine
-  // - can be used e.g. for remote access or execution in a background thread
-  TSQLDBProxyConnection = class(TSQLDBConnection)
-  protected
-    fConnected: boolean;
-    fProxy: TSQLDBProxyConnectionPropertiesAbstract;
-    function GetServerDateTime: TDateTime; override;
-  public
-    /// connect to a specified database engine
-    constructor Create(aProperties: TSQLDBConnectionProperties); override;
-    /// connect to the specified database
-    procedure Connect; override;
-    /// stop connection to the specified database
-    procedure Disconnect; override;
-    /// return TRUE if Connect has been already successfully called
-    function IsConnected: boolean; override;
-    /// initialize a new SQL query statement for the given connection
-    function NewStatement: TSQLDBStatement; override;
-    /// begin a Transaction for this connection
-    procedure StartTransaction; override;
-    /// commit changes of a Transaction for this connection
-    procedure Commit; override;
-    /// discard changes of a Transaction for this connection
-    procedure Rollback; override;
-  end;
-
-  /// implements a proxy-like virtual connection statement to a DB engine
-  // - abstract class, with no corresponding kind of connection, but allowing
-  // access to the mapped data via Column*() methods
-  // - will handle an internal binary buffer when the statement returned rows
-  // data, as generated by TSQLDBStatement.FetchAllToBinary()
-  TSQLDBProxyStatementAbstract = class(TSQLDBStatementWithParamsAndColumns)
-  protected
-    fDataRowCount: integer;
-    fDataRowReaderOrigin, fDataRowReader: PByte;
-    fDataRowNullSize: cardinal;
-    fDataCurrentRowIndex: integer;
-    fDataCurrentRowNullLen: cardinal;
-    fDataCurrentRowNull: TByteDynArray;
-    fDataCurrentRowValues: array of pointer;
-    fDataCurrentRowValuesStart: pointer;
-    fDataCurrentRowValuesSize: Cardinal;
-    // per-row column type (SQLite3 only) e.g. select coalesce(column,0) from ..
-    fDataCurrentRowColTypes: array of TSQLDBFieldType;
-    function IntColumnType(Col: integer; out Data: PByte): TSQLDBFieldType;
-      {$ifdef HASINLINE}inline;{$endif}
-    procedure IntHeaderProcess(Data: PByte; DataLen: integer);
-    procedure IntFillDataCurrent(var Reader: PByte; IgnoreColumnDataSize: boolean);
-  public
-    /// the Column type of the current Row
-    function ColumnType(Col: integer; FieldSize: PInteger=nil): TSQLDBFieldType; override;
-    /// returns TRUE if the column contains NULL
-    function ColumnNull(Col: integer): boolean; override;
-    /// return a Column integer value of the current Row, first Col is 0
-    function ColumnInt(Col: integer): Int64; override;
-    /// return a Column floating point value of the current Row, first Col is 0
-    function ColumnDouble(Col: integer): double; override;
-    /// return a Column floating point value of the current Row, first Col is 0
-    function ColumnDateTime(Col: integer): TDateTime; override;
-    /// return a Column currency value of the current Row, first Col is 0
-    // - should retrieve directly the 64 bit Currency content, to avoid
-    // any rounding/conversion error from floating-point types
-    function ColumnCurrency(Col: integer): currency; override;
-    /// return a Column UTF-8 encoded text value of the current Row, first Col is 0
-    function ColumnUTF8(Col: integer): RawUTF8; override;
-    /// return a Column text value as generic VCL string of the current Row, first Col is 0
-    function ColumnString(Col: integer): string; override;
-    /// return a Column as a blob value of the current Row, first Col is 0
-    function ColumnBlob(Col: integer): RawByteString; override;
-    /// return all columns values into JSON content
-    procedure ColumnsToJSON(WR: TJSONWriter); override;
-    /// direct access to the data buffer of the current row
-    // - points to Double/Currency value, or variable-length Int64/UTF8/Blob
-    // - points to nil if the column value is NULL
-    function ColumnData(Col: integer): pointer;
-    /// append current row content as binary stream
-    // - will save one data row in optimized binary format (if not in Null)
-    // - virtual method called by FetchAllToBinary()
-    // - follows the format expected by TSQLDBProxyStatement
-    procedure ColumnsToBinary(W: TFileBufferWriter;
-      Null: pointer; const ColTypes: TSQLDBFieldTypeDynArray); override;
-
-    /// read-only access to the number of data rows stored
-    property DataRowCount: integer read fDataRowCount;
-  end;
-
-  /// implements a proxy-like virtual connection statement to a DB engine
-  // - is generated by TSQLDBProxyConnection kind of connection
-  // - will use an internal binary buffer when the statement returned rows data,
-  // as generated by TSQLDBStatement.FetchAllToBinary() or JSON for
-  // ExecutePreparedAndFetchAllAsJSON() method (as expected by our ORM)
-  TSQLDBProxyStatement = class(TSQLDBProxyStatementAbstract)
-  protected
-    fDataInternalCopy: RawByteString;
-    fUpdateCount: integer;
-    fForceNoUpdateCount: boolean;
-    procedure ParamsToCommand(var Input: TSQLDBProxyConnectionCommandExecute);
-  public
-    /// Execute a SQL statement
-    // - for TSQLDBProxyStatement, preparation and execution are processed in
-    // one step, when this method is executed - as such, Prepare() won't call
-    // the remote process, but will just set fSQL
-    // - this overridden implementation will use out optimized binary format
-    //  as generated by TSQLDBStatement.FetchAllToBinary(), and not JSON
-    procedure ExecutePrepared; override;
-    /// execute a prepared SQL statement and return all rows content as a JSON string
-    // - JSON data is retrieved with UTF-8 encoding
-    // - if Expanded is true, JSON data is an array of objects, for direct use
-    // with any Ajax or .NET client:
-    // & [ {"col1":val11,"col2":"val12"},{"col1":val21,... ]
-    // - if Expanded is false, JSON data is serialized (used in TSQLTableJSON)
-    // & { "FieldCount":1,"Values":["col1","col2",val11,"val12",val21,..] }
-    // - BLOB field value is saved as Base64, in the '"\uFFF0base64encodedbinary"'
-    // format and contains true BLOB data
-    // - this overridden implementation will use JSON for transmission, and
-    // binary encoding only for parameters (to avoid unneeded conversions, e.g.
-    // when called from mORMotDB.pas)
-    procedure ExecutePreparedAndFetchAllAsJSON(Expanded: boolean; out JSON: RawUTF8); override;
-    /// append all rows content as binary stream
-    // - will save the column types and name, then every data row in optimized
-    // binary format (faster and smaller than JSON)
-    // - you can specify a LIMIT for the data extent (default 0 meaning all data)
-    // - generates the format expected by TSQLDBProxyStatement
-    // - this overriden method will use the internal data copy of the binary
-    // buffer retrieved by ExecutePrepared, so would be almost immediate,
-    // and would allow e.g. direct consumption via our TSynSQLStatementDataSet
-    // - note that DataRowPosition won't be set by this method: will be done
-    // e.g. in TSQLDBProxyStatementRandomAccess.Create
-    function FetchAllToBinary(Dest: TStream; MaxRowCount: cardinal=0;
-      DataRowPosition: PCardinalDynArray=nil): cardinal; override;
-    /// gets a number of updates made by latest executed statement
-    // - this overriden method will return the integer value returned by
-    // cExecute command
-    function UpdateCount: integer; override;
-    /// force no UpdateCount method call on server side
-    // - may be needed to reduce server load, if this information is not needed
-    property ForceNoUpdateCount: boolean read fForceNoUpdateCount write fForceNoUpdateCount;
-
-    /// after a statement has been prepared via Prepare() + ExecutePrepared() or
-    //   Execute(), this method must be called one or more times to evaluate it
-    function Step(SeekFirst: boolean=false): boolean; override;
-  end;
-
-  /// client-side implementation of a remote connection to any SynDB engine
-  // - will compute binary compressed messages for the remote processing,
-  // ready to be served e.g. over HTTP via our SynDBRemote.pas unit
-  // - abstract class which should override its protected ProcessMessage() method
-  // e.g. by TSQLDBRemoteConnectionPropertiesTest or
-  TSQLDBRemoteConnectionPropertiesAbstract = class(TSQLDBProxyConnectionPropertiesAbstract)
-  protected
-    /// will build and interpret binary messages to be served with ProcessMessage
-    // - would raise an exception in case of error, even on the server side
-    function Process(Command: TSQLDBProxyConnectionCommand;
-      const Input; var Output): integer; override;
-    /// abstract method to override for the expected transmission protocol
-    // - could raise an exception on transmission error
-    procedure ProcessMessage(const Input: RawByteString; out Output: RawByteString);
-      virtual; abstract;
-  end;
-
-  /// fake proxy class for testing the remote connection to any SynDB engine
-  // - resulting overhead due to our binary messaging: unnoticeable :)
-  TSQLDBRemoteConnectionPropertiesTest = class(TSQLDBRemoteConnectionPropertiesAbstract)
-  protected
-    fProps: TSQLDBConnectionProperties;
-    // this overriden method will just call fProps.RemoteProcessMessage()
-    procedure ProcessMessage(const Input: RawByteString; out Output: RawByteString); override;
-  public
-    /// create a test redirection to an existing local connection property
-    // - you can specify a User/Password credential pair to also test the
-    // authentication via TSynAuthentication
-    constructor Create(aProps: TSQLDBConnectionProperties;
-      const aUserID,aPassword: RawUTF8; aProtocol: TSQLDBProxyConnectionProtocolClass); reintroduce;
-  end;
-
-
-  /// implements a virtual statement with direct data access
-  // - is generated with no connection, but allows direct random access to any
-  // data row retrieved from TSQLDBStatement.FetchAllToBinary() binary data
-  // - GotoRow() method allows direct access to a row data via Column*()
-  // - is used e.g. by TSynSQLStatementDataSet of SynDBVCL unit
-  TSQLDBProxyStatementRandomAccess = class(TSQLDBProxyStatementAbstract)
-  protected
-    fRowData: TCardinalDynArray;
-  public
-    /// initialize the internal structure from a given memory buffer
-    // - by default, ColumnDataSize would be computed from the supplied data,
-    // unless you set IgnoreColumnDataSize=true to set the value to 0 (and
-    // force e.g. SynDBVCL TSynBinaryDataSet.InternalInitFieldDefs define the
-    // field as ftDefaultMemo)
-    constructor Create(Data: PByte; DataLen: integer;
-      DataRowPosition: PCardinalDynArray=nil; IgnoreColumnDataSize: boolean=false); reintroduce;
-
-    /// Execute a prepared SQL statement
-    // - this unexpected overridden method will raise a ESQLDBException
-    procedure ExecutePrepared; override;
-    /// Change cursor position to the next available row
-    // - this unexpected overridden method will raise a ESQLDBException
-    function Step(SeekFirst: boolean=false): boolean; override;
-
-    /// change the current data Row
-    // - if Index<DataRowCount, returns TRUE and you can access to the data
-    // via regular Column*() methods
-    // - can optionally raise an ESQLDBException if Index is not correct
-    function GotoRow(Index: integer; RaiseExceptionOnWrongIndex: Boolean=false): boolean;
-  end;
-
-{$endif WITH_PROXY}
-
-
-const
-  /// TSQLDBFieldType kind of columns which have a fixed width
-  FIXEDLENGTH_SQLDBFIELDTYPE = [ftInt64, ftDouble, ftCurrency, ftDate];
-
-  /// conversion matrix from TSQLDBFieldType into variant type
-  MAP_FIELDTYPE2VARTYPE: array[TSQLDBFieldType] of Word = (
-    varEmpty, varNull, varInt64, varDouble, varCurrency, varDate,
-    varSynUnicode, varString);
-// ftUnknown, ftNull, ftInt64, ftDouble, ftCurrency, ftDate, ftUTF8, ftBlob
-
-
-/// function helper logging some column truncation information text
-procedure LogTruncatedColumn(const Col: TSQLDBColumnProperty);
-
-/// retrieve a table name without any left schema
-// - e.g. TrimLeftSchema('SCHEMA.TABLENAME')='TABLENAME'
-function TrimLeftSchema(const TableName: RawUTF8): RawUTF8;
-
-/// replace all '?' in the SQL statement with named parameters like :AA :AB..
-// - returns the number of ? parameters found within aSQL
-// - won't generate any SQL keyword parameters (e.g. :AS :OF :BY), to be
-// compliant with Oracle OCI expectations
-// - any ending ';' character is deleted, unless aStripSemicolon is unset
-function ReplaceParamsByNames(const aSQL: RawUTF8; var aNewSQL: RawUTF8;
-  aStripSemicolon: boolean=true): integer;
-
-/// replace all '?' in the SQL statement with indexed parameters like $1 $2 ...
-// - returns the number of ? parameters found within aSQL
-// - as used e.g. by PostgreSQL & Oracle (:1 :2) library
-// - if AllowSemicolon is false (by default), reject any statement with ;
-// (Postgres do not allow ; inside prepared statement); it should be 
-// true for Oracle
-function ReplaceParamsByNumbers(const aSQL: RawUTF8; var aNewSQL: RawUTF8;
-  IndexChar: AnsiChar = '$'; AllowSemicolon: boolean = false): integer;
-
-/// create a JSON array from an array of UTF-8 bound values
-// - as generated during array binding, i.e. with quoted strings
-// 'one','t"wo' -> '{"one","t\"wo"}'   and  1,2,3 -> '{1,2,3}'
-// - as used e.g. by PostgreSQL library
-function BoundArrayToJSONArray(const Values: TRawUTF8DynArray): RawUTF8;
-
-
-{ -------------- native connection interfaces, without OleDB }
-
-type
-  /// access to a native library
-  // - this generic class is to be used for any native connection using an
-  // external library
-  // - is used e.g. in SynDBOracle by TSQLDBOracleLib to access the OCI library,
-  // or by SynDBODBC to access the ODBC library
-  TSQLDBLib = class
-  protected
-    fHandle: {$ifdef FPC}TLibHandle{$else}HMODULE{$endif};
-    fLibraryPath: TFileName;
-    /// same as SafeLoadLibrary() but setting fLibraryPath and cwd on Windows
-    function TryLoadLibrary(const aLibrary: array of TFileName;
-      aRaiseExceptionOnFailure: ESynExceptionClass): boolean; virtual;
-  public
-    /// release associated memory and linked library
-    destructor Destroy; override;
-    /// the associated library handle
-    property Handle: {$ifdef FPC}TLibHandle{$else}HMODULE{$endif} read fHandle write fHandle;
-    /// the loaded library path
-    property LibraryPath: TFileName read fLibraryPath;
-  end;
-
-
-{$ifdef EMULATES_TQUERY}
-
-{ -------------- TQuery TField TParam emulation classes and types }
-
-type
-  /// generic Exception type raised by the TQuery class
-  ESQLQueryException = class(ESynException)
-  public
-    constructor CreateFromError(aMessage: string; aConnection: TSQLDBConnection);
-  end;
-
-  /// generic type used by TQuery / TQueryValue for BLOBs fields
-  TBlobData = RawByteString;
-
-  /// represent the use of parameters on queries or stored procedures
-  // - same enumeration as with the standard DB unit from VCL
-  TParamType = (ptUnknown, ptInput, ptOutput, ptInputOutput, ptResult);
-
-  TQuery = class;
-
-  /// pseudo-class handling a TQuery bound parameter or column value
-  // - will mimic both TField and TParam classes as defined in standard DB unit,
-  // by pointing both classes types to PQueryValue
-  // - usage of an object instead of a class allow faster access via a
-  // dynamic array (and our TDynArrayHashed wrapper) for fast property name
-  // handling (via name hashing) and pre-allocation
-  // - it is based on an internal Variant to store the parameter or column value
-  {$ifdef USERECORDWITHMETHODS}TQueryValue = record
-    {$else}TQueryValue = object{$endif}
-  private
-    /// fName should be the first property, i.e. the searched hashed value
-    fName: string;
-    fValue: Variant;
-    fValueBlob: boolean;
-    fParamType: TParamType;
-    // =-1 if empty, =0 if eof, >=1 if cursor on row data
-    fRowIndex: integer;
-    fColumnIndex: integer;
-    fQuery: TQuery;
-    procedure CheckExists;
-    procedure CheckValue;
-    function GetIsNull: boolean;
-    function GetDouble: double;
-    function GetString: string;
-    function GetAsWideString: SynUnicode;
-    function GetCurrency: Currency;
-    function GetDateTime: TDateTime;
-    function GetVariant: Variant;
-    function GetInteger: integer;
-    function GetInt64: Int64;
-    function GetBlob: TBlobData;
-    function GetAsBytes: TBytes;
-    function GetBoolean: Boolean;
-    procedure SetDouble(const aValue: double);
-    procedure SetString(const aValue: string);
-    procedure SetAsWideString(const aValue: SynUnicode);
-    procedure SetCurrency(const aValue: Currency);
-    procedure SetDateTime(const aValue: TDateTime);
-    procedure SetVariant(const aValue: Variant);
-    procedure SetInteger(const aValue: integer);
-    procedure SetInt64(const aValue: Int64);
-    procedure SetBlob(const aValue: TBlobData);
-    procedure SetAsBytes(const Value: TBytes);
-    procedure SetBoolean(const aValue: Boolean);
-    procedure SetBound(const aValue: Boolean);
-  public
-    /// set the column value to null
-    procedure Clear;
-    /// the associated (field) name
-    property FieldName: string read fName;
-    /// the associated (parameter) name
-    property Name: string read fName;
-    /// parameter type for queries or stored procedures
-    property ParamType: TParamType read fParamType write fParamType;
-    /// returns TRUE if the stored Value is null
-    property IsNull: Boolean read GetIsNull;
-    /// just do nothing - here for compatibility reasons with Clear + Bound := true
-    property Bound: Boolean write SetBound;
-    /// access the Value as Integer
-    property AsInteger: integer read GetInteger write SetInteger;
-    /// access the Value as Int64
-    // - note that under Delphi 5, Int64 is not handled: the Variant type
-    // only handle integer types, in this Delphi version :(
-    property AsInt64: Int64 read GetInt64 write SetInt64;
-    /// access the Value as Int64
-    // - note that under Delphi 5, Int64 is not handled: the Variant type
-    // only handle integer types, in this Delphi version :(
-    property AsLargeInt: Int64 read GetInt64 write SetInt64;
-    /// access the Value as boolean
-    property AsBoolean: Boolean read GetBoolean write SetBoolean;
-    /// access the Value as String
-    // - used in the VCL world for both TEXT and BLOB content (BLOB content
-    // will only work in pre-Unicode Delphi version, i.e. before Delphi 2009)
-    property AsString: string read GetString write SetString;
-    /// access the Value as an unicode String
-    // - will return a WideString before Delphi 2009, and an UnicodeString
-    // for Unicode versions of the compiler (i.e. our SynUnicode type)
-    property AsWideString: SynUnicode read GetAsWideString write SetAsWideString;
-    /// access the BLOB Value as an AnsiString
-    // - will work for all Delphi versions, including Unicode versions (i.e.
-    // since Delphi 2009)
-    // - for a BLOB parameter or column, you should use AsBlob or AsBlob
-    // properties instead of AsString (this later won't work after Delphi 2007)
-    property AsBlob: TBlobData read GetBlob write SetBlob;
-    /// access the BLOB Value as array of byte (TBytes)
-     // - will work for all Delphi versions, including Unicode versions (i.e.
-    // since Delphi 2009)
-    // - for a BLOB parameter or column, you should use AsBlob or AsBlob
-    // properties instead of AsString (this later won't work after Delphi 2007)
-    property AsBytes: TBytes read GetAsBytes write SetAsBytes;
-    /// access the Value as double
-    property AsFloat: double read GetDouble write SetDouble;
-    /// access the Value as TDateTime
-    property AsDateTime: TDateTime read GetDateTime write SetDateTime;
-    /// access the Value as TDate
-    property AsDate: TDateTime read GetDateTime write SetDateTime;
-    /// access the Value as TTime
-    property AsTime: TDateTime read GetDateTime write SetDateTime;
-    /// access the Value as Currency
-    // - avoid any rounding conversion, as with AsFloat
-    property AsCurrency: Currency read GetCurrency write SetCurrency;
-    /// access the Value as Variant
-    property AsVariant: Variant read GetVariant write SetVariant;
-  end;
-
-  /// a dynamic array of TQuery bound parameters or column values
-  // - TQuery will use TDynArrayHashed for fast search
-  TQueryValueDynArray = array of TQueryValue;
-
-  /// pointer to TQuery bound parameter or column value
-  PQueryValue = ^TQueryValue;
-
-  /// pointer mapping the VCL DB TField class
-  // - to be used e.g. with code using local TField instances in a loop
-  TField = PQueryValue;
-
-  /// pointer mapping the VCL DB TParam class
-  // - to be used e.g. with code using local TParam instances
-  TParam = PQueryValue;
-
-  /// class mapping VCL DB TQuery for direct database process
-  // - this class can mimic basic TQuery VCL methods, but won't need any BDE
-  // installed, and will be faster for field and parameters access than the
-  // standard TDataSet based implementation; in fact, OleDB replaces the BDE
-  // or the DBExpress layer, or access directly to the client library
-  // (e.g. for TSQLDBOracleConnectionProperties which calls oci.dll)
-  // - it is able to run basic queries as such:
-  // !  Q := TQuery.Create(aSQLDBConnection);
-  // !  try
-  // !    Q.SQL.Clear; // optional
-  // !    Q.SQL.Add('select * from DOMAIN.TABLE');
-  // !    Q.SQL.Add('  WHERE ID_DETAIL=:detail;');
-  // !    Q.ParamByName('DETAIL').AsString := '123420020100000430015';
-  // !    Q.Open;
-  // !    Q.First;    // optional
-  // !    while not Q.Eof do begin
-  // !      assert(Q.FieldByName('id_detail').AsString='123420020100000430015');
-  // !      Q.Next;
-  // !    end;
-  // !    Q.Close;    // optional
-  // !  finally
-  // !    Q.Free;
-  // !  end;
-  // - since there is no underlying TDataSet, you can't have read and write
-  // access, or use the visual DB components of the VCL: it's limited to
-  // direct emulation of low-level SQL as in the above code, with one-direction
-  // retrieval (e.g. the Edit, Post, Append, Cancel, Prior, Locate, Lookup
-  // methods do not exist within this class)
-  // - use ToDataSet() function from SynDBVCL.pas to create a TDataSet
-  // from such a TQuery instance, and link this request to visual DB components
-  // - this class is Unicode-ready even before Delphi 2009 (via the TQueryValue
-  // AsWideString method), will natively handle Int64/TBytes field or parameter
-  // data, and will have less overhead than the standard DB components of the VCL
-  // - you should better use TSQLDBStatement instead of this wrapper, but
-  // having such code-compatible TQuery replacement could make easier some
-  // existing code upgrade (e.g. to avoid deploying the deprecated BDE, generate
-  // smaller executable, access any database without paying a big fee,
-  // avoid rewriting a lot of existing code lines of a big application...)
-  TQuery = class
-  protected
-    fSQL: TStringList;
-    fPrepared: ISQLDBStatement;
-    fRowIndex: Integer;
-    fConnection: TSQLDBConnection;
-    fParams: TQueryValueDynArray;
-    fResults: TQueryValueDynArray;
-    fResult: TDynArrayHashed;
-    fResultCount: integer;
-    fParam: TDynArrayHashed;
-    fParamCount: Integer;
-    fTag: PtrInt;
-    function GetIsEmpty: Boolean;
-    function GetActive: Boolean;
-    function GetFieldCount: integer;
-    function GetParamCount: integer;
-    function GetField(aIndex: integer): TField;
-    function GetParam(aIndex: integer): TParam;
-    function GetEof: boolean;
-    function GetBof: Boolean;
-    function GetRecordCount: integer;
-    function GetSQLAsText: string;
-    procedure OnSQLChange(Sender: TObject);
-    /// prepare and execute the SQL query
-    procedure Execute(ExpectResults: Boolean);
-  public
-    /// initialize a query for the associated database connection
-    constructor Create(aConnection: TSQLDBConnection);
-    /// release internal memory and statements
-    destructor Destroy; override;
-    /// a do-nothing method, just available for compatibility purpose
-    procedure Prepare;
-    /// begin the SQL query, for a SELECT statement
-    // - will parse the entered SQL statement, and bind parameters
-    // - will then execute the SELECT statement, ready to use First/Eof/Next
-    // methods, the returned rows being available via FieldByName methods
-    procedure Open;
-    /// begin the SQL query, for a non SELECT statement
-    // - will parse the entered SQL statement, and bind parameters
-    // - the query will be released with a call to Close within this method
-    // - will return the number of updated rows (i.e.
-    // PreparedSQLDBStatement.UpdateCount)
-    procedure ExecSQL;
-    /// begin the SQL query, for a non SELECT statement
-    // - will parse the entered SQL statement, and bind parameters
-    // - the query will be released with a call to Close within this method
-    // - this method will return the number of updated rows (i.e.
-    // PreparedSQLDBStatement.UpdateCount)
-    function ExecSQLAndReturnUpdateCount: integer;
-    /// after a successfull Open, will get the first row of results
-    procedure First;
-    /// after successfull Open and First, go the the next row of results
-    procedure Next;
-    /// end the SQL query
-    // - will release the SQL statement, results and bound parameters
-    // - the query should be released with a call to Close before reopen
-    procedure Close;
-    /// access a SQL statement parameter, entered as :aParamName in the SQL
-    // - if the requested parameter do not exist yet in the internal fParams
-    // list, AND if CreateIfNotExisting=true, a new TQueryValue instance
-    // will be created and registered
-    function ParamByName(const aParamName: string; CreateIfNotExisting: boolean=true): TParam;
-    /// retrieve a column value from the current opened SQL query row
-    // - will raise an ESQLQueryException error in case of error, e.g. if no column
-    // name matchs the supplied name
-    function FieldByName(const aFieldName: string): TField;
-    /// retrieve a column value from the current opened SQL query row
-    // - will return nil in case of error, e.g. if no column name matchs the
-    // supplied name
-    function FindField(const aFieldName: string): TField;
-    /// the associated database connection
-    property Connection: TSQLDBConnection read fConnection;
-    /// the SQL statement to be executed
-    // - statement will be prepared and executed via Open or ExecSQL methods
-    // - SQL.Clear will force a call to the Close method (i.e. reset the query,
-    // just as with the default VCL implementation)
-    property SQL: TStringList read fSQL;
-    /// the SQL statement with inlined bound parameters
-    property SQLAsText: string read GetSQLAsText;
-    /// equals true if there is some rows pending
-    property Eof: Boolean read GetEof;
-    /// equals true if on first row
-    property Bof: Boolean read GetBof;
-    /// returns 0 if no record was retrievd, 1 if there was some records
-    // - not the exact count: just here for compatibility purpose with code
-    // like   if aQuery.RecordCount>0 then ...
-    property RecordCount: integer read GetRecordCount;
-    /// equals true if there is no row returned
-    property IsEmpty: Boolean read GetIsEmpty;
-    /// equals true if the query is opened
-    property Active: Boolean read GetActive;
-    /// the number of columns in the current opened SQL query row
-    property FieldCount: integer read GetFieldCount;
-    /// the number of bound parameters in the current SQL statement
-    property ParamCount: integer read GetParamCount;
-    /// retrieve a column value from the current opened SQL query row
-    // - will return nil in case of error, e.g. out of range index
-    property Fields[aIndex: integer]: TField read GetField;
-    /// retrieve a  bound parameters in the current SQL statement
-    // - will return nil in case of error, e.g. out of range index
-    property Params[aIndex: integer]: TParam read GetParam;
-    /// non VCL property to access the internal SynDB prepared statement
-    // - is nil if the TQuery is not prepared (e.g. after Close)
-    property PreparedSQLDBStatement: ISQLDBStatement read fPrepared;
-    /// user-customizable number attached to this instance
-    // - for compatibility with TComponent
-    property Tag: PtrInt read fTag write fTag;
-  end;
-
-{$endif EMULATES_TQUERY}
-
-var
-  /// the TSynLog class used for logging for all our SynDB related units
-  // - you may override it with TSQLLog, if available from mORMot.pas
-  // - since not all exceptions are handled specificaly by this unit, you
-  // may better use a common TSynLog class for the whole application or module
-  SynDBLog: TSynLogClass=TSynLog;
-
-
-
-{ -------------- Database specific classes - shared by several SynDB units }
-
-const
-  /// the known column data types corresponding to our TSQLDBFieldType types
-  // - will be used e.g. for TSQLDBConnectionProperties.SQLFieldCreate()
-  // - see TSQLDBFieldTypeDefinition documentation to find out the mapping
-  DB_FIELDS: array[TSQLDBDefinition] of TSQLDBFieldTypeDefinition = (
-  // ftUnknown=int32, ftNull=UTF8, ftInt64, ftDouble, ftCurrency, ftDate, ftUTF8, ftBlob
-
-  // dUnknown
-  (' INT',' NVARCHAR(%)',' BIGINT',' DOUBLE',' NUMERIC(19,4)',' TIMESTAMP',
-   ' CLOB',' BLOB'),
-
-  // dDefault
-  (' INT',' NVARCHAR(%)',' BIGINT',' DOUBLE',' NUMERIC(19,4)',' TIMESTAMP',
-   ' CLOB',' BLOB'),
-
-  // dOracle
-  (' NUMBER(22,0)',' NVARCHAR2(%)',' NUMBER(22,0)',' BINARY_DOUBLE',' NUMBER(19,4)',
-   ' DATE',' NCLOB',' BLOB'),
-    // NCLOB (National Character Large Object) is an Oracle data type that can hold
-    // up to 4 GB of character data. It's similar to a CLOB, but characters are
-    // stored in a NLS or multibyte national character set (like NVARCHAR2)
-
-  // dMSSQL
-  (' int',' nvarchar(%)',' bigint',' float',' money',' datetime',' nvarchar(max)',
-   ' varbinary(max)'),
-
-  // dJet
-  (' Long',' VarChar(%)',' Decimal(19,0)',' Double',' Currency',' DateTime',
-   ' LongText',' LongBinary'),
-
-  // dMySQL
-  (' int',' varchar(%) character set UTF8',' bigint',' double',' decimal(19,4)',
-   ' datetime',' mediumtext character set UTF8',' mediumblob'),
-
-  // dSQLite
-  (' INTEGER',' TEXT',' INTEGER',' FLOAT',' FLOAT',' TEXT',' TEXT',' BLOB'),
-
-  // dFirebird
-  (' INTEGER',' VARCHAR(%) CHARACTER SET UTF8',' BIGINT',' FLOAT',' DECIMAL(18,4)',
-   ' TIMESTAMP',' BLOB SUB_TYPE 1 SEGMENT SIZE 2000 CHARACTER SET UTF8',
-   ' BLOB SUB_TYPE 0 SEGMENT SIZE 2000'),
-   // about BLOB: http://www.ibphoenix.com/resources/documents/general/doc_54
-
-  // dNexusDB
-  (' INTEGER',' NVARCHAR(%)',' LARGEINT',' REAL',' MONEY',' DATETIME',' NCLOB',' BLOB'),
-    // VARCHAR(%) CODEPAGE 65001 just did not work well with Delphi<2009
-
-  // dPostgreSQL
-  (' INTEGER',' TEXT',' BIGINT',' DOUBLE PRECISION',' NUMERIC(19,4)',
-   ' TIMESTAMP',' TEXT',' BYTEA'),
-    // like SQLite3, we will create TEXT column instead of VARCHAR(%), as stated
-    // by http://www.postgresql.org/docs/current/static/datatype-character.html
-
-  // dDB2 (for CCSID Unicode tables)
-  (' int',' varchar(%)',' bigint',' real',' decimal(19,4)',' timestamp',' clob', ' blob'),
-    { note: bigint needs 9.1 and up }
-
-  // dInformix
-  (' int',' lvarchar(%)',' bigint',' smallfloat',' decimal(19,4)',
-   ' datetime year to fraction(3)',' clob', ' blob')
-  );
-
-  /// the known column data types corresponding to our TSQLDBFieldType types
-  // - will be used e.g. for TSQLDBConnectionProperties.SQLFieldCreate()
-  // - SQLite3 doesn't expect any field length, neither PostgreSQL, so set to 0
-  DB_FIELDSMAX: array[TSQLDBDefinition] of cardinal = (
-    1000, 1000, 1333, { =4000/3 since WideChar is up to 3 bytes in UTF-8 }
-    4000, 255, 4000, 0, 32760, 32767, 0, 32700, 32700);
-
-  /// the known SQL statement to retrieve the server date and time
-  DB_SERVERTIME: array[TSQLDBDefinition] of RawUTF8 = (
-    '','', // return local server time by default
-    'select sysdate from dual',
-    'select GETDATE()',
-    '', // Jet is local -> return local time
-    'SELECT NOW()',
-    '', // SQlite is local -> return local time
-    'select current_timestamp from rdb$database',
-    'SELECT CURRENT_TIMESTAMP',
-    'SELECT LOCALTIMESTAMP',
-    'select current timestamp from sysibm.sysdummy1',
-    'select CURRENT YEAR TO FRACTION(3) from SYSTABLES where tabid = 1'
-  );
-
-const
-  /// the known SQL syntax to limit the number of returned rows in a SELECT
-  // - Positon indicates if should be included within the WHERE clause,
-  // at the beginning of the SQL statement, or at the end of the SQL statement
-  // - InsertFmt will replace '%' with the maximum number of lines to be retrieved
-  // - used by TSQLDBConnectionProperties.AdaptSQLLimitForEngineList()
-  DB_SQLLIMITCLAUSE: array[TSQLDBDefinition] of TSQLDBDefinitionLimitClause  = (
-    (Position: posNone;   InsertFmt:nil),                         { dUnknown    }
-    (Position: posNone;   InsertFmt:nil),                         { dDefault    }
-    (Position: posWhere;  InsertFmt:'rownum<=%'),                 { dOracle     }
-    (Position: posSelect; InsertFmt:'top(%) '),                   { dMSSQL      }
-    (Position: posSelect; InsertFmt:'top % '),                    { dJet        }
-    (Position: posAfter;  InsertFmt:' limit %'),                  { dMySQL      }
-    (Position: posAfter;  InsertFmt:' limit %'),                  { dSQLite     }
-    (Position: posSelect; InsertFmt:'first % '),                  { dFirebird   }
-    (Position: posSelect; InsertFmt:'top % '),                    { dNexusDB    }
-    (Position: posAfter;  InsertFmt:' limit %'),                  { dPostgreSQL }
-    (Position: posAfter;  InsertFmt:' fetch first % rows only'),  { dDB2        }
-    (Position: posAfter;  InsertFmt:' first % '));                { dInformix   }
-
-  /// the known database engines handling CREATE INDEX IF NOT EXISTS statement
-  DB_HANDLECREATEINDEXIFNOTEXISTS = [dSQLite];
-
-  /// the known database engines handling CREATE INDEX on BLOB columns
-  // - SQLite3 does not have any issue about indexing any column
-  // - PostgreSQL is able to index TEXT columns, which are some kind of CLOB
-  DB_HANDLEINDEXONBLOBS = [dSQLite,dPostgreSQL];
-
-  /// where the DESC clause shall be used for a CREATE INDEX statement
-  // - only identified syntax exception is for FireBird
-  DB_SQLDESENDINGINDEXPOS: array[TSQLDBDefinition] of
-    (posWithColumn, posGlobalBefore) = (
-    posWithColumn, posWithColumn, posWithColumn, posWithColumn, posWithColumn,
-    posWithColumn, posWithColumn, posGlobalBefore, posWithColumn, posWithColumn,
-    posWithColumn, posWithColumn);
-
-  /// the SQL text corresponding to the identified WHERE operators for a SELECT
-  DB_SQLOPERATOR: array[opEqualTo..opLike] of RawUTF8 = (
-    '=','<>','<','<=','>','>=',' in ',' is null',' is not null',' like ');
-
-
-/// retrieve the text of a given Database SQL dialect enumeration
-// - see also TSQLDBConnectionProperties.GetDBMSName() method
-function ToText(DBMS: TSQLDBDefinition): PShortString; overload;
-
-/// retrieve the text of a given Database field type enumeration
-// - see also TSQLDBFieldTypeToString() function
-function ToText(Field: TSQLDBFieldType): PShortString; overload;
-
-/// retrieve the ready-to-be displayed text of a given Database field
-// type enumeration
-function TSQLDBFieldTypeToString(aType: TSQLDBFieldType): TShort16;
-
-{$ifdef WITH_PROXY}
-/// retrieve the ready-to-be displayed text of proxy commands implemented by
-// TSQLDBProxyConnectionProperties.Process()
-function ToText(cmd: TSQLDBProxyConnectionCommand): PShortString; overload;
-{$endif}
-
-
-implementation
-
-function ToText(DBMS: TSQLDBDefinition): PShortString;
-begin
-  result := GetEnumName(TypeInfo(TSQLDBDefinition),ord(DBMS));
-end;
-
-function ToText(Field: TSQLDBFieldType): PShortString;
-begin
-  result := GetEnumName(TypeInfo(TSQLDBFieldType),ord(Field));
-end;
-
-{$ifdef WITH_PROXY}
-function ToText(cmd: TSQLDBProxyConnectionCommand): PShortString;
-begin
-  result := GetEnumName(TypeInfo(TSQLDBProxyConnectionCommand),ord(cmd));
-end;
-{$endif}
-
-function TSQLDBFieldTypeToString(aType: TSQLDBFieldType): TShort16;
-begin
-  if aType<=high(aType) then
-    result := TrimLeftLowerCaseToShort(ToText(aType)) else
-    FormatShort16('#%',[ord(aType)],result);
-end;
-
-
-{$ifdef EMULATES_TQUERY}
-
-{ ESQLQueryException }
-
-constructor ESQLQueryException.CreateFromError(aMessage: string; aConnection: TSQLDBConnection);
-begin
-  if aMessage='' then
-    aMessage := 'Error';
-  if (aConnection=nil) or (aConnection.fErrorMessage='') then
-    Create(aMessage) else
-  if aConnection.fErrorException=nil then
-    CreateUTF8('% [%]',[aMessage,aConnection.fErrorMessage]) else
-    CreateUTF8('% as % with message [%]',
-      [aMessage,aConnection.fErrorException,aConnection.fErrorMessage]);
-end;
-
-{ TQueryValue }
-
-procedure TQueryValue.CheckExists;
-begin
-  if @self=nil then
-    raise ESQLQueryException.Create('Parameter/Field not existing');
-end;
-
-procedure TQueryValue.CheckValue;
-begin
-  CheckExists;
-  if fQuery=nil then
-    exit; // Params already have updated value
-  if fQuery.fRowIndex<=0 then // =-1 if empty, =0 if eof, >=1 if row data
-    SetVariantNull(fValue) else
-  if fRowIndex<>fQuery.fRowIndex then begin // get column value once per row
-    fRowIndex := fQuery.fRowIndex;
-    fQuery.fPrepared.ColumnToVariant(fColumnIndex,fValue);
-  end;
-end;
-
-// in code below, most of the work should have been done by the Variants unit :)
-// but since Delphi 5 does not handle varInt64 type, we had do handle it :(
-// in all cases, our version should speed up process a little bit ;)
-
-procedure TQueryValue.Clear;
-begin
-  SetVariantNull(fValue);
-end;
-
-function TQueryValue.GetAsBytes: TBytes;
-var tmp: TBlobData;
-begin
-  CheckValue;
-  VariantToRawByteString(fValue,tmp);
-  RawByteStringToBytes(tmp,result);
-end;
-
-function TQueryValue.GetAsWideString: SynUnicode;
-begin
-  CheckValue;
-  with TVarData(fValue) do
-  case VType of
-    varNull:     result := '';
-    varInt64:    result := UTF8ToSynUnicode(Int64ToUtf8(VInt64));
-    varString:   result := UTF8ToSynUnicode(RawUTF8(VAny));
-    {$ifdef HASVARUSTRING}
-    varUString:  result := UnicodeString(VAny);
-    {$endif}
-  else Result := SynUnicode(fValue);
-  end;
-end;
-
-function TQueryValue.GetBlob: TBlobData;
-begin
-  CheckValue;
-  VariantToRawByteString(fValue,result);
-end;
-
-function TQueryValue.GetBoolean: Boolean;
-begin
-  Result := GetInt64<>0;
-end;
-
-function TQueryValue.GetCurrency: Currency;
-begin
-  CheckValue;
-  with TVarData(fValue) do
-  case VType of
-    varNull:     result := 0;
-    varInteger:  result := VInteger;
-    varInt64:    result := VInt64;
-    varCurrency: result := VCurrency;
-    varDouble, varDate: result := VDouble;
-    else result := fValue;
-  end;
-end;
-
-function TQueryValue.GetDateTime: TDateTime;
-begin
-  CheckValue;
-  with TVarData(fValue) do
-  case VType of
-    varString:     result := Iso8601ToDateTime(RawUTF8(VAny));
-    varSynUnicode: result := Iso8601ToDateTime(SynUnicodeToUtf8(SynUnicode(VAny)));
-  else result := GetDouble;
-  end;
-end;
-
-function TQueryValue.GetDouble: double;
-begin
-  CheckValue;
-  with TVarData(fValue) do
-  case VType of
-    varNull:     result := 0;
-    varInteger:  result := VInteger;
-    varInt64:    result := VInt64;
-    varCurrency: result := VCurrency;
-    varDouble, varDate: result := VDouble;
-    else result := fValue;
-  end;
-end;
-
-function TQueryValue.GetInt64: Int64;
-begin
-  CheckValue;
-  with TVarData(fValue) do
-  case VType of
-    varNull:     result := 0;
-    varInteger:  result := VInteger;
-    varInt64:    result := VInt64;
-    varCurrency: result := trunc(VCurrency);
-    varDouble, varDate: result := trunc(VDouble);
-    else result := {$ifdef DELPHI5OROLDER}integer{$endif}(fValue);
-  end;
-end;
-
-function TQueryValue.GetInteger: integer;
-begin
-  CheckValue;
-  with TVarData(fValue) do
-  case VType of
-    varNull:     result := 0;
-    varInteger:  result := VInteger;
-    varInt64:    result := VInt64;
-    varCurrency: result := trunc(VCurrency);
-    varDouble, varDate:   result := trunc(VDouble);
-    else result := fValue;
-  end;
-end;
-
-function TQueryValue.GetIsNull: boolean;
-begin
-  CheckValue;
-  result := TVarData(fValue).VType=varNull;
-end;
-
-function TQueryValue.GetString: string;
-begin
-  CheckValue;
-  with TVarData(fValue) do
-  case VType of
-    varNull:     result := '';
-    varInteger:  result := IntToString(VInteger);
-    varInt64:    result := IntToString(VInt64);
-    varCurrency: result := Curr64ToString(VInt64);
-    varDouble:   result := DoubleToString(VDouble);
-    varDate:     result := Ansi7ToString(DateTimeToIso8601Text(VDate,' '));
-    varString:   result := UTF8ToString(RawUTF8(VAny));
-    {$ifdef HASVARUSTRING}
-    varUString:  result := string(UnicodeString(VAny));
-    {$endif HASVARUSTRING}
-    varOleStr:   result := string(WideString(VAny));
-    else result := fValue;
-  end;
-end;
-
-function TQueryValue.GetVariant: Variant;
-begin
-  CheckValue;
-  {$ifdef DELPHI5OROLDER}
-  with TVarData(fValue) do // Delphi 5 need conversion to float to avoid overflow
-  if VType=varInt64 then
-    if (VInt64<low(Integer)) or (VInt64>high(Integer)) then
-      result := VInt64*1.0 else
-      result := integer(VInt64) else
-  {$endif}
-    result := fValue;
-end;
-
-procedure TQueryValue.SetAsBytes(const Value: TBytes);
-begin
-  CheckExists;
-  RawByteStringToVariant(pointer(Value),length(Value),fValue);
-  fValueBlob := true;
-end;
-
-procedure TQueryValue.SetAsWideString(const aValue: SynUnicode);
-begin
-  CheckExists;
-  fValue := aValue;
-end;
-
-procedure TQueryValue.SetBlob(const aValue: TBlobData);
-begin
-  CheckExists;
-  RawByteStringToVariant(aValue,fValue);
-  fValueBlob := true;
-end;
-
-procedure TQueryValue.SetBoolean(const aValue: Boolean);
-begin
-  CheckExists;
-  fValue := ord(aValue); // store 0/1 in the DB, not 0/65535
-end;
-
-procedure TQueryValue.SetBound(const aValue: Boolean);
-begin
-  ; // just do nothing
-end;
-
-procedure TQueryValue.SetCurrency(const aValue: Currency);
-begin
-  CheckExists;
-  fValue := aValue;
-end;
-
-procedure TQueryValue.SetDateTime(const aValue: TDateTime);
-begin
-  CheckExists;
-  fValue := aValue;
-end;
-
-procedure TQueryValue.SetDouble(const aValue: double);
-begin
-  CheckExists;
-  fValue := aValue;
-end;
-
-procedure TQueryValue.SetInt64(const aValue: Int64);
-begin
-  CheckExists;
-{$ifdef DELPHI5OROLDER}
-  with TVarData(fValue) do begin
-    VarClear(fValue);
-    VType := varInt64;
-    VInt64 := aValue;
-  end;
-{$else}
-  fValue := aValue;
-{$endif}
-end;
-
-procedure TQueryValue.SetInteger(const aValue: integer);
-begin
-  CheckExists;
-  fValue := aValue;
-end;
-
-procedure TQueryValue.SetString(const aValue: string);
-begin
-  CheckExists;
-  {$ifdef UNICODE}
-  fValue := aValue;
-  {$else}
-  VarClear(fValue);
-  with TVarData(fValue) do begin
-    VType := varString;
-    VAny := nil; // avoid GPF below when assigning a string variable to VAny
-    StringToUTF8(aValue,RawUTF8(VAny));
-  end;
-  {$endif}
-end;
-
-procedure TQueryValue.SetVariant(const aValue: Variant);
-begin
-  CheckExists;
-  fValue := aValue;
-end;
-
-
-{ TQuery }
-
-procedure TQuery.Close;
-begin
-  try
-    fPrepared := nil;
-  finally
-    //fSQL.Clear; // original TQuery expect SQL content to be preserved
-    fParam.Clear;
-    fParam.ReHash; // ensure no GPF if reOpen
-    fResult.Clear;
-    fResult.ReHash; // ensure no GPF if reOpen
-    fRowIndex := -1; // =-1 if empty
-  end;
-end;
-
-constructor TQuery.Create(aConnection: TSQLDBConnection);
-begin
-  inherited Create;
-  fConnection := aConnection;
-  fSQL := TStringList.Create;
-  fSQL.OnChange := OnSQLChange;
-  fParam.InitSpecific(TypeInfo(TQueryValueDynArray),fParams,djString,@fParamCount,true);
-  fResult.InitSpecific(TypeInfo(TQueryValueDynArray),fResults,djString,@fResultCount,true);
-end;
-
-destructor TQuery.Destroy;
-begin
-  try
-    Close;
-  finally
-    fSQL.Free;
-    inherited;
-  end;
-end;
-
-procedure TQuery.Prepare;
-begin
-  // just available for compatibility purpose
-end;
-
-procedure TQuery.ExecSQL;
-begin
-  Execute(false);
-  Close;
-end;
-
-function TQuery.ExecSQLAndReturnUpdateCount: integer;
-begin
-  Execute(false);
-  result := fPrepared.UpdateCount;
-  Close;
-end;
-
-function TQuery.FieldByName(const aFieldName: string): PQueryValue;
-var i: integer;
-begin
-  if self=nil then
-    result := nil else begin
-    i := fResult.FindHashed(aFieldName);
-    if i<0 then
-      raise ESQLQueryException.CreateUTF8(
-        '%.FieldByName("%"): unknown field name',[self,aFieldName]) else
-      result := @fResults[i];
-  end;
-end;
-
-function TQuery.FindField(const aFieldName: string): TField;
-var i: integer;
-begin
-  result := nil;
-  if (self=nil) or (fRowIndex<=0) then // -1=empty, 0=eof, >=1 if row data
-    exit;
-  i := fResult.FindHashed(aFieldName);
-  if i>=0 then
-    result := @fResults[i];
-end;
-
-procedure TQuery.First;
-begin
-  if (self=nil) or (fPrepared=nil) then
-    raise ESQLQueryException.Create('First: Invalid call');
-  if fRowIndex<>1 then // perform only if cursor not already on first data row
-    if fPrepared.Step(true) then
-      // cursor sucessfully set to 1st row
-      fRowIndex := 1 else
-      // no row is available, or unable to seek first row -> empty result
-      fRowIndex := -1; // =-1 if empty, =0 if eof, >=1 if cursor on row data
-end;
-
-function TQuery.GetEof: boolean;
-begin
-  result := (Self=nil) or (fRowIndex<=0);
-end;
-
-function TQuery.GetRecordCount: integer;
-begin
-  if IsEmpty then
-    result := 0 else
-    result := 1;
-end;
-
-function TQuery.GetBof: Boolean;
-begin
-  result := (Self<>nil) and (fRowIndex=1);
-end;
-
-function TQuery.GetIsEmpty: Boolean;
-begin
-  result := (Self=nil) or (fRowIndex<0); // =-1 if empty, =0 if eof
-end;
-
-function TQuery.GetActive: Boolean;
-begin
-  result := (self<>nil) and (fPrepared<>nil);
-end;
-
-function TQuery.GetFieldCount: integer;
-begin
-  if IsEmpty then
-    result := 0 else
-    result := fResultCount;
-end;
-
-function TQuery.GetParamCount: integer;
-begin
-  if IsEmpty then
-    result := 0 else
-    result := fParamCount;
-end;
-
-function TQuery.GetField(aIndex: integer): TField;
-begin
-  if (Self=nil) or (fRowIndex<0) or (cardinal(aIndex)>=cardinal(fResultCount)) then
-    result := nil else
-    result := @fResults[aIndex];
-end;
-
-function TQuery.GetParam(aIndex: integer): TParam;
-begin
-  if (Self=nil) or (cardinal(aIndex)>=cardinal(fParamCount)) then
-    result := nil else
-    result := @fParams[aIndex];
-end;
-
-function TQuery.GetSQLAsText: string;
-begin
-  if (self=nil) or (fPrepared=nil) then
-    result := '' else
-    result := Utf8ToString(fPrepared.Instance.GetSQLWithInlinedParams);
-end;
-
-procedure TQuery.OnSQLChange(Sender: TObject);
-begin
-  if (self<>nil) and (SQL.Count=0) then
-    Close; // expected previous behavior
-end;
-
-procedure TQuery.Next;
-begin
-  if (self=nil) or (fPrepared=nil) then
-    raise ESQLQueryException.Create('Next: Invalid call');
-  Connection.InternalProcess(speActive);
-  try
-    if fPrepared.Step(false) then
-      inc(fRowIndex) else
-      // no more row is available
-      fRowIndex := 0;
-  finally
-    Connection.InternalProcess(speNonActive);
-  end;
-end;
-
-procedure TQuery.Open;
-var i, h: integer;
-    added: boolean;
-    ColumnName: string;
-begin
-  if fResultCount>0 then
-    Close;
-  Execute(true);
-  for i := 0 to fPrepared.ColumnCount-1 do begin
-    ColumnName := UTF8ToString(fPrepared.ColumnName(i));
-    h := fResult.FindHashedForAdding(ColumnName,added);
-    if not added then
-      raise ESQLQueryException.CreateUTF8('Duplicated column name [%]',[ColumnName]);
-    with fResults[h] do begin
-      fQuery := self;
-      fRowIndex := 0;
-      fColumnIndex := i;
-      fName := ColumnName;
-    end;
-  end;
-  if fResultCount<>fPrepared.ColumnCount then
-    raise ESQLQueryException.CreateUTF8('%.Open count %<>%',[self,fResultCount,fPrepared.ColumnCount]);
-  First; // always read the first row
-end;
-
-function TQuery.ParamByName(const aParamName: string;
-  CreateIfNotExisting: boolean): PQueryValue;
-var i: integer;
-    added: boolean;
-begin
-  if CreateIfNotExisting then begin
-    i := fParam.FindHashedForAdding(aParamName,added);
-    result := @fParams[i];
-    if added then
-      result^.fName := aParamName;
-  end else begin
-    i := fParam.FindHashed(aParamName);
-    if i>=0 then
-      result := @fParams[i] else
-      result := nil;
-  end;
-end;
-
-procedure TQuery.Execute(ExpectResults: Boolean);
-const
-  DB2OLE: array[TParamType] of TSQLDBParamInOutType = (
-     paramIn,  paramIn, paramOut, paramInOut,    paramIn);
- // ptUnknown, ptInput, ptOutput, ptInputOutput, ptResult
-var req, new, tmp: RawUTF8;
-    paramName: string; // just like TQueryValue.Name: string
-    P, B: PUTF8Char;
-    col, i: Integer;
-    cols: TIntegerDynArray;
-begin
-  if (self=nil) or (fResultCount>0) or
-     (fConnection=nil) or (fPrepared<>nil) then
-    raise ESQLQueryException.Create('TQuery.Prepare called with no previous Close');
-  fRowIndex := -1;
-  if fConnection=nil then
-    raise ESQLQueryException.Create('No Connection to DB specified');
-  req := Trim(StringToUTF8(SQL.Text));
-  P := pointer(req);
-  if P=nil then
-    ESQLQueryException.Create('No SQL statement');
-  col := 0;
-  repeat
-    B := P;
-    while not (P^ in [':',#0]) do begin
-      case P^ of
-      '''': begin
-        repeat // ignore chars inside ' quotes
-          inc(P);
-        until (P[0]=#0) or ((P[0]='''')and(P[1]<>''''));
-        if P[0]=#0 then break;
-        end;
-      #1..#31:
-        P^ := ' '; // convert #13/#10 into ' '
-      end;
-      inc(P);
-    end;
-    FastSetString(tmp,B,P-B);
-    if P^=#0 then begin
-      new := new+tmp;
-      break;
-    end;
-    new := new+tmp+'?';
-    inc(P); // jump ':'
-    B := P;
-    while tcIdentifier in TEXT_CHARS[P^] do
-      inc(P); // go to end of parameter name
-    paramName := UTF8DecodeToString(B,P-B);
-    i := fParam.FindHashed(paramName);
-    if i<0 then
-      raise ESQLQueryException.CreateUTF8('Parameter [%] not bound for [%]',[paramName,req]);
-    if col=length(cols) then
-      SetLength(cols,col+64);
-    cols[col] := i;
-    inc(col);
-  until P^=#0;
-  Connection.InternalProcess(speActive);
-  try
-    fPrepared := Connection.NewStatementPrepared(new,ExpectResults,
-      {raiseexc=}false,{allowreconnect=}false);
-    if fPrepared=nil then
-      try
-        if Connection.LastErrorWasAboutConnection then begin
-          SynDBLog.Add.Log(sllDB,'TQuery.Execute() now tries to reconnect');
-          Connection.Disconnect;
-          Connection.Connect;
-          fPrepared := Connection.NewStatementPrepared(new,ExpectResults,false,false);
-          if fPrepared=nil then
-            raise ESQLQueryException.CreateFromError('Unable to reconnect DB',Connection);
-        end else
-          raise ESQLQueryException.CreateFromError('DB Error',Connection);
-      finally
-        if fPrepared=nil then
-          Connection.InternalProcess(speConnectionLost);
-      end;
-    for i := 0 to col-1 do
-      try
-        with fParams[cols[i]] do // the leftmost SQL parameter has an index of 1
-          fPrepared.BindVariant(i+1,fValue,fValueBlob,DB2OLE[fParamType]);
-      except
-        on E: Exception do
-          raise ESQLQueryException.CreateUTF8(
-            '% [%] when binding value for parameter [%] in [%]',
-            [E,E.Message,fParams[cols[i]].fName,req]);
-      end;
-    fPrepared.ExecutePrepared;
-  finally
-    Connection.InternalProcess(speNonActive);
-  end;
-end;
-
-{$endif EMULATES_TQUERY}
-
-
-{ TSQLDBConnection }
-
-procedure TSQLDBConnection.CheckConnection;
-begin
-  if self=nil then
-    raise ESQLDBException.Create('TSQLDBConnection not created');
-  if not Connected then
-    raise ESQLDBException.CreateUTF8('% on %/% should be connected',
-      [self,Properties.ServerName,Properties.DataBaseName]);
-end;
-
-procedure TSQLDBConnection.InternalProcess(Event: TOnSQLDBProcessEvent);
-begin
-  if (self=nil) or not Assigned(OnProcess) then
-    exit;
-  case Event of // thread-safe handle of speActive/peNonActive nested calls
-  speActive:
-    if InterlockedIncrement(fInternalProcessActive)=1 then
-      OnProcess(self,Event);
-  speNonActive:
-    if InterlockedDecrement(fInternalProcessActive)=0 then
-      OnProcess(self,Event);
-  else
-    OnProcess(self,Event);
-  end;
-end;
-
-procedure TSQLDBConnection.Commit;
-begin
-  CheckConnection;
-  if TransactionCount<=0 then
-    raise ESQLDBException.CreateUTF8('Invalid %.Commit call',[self]);
-  dec(fTransactionCount);
-  InternalProcess(speCommit);
-end;
-
-constructor TSQLDBConnection.Create(aProperties: TSQLDBConnectionProperties);
-begin
-  fProperties := aProperties;
-  if aProperties<>nil then begin
-    fOnProcess := aProperties.OnProcess;
-    fRollbackOnDisconnect := aProperties.RollbackOnDisconnect;
-  end;
-end;
-
-procedure TSQLDBConnection.Connect;
-var i: integer;
-begin
-  inc(fTotalConnectionCount);
-  InternalProcess(speConnected);
-  if fTotalConnectionCount>1 then
-    InternalProcess(speReconnected);
-  if fServerTimestampAtConnection=0 then
-    try
-      fServerTimestampAtConnection := ServerDateTime;
-    except
-      fServerTimestampAtConnection := Now;
-    end;
-  for i := 0 to length(fProperties.ExecuteWhenConnected)-1 do
-    with NewStatement do
-    try
-      Execute(fProperties.ExecuteWhenConnected[i],false);
-    finally
-      Free;
-    end;
-end;
-
-procedure TSQLDBConnection.Disconnect;
-var i: PtrInt;
-    Obj: PPointerArray;
-begin
-  InternalProcess(speDisconnected);
-  if fCache<>nil then begin
-    InternalProcess(speActive);
-    try
-      Obj := fCache.ObjectPtr;
-      if Obj<>nil then
-        for i := 0 to fCache.Count-1 do
-          TSQLDBStatement(Obj[i]).FRefCount := 0; // force clean release
-      FreeAndNil(fCache); // release all cached statements
-    finally
-      InternalProcess(speNonActive);
-    end;
-  end;
-  if InTransaction then
-    try
-      if RollbackOnDisconnect then begin
-        fTransactionCount := 1; // flush transaction nesting level
-        Rollback;
-      end;
-    finally
-      fTransactionCount := 0; // flush transaction nesting level
-    end;
-end;
-
-destructor TSQLDBConnection.Destroy;
-begin
-  try
-    Disconnect;
-  except
-    on E: Exception do
-      SynDBLog.Add.Log(sllError,E);
-  end;
-  inherited;
-end;
-
-function TSQLDBConnection.IsOutdated(tix: Int64): boolean;
-begin
-  result := false;
-  if (self=nil) or (fProperties.fConnectionTimeOutTicks=0) then
-    exit;
-  if fLastAccessTicks<0 then begin // was forced by ClearConnectionPool
-    result := true;
-    exit;
-  end;
-  if (fLastAccessTicks=0) or (tix-fLastAccessTicks<fProperties.fConnectionTimeOutTicks) then
-    // brand new connection, or active enough connection
-    fLastAccessTicks := tix else
-    // notify connection is clearly outdated
-    result := true;
-end;
-
-function TSQLDBConnection.GetInTransaction: boolean;
-begin
-  result := TransactionCount>0;
-end;
-
-function TSQLDBConnection.GetServerTimestamp: TTimeLog;
-begin
-  PTimeLogBits(@result)^.From(GetServerDateTime);
-end;
-
-function TSQLDBConnection.GetServerDateTime: TDateTime;
-var Current: TDateTime;
-begin
-  Current := NowUTC; // so won't conflict with any potential time zone change
-  if (fServerTimestampOffset=0) and
-     (fProperties.fSQLGetServerTimestamp<>'') then begin
-    with fProperties do
-      with Execute(fSQLGetServerTimestamp,[]) do
-        if Step then
-        fServerTimestampOffset := ColumnDateTime(0)-Current;
-    if fServerTimestampOffset=0 then
-      fServerTimestampOffset := 0.000001; // request server only once
-  end;
-  result := Current+fServerTimestampOffset;
-end;
-
-function TSQLDBConnection.GetLastErrorWasAboutConnection: boolean;
-begin
-  result := (self<>nil) and (Properties<>nil) and (fErrorMessage<>'') and
-    Properties.ExceptionIsAboutConnection(fErrorException,fErrorMessage);
-end;
-
-function TSQLDBConnection.NewStatementPrepared(const aSQL: RawUTF8;
-  ExpectResults, RaiseExceptionOnError, AllowReconnect: Boolean): ISQLDBStatement;
-var Stmt: TSQLDBStatement;
-    ToCache: boolean;
-    ndx,altern: integer;
-    cachedSQL: RawUTF8;
-
-  procedure TryPrepare(doraise: boolean);
-  var Stmt: TSQLDBStatement;
-  begin
-    Stmt := nil;
-    try
-      InternalProcess(speActive);
-      try
-        Stmt := NewStatement;
-        Stmt.Prepare(aSQL,ExpectResults);
-        if ToCache then begin
-          if fCache=nil then
-            fCache := TRawUTF8List.Create([fObjectsOwned,fNoDuplicate,fCaseSensitive]);
-          if fCache.AddObject(cachedSQL,Stmt)>=0 then
-            Stmt._AddRef else // will be owned by fCache.Objects[]
-            SynDBLog.Add.Log(sllWarning,'NewStatementPrepared: unexpected '+
-              'cache duplicate for %',[Stmt.SQLWithInlinedParams],self);
-        end;
-        result := Stmt;
-      finally
-        InternalProcess(speNonActive);
-      end;
-    except
-      on E: Exception do begin
-        {$ifndef SYNDB_SILENCE}
-        with SynDBLog.Add do
-          if [sllSQL,sllDB,sllException,sllError]*Family.Level<>[] then
-            LogLines(sllSQL,pointer(Stmt.SQLWithInlinedParams),self,'--');
-        {$endif}
-        Stmt.Free;
-        result := nil;
-        StringToUTF8(E.Message,fErrorMessage);
-        fErrorException := PPointer(E)^;
-        if doraise then
-          raise;
-      end;
-    end;
-  end;
-begin
-  result := nil;
-  fErrorMessage := '';
-  fErrorException := nil;
-  if length(aSQL)<5 then
-    exit;
-  // first check if could be retrieved from cache
-  cachedSQL := aSQL;
-  ToCache := fProperties.IsCachable(Pointer(aSQL));
-  if ToCache and (fCache<>nil) then begin
-    ndx := fCache.IndexOf(cachedSQL);
-    if ndx>=0 then begin
-      Stmt := fCache.Objects[ndx];
-      if Stmt.RefCount=1 then begin // ensure statement is not currently in use
-        result := Stmt; // acquire the statement
-        Stmt.Reset;
-        exit;
-      end else begin // in use -> create cached alternatives
-        ToCache := false; // if all slots are used, won't cache this statement
-        if fProperties.StatementCacheReplicates = 0 then
-          SynDBLog.Add.Log(sllWarning, 'NewStatementPrepared: cached statement still in use ' +
-            '-> you should release ISQLDBStatement ASAP [%]',[cachedSQL],self) else
-          for altern := 1 to fProperties.StatementCacheReplicates do begin
-            cachedSQL := aSQL+RawUTF8(AnsiChar(altern)); // safe SQL duplicate
-            ndx := fCache.IndexOf(cachedSQL);
-            if ndx>=0 then begin
-              Stmt := fCache.Objects[ndx];
-              if Stmt.RefCount=1 then begin
-                result := Stmt;
-                Stmt.Reset;
-                exit;
-              end;
-            end else begin
-              ToCache := true; // cache the statement in this void slot
-              break;
-            end;
-          end;
-      end;
-    end;
-  end;
-  // not in cache (or not cachable) -> prepare now
-  if fProperties.ReconnectAfterConnectionError and AllowReconnect then begin
-    TryPrepare({doraise=}false);
-    if result<>nil then
-      exit; // success
-    if LastErrorWasAboutConnection then
-    try
-      SynDBLog.Add.Log(sllDB, 'NewStatementPrepared: reconnect after %',[fErrorException],self);
-      Disconnect;
-      Connect;
-      TryPrepare(RaiseExceptionOnError);
-      if result=nil then begin
-        SynDBLog.Add.Log(sllDB, 'NewStatementPrepared: unable to reconnect',self);
-        InternalProcess(speConnectionLost);
-      end;
-    except
-      if RaiseExceptionOnError then
-        raise else
-        result := nil;
-    end
-    else if RaiseExceptionOnError and (fErrorException<>nil) then
-      // propagate error not related to connection (e.g. SQL syntax error)
-      raise fErrorException.Create(UTF8ToString(fErrorMessage));
-  end else
-    // regular preparation, with no connection error interception
-    TryPrepare(RaiseExceptionOnError);
-end;
-
-procedure TSQLDBConnection.Rollback;
-begin
-  CheckConnection;
-  if TransactionCount<=0 then
-    raise ESQLDBException.CreateUTF8('Invalid %.Rollback call',[self]);
-  dec(fTransactionCount);
-  InternalProcess(speRollback);
-end;
-
-procedure TSQLDBConnection.StartTransaction;
-begin
-  CheckConnection;
-  inc(fTransactionCount);
-  InternalProcess(speStartTransaction);
-end;
-
-function TSQLDBConnection.NewTableFromRows(const TableName: RawUTF8;
-  Rows: TSQLDBStatement; WithinTransaction: boolean;
-  ColumnForcedTypes: TSQLDBFieldTypeDynArray): integer;
-var Fields: TSQLDBColumnCreateDynArray;
-    aTableName, SQL: RawUTF8;
-    Tables: TRawUTF8DynArray;
-    Ins: TSQLDBStatement;
-    i,n: integer;
-begin
-  result := 0;
-  if (self=nil) or (Rows=nil) or (Rows.ColumnCount=0) then
-    exit;
-  aTableName := Properties.SQLTableName(TableName);
-  if WithinTransaction then
-    StartTransaction; // MUCH faster within a transaction
-  try
-    Ins := nil;
-   InternalProcess(speActive);
-    try
-      while Rows.Step do begin
-        // init when first row of data is available
-        if Ins=nil then begin
-          SQL := Rows.ColumnsToSQLInsert(aTableName,Fields);
-          n := length(Fields);
-          if Length(ColumnForcedTypes)<>n then begin
-            SetLength(ColumnForcedTypes,n);
-            for i := 0 to n-1 do
-            case Fields[i].DBType of
-            ftUnknown: ColumnForcedTypes[i] := ftInt64;
-            ftNull:    ColumnForcedTypes[i] := ftBlob; // assume NULL is a BLOB
-            else ColumnForcedTypes[i] := Fields[i].DBType;
-            end;
-          end;
-          Properties.GetTableNames(Tables);
-          if FindRawUTF8(Tables,TableName,false)<0 then
-            with Properties do
-              ExecuteNoResult(SQLCreate(aTableName,Fields,false),[]);
-          Ins := NewStatement;
-          Ins.Prepare(SQL,false);
-        end;
-        Rows.ReleaseRows;
-        // write row data
-        Ins.BindFromRows(ColumnForcedTypes,Rows);
-        Ins.ExecutePrepared;
-        Ins.Reset;
-        inc(result);
-      end;
-      if WithinTransaction then
-        Commit;
-    finally
-      Ins.Free;
-      InternalProcess(speNonActive);
-    end;
-  except
-    on Exception do begin
-      if WithinTransaction then
-        Rollback;
-      raise;
-    end;
-  end;
-end;
-
-{$ifdef WITH_PROXY}
-
-const
-  REMOTE_MAGIC = 1;
-
-type
-  TRemoteMessageHeader = packed record
-    Magic: byte;
-    SessionID: integer;
-    Command: TSQLDBProxyConnectionCommand;
-  end;
-  PRemoteMessageHeader = ^TRemoteMessageHeader;
-
-constructor TSQLDBProxyConnectionProtocol.Create(aAuthenticate: TSynAuthenticationAbstract);
-begin
-  fAuthenticate := aAuthenticate;
-  fTransactionRetryTimeout := 100;
-  fTransactionActiveTimeout := 120000; // after 2 minutes, clear any transaction
-  InitializeCriticalSection(fLock);
-end;
-
-function TSQLDBProxyConnectionProtocol.GetAuthenticate: TSynAuthenticationAbstract;
-begin
-  if self=nil then
-    result := nil else
-    result := fAuthenticate;
-end;
-
-function TSQLDBProxyConnectionProtocol.HandleInput(const input: RawByteString): RawByteString;
-begin
-  result := input;
-end;
-
-function TSQLDBProxyConnectionProtocol.HandleOutput(const output: RawByteString): RawByteString;
-begin
-  result := output;
-end;
-
-function TSQLDBProxyConnectionProtocol.TransactionStarted(connection: TSQLDBConnection;
-  sessionID: integer): boolean;
-var endTrial: Int64;
-begin
-  if sessionID=0 then
-    raise ESQLDBRemote.Create('Remote transaction expects authentication/session');
-  if connection.Properties.InheritsFrom(TSQLDBConnectionPropertiesThreadSafe) and
-     (TSQLDBConnectionPropertiesThreadSafe(connection.Properties).ThreadingMode=tmThreadPool) then
-    raise ESQLDBRemote.CreateUTF8('Remote transaction expects %.ThreadingMode<>tmThreadPool: '+
-      'commit/execute/rollback should be in the same thread/connection',[connection.Properties]);
-  endTrial := GetTickCount64+fTransactionRetryTimeout;
-  repeat
-    EnterCriticalSection(fLock);
-    try
-      if (fTransactionActiveAutoReleaseTicks<>0) and
-         (GetTickCount64>fTransactionActiveAutoReleaseTicks) then
-        try
-          connection.Rollback;
-        finally
-          fTransactionSessionID := 0;
-          fTransactionActiveAutoReleaseTicks := 0;
-        end;
-      result := fTransactionSessionID=0;
-      if result then begin
-        fTransactionSessionID := sessionID;
-        fTransactionActiveAutoReleaseTicks := GetTickCount64+fTransactionActiveTimeout;
-        connection.StartTransaction;
-      end;
-    finally
-      LeaveCriticalSection(fLock);
-    end;
-    if result or (GetTickCount64>endTrial) then
-      break;
-    SleepHiRes(1);
-  until false;
-end;
-
-procedure TSQLDBProxyConnectionProtocol.TransactionEnd(sessionID: integer);
-begin
-  if sessionID=0 then
-    raise ESQLDBRemote.Create('Remote transaction expects authentication/session');
-  EnterCriticalSection(fLock);
-  try
-    if sessionID<>fTransactionSessionID then
-      raise ESQLDBRemote.CreateUTF8('Invalid %.TransactionEnd(%) - expected %',
-        [self,sessionID,fTransactionSessionID]);
-    fTransactionSessionID := 0;
-    fTransactionActiveAutoReleaseTicks := 0;
-  finally
-    LeaveCriticalSection(fLock);
-  end;
-end;
-
-destructor TSQLDBProxyConnectionProtocol.Destroy;
-begin
-  fAuthenticate.Free;
-  DeleteCriticalSection(fLock);
-  inherited Destroy;
-end;
-
-function TSQLDBRemoteConnectionProtocol.HandleInput(const input: RawByteString): RawByteString;
-begin
-  result := Input;
-  SymmetricEncrypt(REMOTE_MAGIC,result);
-  result := SynLZDecompress(result);
-end;
-
-function TSQLDBRemoteConnectionProtocol.HandleOutput(const output: RawByteString): RawByteString;
-begin
-  result := SynLZCompress(output);
-  SymmetricEncrypt(REMOTE_MAGIC,result);
-end;
-
-procedure TSQLDBConnection.RemoteProcessMessage(const Input: RawByteString;
-  out Output: RawByteString; Protocol: TSQLDBProxyConnectionProtocol);
-var Stmt: ISQLDBStatement;
-    Data: TRawByteStringStream;
-    msgInput,msgOutput: RawByteString;
-    header: PRemoteMessageHeader;
-    O: PAnsiChar;
-    i,session: Integer;
-    user: RawUTF8;
-    InputExecute: TSQLDBProxyConnectionCommandExecute;
-    ExecuteWithResults: boolean;
-    OutputSQLDBColumnDefineDynArray: TSQLDBColumnDefineDynArray;
-    OutputSQLDBIndexDefineDynArray: TSQLDBIndexDefineDynArray;
-    OutputRawUTF8DynArray: TRawUTF8DynArray;
-procedure AppendOutput(value: Int64);
-var len: integer;
-begin
-  len := Length(msgOutput);
-  SetLength(msgOutput,len+sizeof(Int64));
-  PInt64(@PByteArray(msgOutput)[len])^ := value;
-end;
-begin // follow TSQLDBRemoteConnectionPropertiesAbstract.Process binary layout
-  if Protocol=nil then
-    raise ESQLDBRemote.CreateUTF8('%.RemoteProcessMessage(protocol=nil)',[self]);
-  msgInput := Protocol.HandleInput(Input);
-  header := pointer(msgInput);
-  if (header=nil) or (header.Magic<>REMOTE_MAGIC) then
-    raise ESQLDBRemote.CreateUTF8('Wrong %.RemoteProcessMessage() input',[self]);
-  if (Protocol.Authenticate<>nil) and (Protocol.Authenticate.UsersCount>0) and
-     not (header.Command in [cGetToken,cGetDBMS]) then
-    if not Protocol.Authenticate.SessionExists(header.SessionID) then
-      raise ESQLDBRemote.Create('You do not have the right to be here');
-  O := pointer(msgInput);
-  inc(O,sizeof(header^));
-  try
-    msgOutput := copy(msgInput,1,SizeOf(header^));
-    case header.Command of
-    cGetToken:
-      AppendOutput(Protocol.Authenticate.CurrentToken);
-    cGetDBMS: begin
-      session := 0;
-      if (Protocol.Authenticate<>nil) and (Protocol.Authenticate.UsersCount>0) then begin
-        GetNextItem(PUTF8Char(O),#1,user);
-        session := Protocol.Authenticate.CreateSession(user,PCardinal(O)^);
-        if session=0 then
-          raise ESQLDBRemote.Create('Impossible to Open a Session - '+
-           'check connection and User/Password');
-      end;
-      PRemoteMessageHeader(msgOutput)^.SessionID := session;
-      msgOutput := msgOutput+AnsiChar(Properties.DBMS);
-    end;
-    cConnect:
-      Connect;
-    cDisconnect:
-      Disconnect;
-    cTryStartTransaction:
-      msgOutput := msgOutput+AnsiChar(Protocol.TransactionStarted(self,header.SessionID));
-    cCommit: begin
-      Protocol.TransactionEnd(header.SessionID);
-      Commit;
-    end;
-    cRollback: begin
-      Protocol.TransactionEnd(header.SessionID);
-      Rollback;
-    end;
-    cServerTimestamp:
-      AppendOutput(ServerTimestamp);
-    cGetFields: begin
-      Properties.GetFields(O,OutputSQLDBColumnDefineDynArray);
-      msgOutput := msgOutput+DynArraySave(
-        OutputSQLDBColumnDefineDynArray,TypeInfo(TSQLDBColumnDefineDynArray));
-    end;
-    cGetIndexes:  begin
-      Properties.GetIndexes(O,OutputSQLDBIndexDefineDynArray);
-      msgOutput := msgOutput+DynArraySave(
-        OutputSQLDBIndexDefineDynArray,TypeInfo(TSQLDBIndexDefineDynArray));
-    end;
-    cGetTableNames: begin
-      Properties.GetTableNames(OutputRawUTF8DynArray);
-      msgOutput := msgOutput+DynArraySave(OutputRawUTF8DynArray,TypeInfo(TRawUTF8DynArray));
-    end;
-    cGetForeignKeys: begin
-      Properties.GetForeignKey('',''); // ensure Dest.fForeignKeys exists
-      msgOutput := msgOutput+Properties.ForeignKeysData;
-    end;
-    cExecute, cExecuteToBinary, cExecuteToJSON, cExecuteToExpandedJSON: begin
-      RecordLoad(InputExecute,O,TypeInfo(TSQLDBProxyConnectionCommandExecute));
-      ExecuteWithResults := header.Command<>cExecute;
-      Stmt := NewStatementPrepared(InputExecute.SQL,ExecuteWithResults,true);
-      if fBlobAsNull in InputExecute.Force then
-        Stmt.ForceBlobAsNull := true;
-      if fDateWithMS in InputExecute.Force then
-        Stmt.ForceDateWithMS := true;
-      for i := 1 to Length(InputExecute.Params) do
-      with InputExecute.Params[i-1] do
-      if InputExecute.ArrayCount=0 then
-        case VType of
-          ftNull:     Stmt.BindNull(i,VInOut);
-          ftInt64:    Stmt.Bind(i,VInt64,VInOut);
-          ftDouble:   Stmt.Bind(i,unaligned(PDouble(@VInt64)^),VInOut);
-          ftCurrency: Stmt.Bind(i,PCurrency(@VInt64)^,VInOut);
-          ftDate:     Stmt.BindDateTime(i,PDateTime(@VInt64)^,VInOut);
-          ftUTF8:     Stmt.BindTextU(i,VData,VInOut);
-          ftBlob:     Stmt.BindBlob(i,VData,VInOut);
-          else raise ESQLDBRemote.CreateUTF8(
-            'Invalid VType=% parameter #% in %.ProcessExec(%)',
-            [ord(VType),i,self,ToText(header.Command)^]);
-        end else
-        Stmt.BindArray(i,VType,VArray,InputExecute.ArrayCount);
-      Stmt.ExecutePrepared;
-      if ExecuteWithResults then begin
-        Data := TRawByteStringStream.Create(msgOutput);
-        try
-          Data.Seek(0,soFromEnd); // include header
-          case header.Command of
-          cExecuteToBinary:
-            Stmt.FetchAllToBinary(Data);
-          cExecuteToJSON:
-            Stmt.FetchAllToJSON(Data,false);
-          cExecuteToExpandedJSON:
-            Stmt.FetchAllToJSON(Data,true);
-          end;
-          msgOutput := Data.DataString;
-        finally
-          Data.Free;
-        end;
-      end else
-        if not (fNoUpdateCount in InputExecute.Force) then
-          msgOutput := msgOutput+ToUTF8(Stmt.UpdateCount);
-    end;
-    cQuit: begin
-      if header.SessionID=Protocol.fTransactionSessionID then
-        Protocol.TransactionEnd(header.SessionID);
-      Protocol.Authenticate.RemoveSession(header.SessionID);
-    end;
-    else raise ESQLDBRemote.CreateUTF8(
-      'Unknown %.RemoteProcessMessage() command %',[self,ord(header.Command)]);
-    end;
-  except
-    on E: Exception do begin
-      PRemoteMessageHeader(msgOutput)^.Command := cExceptionRaised;
-      msgOutput := msgOutput+StringToUTF8(E.ClassName+#0+E.Message);
-    end;
-  end;
-  Output := Protocol.HandleOutput(msgOutput);
-end;
-
-{$endif WITH_PROXY}
-
-
-{ TSQLDBConnectionProperties }
-
-constructor TSQLDBConnectionProperties.Create(const aServerName, aDatabaseName,
-  aUserID, aPassWord: RawUTF8);
-var aDBMS: TSQLDBDefinition;
-begin
-  fServerName := aServerName;
-  fDatabaseName := aDatabaseName;
-  fUserID := aUserID;
-  fPassWord := aPassWord;
-  fEngineName := EngineName;
-  fRollbackOnDisconnect := true; // enabled by default
-  fUseCache := true;
-  fLoggedSQLMaxSize := 2048; // log up to 2KB of inlined SQL by default
-  SetInternalProperties; // virtual method used to override default parameters
-  aDBMS := GetDBMS;
-  if aDBMS in [dSQLite, dDB2, dPostgreSQL] then // for SQLDateToIso8601Quoted()
-    fDateTimeFirstChar := ' ' else
-    fDateTimeFirstChar := 'T';
-  if fForcedSchemaName='' then
-    case aDBMS of // should make every one life's easier
-    dMSSQL:      fForcedSchemaName := 'dbo';
-    dPostgreSql: fForcedSchemaName := 'public';
-    end;
-  if fSQLCreateField[ftUnknown]='' then
-    fSQLCreateField := DB_FIELDS[aDBMS];
-  if fSQLCreateFieldMax=0 then
-    fSQLCreateFieldMax := DB_FIELDSMAX[aDBMS];
-  if fSQLGetServerTimestamp='' then
-    fSQLGetServerTimestamp := DB_SERVERTIME[aDBMS];
-  case aDBMS of
-  dMSSQL, dJet: fStoreVoidStringAsNull := true;
-  end;
-  if byte(fBatchSendingAbilities)=0 then // if not already handled by driver
-    case aDBMS of
-    dSQlite,dMySQL,dPostgreSQL,dNexusDB,dMSSQL,dDB2, // INSERT with multi VALUES
-    //dFirebird,  EXECUTE BLOCK with params is slower (at least for embedded)
-    dOracle: begin // Oracle expects weird INSERT ALL INTO ... statement
-      fBatchSendingAbilities := [cCreate];
-      fOnBatchInsert := MultipleValuesInsert;
-      fBatchMaxSentAtOnce := 4096; // MultipleValuesInsert will do chunking
-    end;
-    dFirebird: begin // will run EXECUTE BLOCK without parameters
-      fBatchSendingAbilities := [cCreate];
-      fOnBatchInsert := MultipleValuesInsertFirebird;
-      fBatchMaxSentAtOnce := 4096; // MultipleValuesInsert will do chunking
-    end;
-    end;
-end;
-
-destructor TSQLDBConnectionProperties.Destroy;
-begin
-  fMainConnection.Free;
-  inherited;
-end;
-
-function TSQLDBConnectionProperties.Execute(const aSQL: RawUTF8;
-  const Params: array of const
-  {$ifndef LVCL}{$ifndef DELPHI5OROLDER}; RowsVariant: PVariant=nil{$endif}{$endif};
-  ForceBlobAsNull: boolean=false): ISQLDBRows;
-var Stmt: ISQLDBStatement;
-begin
-  Stmt := NewThreadSafeStatementPrepared(aSQL,true,true);
-  Stmt.ForceBlobAsNull := ForceBlobAsNull;
-  Stmt.Bind(Params);
-  Stmt.ExecutePrepared;
-  result := Stmt;
-  {$ifndef LVCL}
-  {$ifndef DELPHI5OROLDER}
-  if RowsVariant<>nil then
-    if result=nil then
-      SetVariantNull(RowsVariant^) else
-      RowsVariant^ := result.RowData;
-  {$endif}
-  {$endif}
-end;
-
-function TSQLDBConnectionProperties.ExecuteNoResult(const aSQL: RawUTF8;
-  const Params: array of const): integer;
-var Stmt: ISQLDBStatement;
-begin
-  Stmt := NewThreadSafeStatementPrepared(aSQL,false,true);
-  Stmt.Bind(Params);
-  Stmt.ExecutePrepared;
-  try
-    result := Stmt.UpdateCount;
-  except // may occur e.g. for Firebird's CREATE DATABASE
-    result := 0;
-  end;
-end;
-
-function TSQLDBConnectionProperties.PrepareInlined(const aSQL: RawUTF8; ExpectResults: Boolean): ISQLDBStatement;
-var Query: ISQLDBStatement;
-    i, maxParam: integer;
-    Types: TSQLParamTypeDynArray;
-    Nulls: TSQLFieldBits;
-    Values: TRawUTF8DynArray;
-    GenericSQL: RawUTF8;
-begin
-  result := nil; // returns nil interface on error
-  if self=nil then
-    exit;
-  // convert inlined :(1234): parameters into Values[] for Bind*() calls
-  GenericSQL := ExtractInlineParameters(aSQL,Types,Values,maxParam,Nulls);
-  Query := NewThreadSafeStatementPrepared(GenericSQL,ExpectResults,true);
-  if Query=nil then
-    exit;
-  for i := 0 to maxParam-1 do
-  if i in Nulls then
-    Query.BindNull(i+1) else
-    case Types[i] of // returned sftInteger,sftFloat,sftUTF8Text,sftBlob,sftUnknown
-      sptInteger:  Query.Bind(i+1,GetInt64(pointer(Values[i])));
-      sptFloat:    Query.Bind(i+1,GetExtended(pointer(Values[i])));
-      sptText:     Query.BindTextU(i+1,Values[i]);
-      sptBlob:     if Values[i]='' then
-                     Query.BindNull(i+1) else
-                     Query.BindBlob(i+1,pointer(Values[i]),length(Values[i]));
-      sptDateTime: Query.BindDateTime(i+1,Iso8601ToDateTime(Values[i]));
-      else raise ESQLDBException.CreateUTF8(
-        '%.PrepareInlined: Unrecognized parameter Type[%] = % in [%]',
-        [self,i+1,ord(Types[i]),aSQL]);
-    end;
-  result := Query;
-end;
-
-function TSQLDBConnectionProperties.PrepareInlined(const SQLFormat: RawUTF8;
-  const Args: array of const; ExpectResults: Boolean): ISQLDBStatement;
-begin
-  result := PrepareInlined(FormatUTF8(SQLFormat,Args),ExpectResults);
-end;
-
-function TSQLDBConnectionProperties.ExecuteInlined(const aSQL: RawUTF8;
-  ExpectResults: Boolean): ISQLDBRows;
-var Query: ISQLDBStatement;
-begin
-  result := nil; // returns nil interface on error
-  if self=nil then
-    exit;
-  Query := PrepareInlined(aSQL,ExpectResults);
-  if Query=nil then
-    exit; // e.g. invalid aSQL
-  Query.ExecutePrepared;
-  result := Query;
-end;
-
-function TSQLDBConnectionProperties.ExecuteInlined(const SQLFormat: RawUTF8;
-  const Args: array of const; ExpectResults: Boolean): ISQLDBRows;
-begin
-  result := ExecuteInlined(FormatUTF8(SQLFormat,Args),ExpectResults);
-end;
-
-procedure TSQLDBConnectionProperties.SetConnectionTimeOutMinutes(minutes: cardinal);
-begin
-  fConnectionTimeOutTicks := minutes*60000; // minutes to ms conversion
-end;
-
-function TSQLDBConnectionProperties.GetConnectionTimeOutMinutes: cardinal;
-begin
-  result := fConnectionTimeOutTicks div 60000;
-end;
-
-function TSQLDBConnectionProperties.GetMainConnection: TSQLDBConnection;
-begin
-  if fMainConnection.IsOutdated(GetTickCount64) then
-    FreeAndNil(fMainConnection);
-  if fMainConnection=nil then
-    fMainConnection := NewConnection;
-  result := fMainConnection;
-end;
-
-function TSQLDBConnectionProperties.NewConnection: TSQLDBConnection;
-begin
-  raise ESQLDBException.CreateUTF8('%.NewConnection',[self]);
-end;
-
-function TSQLDBConnectionProperties.ThreadSafeConnection: TSQLDBConnection;
-begin
-  result := MainConnection; // provider should be thread-safe
-end;
-
-procedure TSQLDBConnectionProperties.ClearConnectionPool;
-begin
-  FreeAndNil(fMainConnection);
-end;
-
-function TSQLDBConnectionProperties.NewThreadSafeStatement: TSQLDBStatement;
-begin
-  result := ThreadSafeConnection.NewStatement;
-end;
-
-function TSQLDBConnectionProperties.NewThreadSafeStatementPrepared(
-  const aSQL: RawUTF8; ExpectResults, RaiseExceptionOnError: Boolean): ISQLDBStatement;
-begin
-  result := ThreadSafeConnection.NewStatementPrepared(
-    aSQL,ExpectResults,RaiseExceptionOnError);
-end;
-
-function TSQLDBConnectionProperties.NewThreadSafeStatementPrepared(
-  const SQLFormat: RawUTF8; const Args: array of const;
-  ExpectResults, RaiseExceptionOnError: Boolean): ISQLDBStatement;
-begin
-  result := NewThreadSafeStatementPrepared(FormatUTF8(SQLFormat,Args),
-    ExpectResults,RaiseExceptionOnError);
-end;
-
-function TSQLDBConnectionProperties.SharedTransaction(SessionID: cardinal;
-  action: TSQLDBSharedTransactionAction): TSQLDBConnection;
-
-  procedure SetResultToSameConnection(index: integer);
-  begin
-    result := ThreadSafeConnection;
-    if result<>fSharedTransactions[index].Connection then
-      raise ESQLDBException.CreateUTF8(
-        '%.SharedTransaction(sessionID=%) with mixed thread connections: % and %',
-          [self,SessionID,result,fSharedTransactions[index].Connection]);
-  end;
-
-var i,n: integer;
-begin
-  n := Length(fSharedTransactions);
-  try
-    for i := 0 to n-1 do
-    if fSharedTransactions[i].SessionID=SessionID then begin
-      SetResultToSameConnection(i);
-      case action of
-      transBegin: // nested StartTransaction
-        InterlockedIncrement(fSharedTransactions[i].RefCount);
-      else begin  // (nested) commit/rollback
-        if InterlockedDecrement(fSharedTransactions[i].RefCount)=0 then begin
-          dec(n);
-          MoveFast(fSharedTransactions[i+1],fSharedTransactions[i],(n-i)*sizeof(fSharedTransactions[0]));
-          SetLength(fSharedTransactions,n);
-          case action of
-          transCommitWithException, transCommitWithoutException:
-            result.Commit;
-          transRollback:
-            result.Rollback;
-          end;
-        end;
-      end;
-      end;
-      exit;
-    end;
-    case action of
-    transBegin: begin
-      result := ThreadSafeConnection;
-      for i := 0 to n-1 do
-        if fSharedTransactions[i].Connection=result then
-        raise ESQLDBException.CreateUTF8(
-          '%.SharedTransaction(sessionID=%) already started for sessionID=%',
-          [self,SessionID,fSharedTransactions[i].SessionID]);
-      if not result.Connected then
-        result.Connect;
-      result.StartTransaction;
-      SetLength(fSharedTransactions,n+1);
-      fSharedTransactions[n].SessionID := SessionID;
-      fSharedTransactions[n].RefCount := 1;
-      fSharedTransactions[n].Connection := result;
-    end else
-      raise ESQLDBException.CreateUTF8(
-        'Unexpected %.SharedTransaction(%,%)',[self,SessionID,ord(action)]);
-    end;
-  except
-    on Exception do begin
-      result := nil; // result.StartTransaction/Commit/Rollback failed
-      if action=transCommitWithException then
-        raise;
-    end;
-  end;
-end;
-
-
-procedure TSQLDBConnectionProperties.SetInternalProperties;
-begin
-  // nothing to do yet
-end;
-
-procedure TSQLDBConnectionProperties.SetSchemaNameToOwner(out Owner: RawUTF8);
-begin
-  if fForcedSchemaName='' then
-    case fDBMS of
-    dMySql:    Owner := DatabaseName;
-    dInformix: Owner := '';
-    else       Owner := UserID;
-    end
-  else Owner := fForcedSchemaName;
-end;
-
-function TSQLDBConnectionProperties.IsCachable(P: PUTF8Char): boolean;
-var NoWhere: Boolean;
-begin // cachable if with ? parameter or SELECT without WHERE clause
-  if (P<>nil) and fUseCache then begin
-    while P^ in [#1..' '] do inc(P);
-    NoWhere := IdemPChar(P,'SELECT ');
-    if NoWhere or not (IdemPChar(P,'CREATE ') or IdemPChar(P,'ALTER ')) then begin
-      result := true;
-      while P^<>#0 do begin
-        if P^='"' then begin // ignore chars within quotes
-          repeat inc(P) until P^ in [#0,'"'];
-          if P^=#0 then break;
-        end else
-        if P^='?' then
-          exit else
-        if (P^=' ') and IdemPChar(P+1,'WHERE ') then
-          NoWhere := false;
-        inc(P);
-      end;
-    end;
-    result := NoWhere;
-  end else
-    result := false;
-end;
-
-class function TSQLDBConnectionProperties.GetFieldDefinition(
-  const Column: TSQLDBColumnDefine): RawUTF8;
-begin
-  with Column do begin
-    FormatUTF8('% [%',[ColumnName,ColumnTypeNative],result);
-    if (ColumnLength<>0) or (Column.ColumnPrecision<>0) or (Column.ColumnScale<>0) then
-      result := FormatUTF8('% % % %]',[result,ColumnLength,ColumnPrecision,ColumnScale]) else
-      result := result+']';
-    if ColumnIndexed then
-      result := result+' *';
-  end;
-end;
-
-class function TSQLDBConnectionProperties.GetFieldORMDefinition(
-  const Column: TSQLDBColumnDefine): RawUTF8;
-begin // 'Name: RawUTF8 index 20 read fName write fName;';
-  with Column do begin
-    FormatUTF8('property %: %',[ColumnName,SQLDBFIELDTYPE_TO_DELPHITYPE[ColumnType]],result);
-    if (ColumnType=ftUTF8) and (ColumnLength>0) then
-      result := FormatUTF8('% index %',[result,ColumnLength]);
-    result := FormatUTF8('% read f% write f%;',[result,ColumnName,ColumnName]);
-  end;
-end;
-
-var
-  DB_KEYWORDS: array[TSQLDBDefinition] of TRawUTF8DynArray;
-
-class function TSQLDBConnectionProperties.IsSQLKeyword(
-  aDB: TSQLDBDefinition; aWord: RawUTF8): boolean;
-const
-  /// CSV of the known reserved keywords per database engine, in alphabetic order
-  DB_KEYWORDS_CSV: array[TSQLDBDefinition] of PUTF8Char = (
-  // dUnknown
-  '',
-  // dDefault = ODBC / SQL-92 keywords (always checked first)
-  'absolute,action,ada,add,all,allocate,alter,and,any,are,as,asc,assertion,at,authorization,'+
-  'avg,begin,between,bit,bit_length,both,by,cascade,cascaded,case,cast,catalog,char,'+
-  'char_length,character,character_length,check,close,coalesce,collate,collation,'+
-  'column,commit,connect,connection,constraint,constraints,continue,convert,'+
-  'corresponding,count,create,cross,current,current_date,current_time,'+
-  'current_timestamp,current_user,cursor,date,day,deallocate,dec,decimal,declare,'+
-  'default,deferrable,deferred,delete,desc,describe,descriptor,diagnostics,disconnect,'+
-  'distinct,domain,double,drop,else,end,end-exec,escape,except,exception,exec,execute,'+
-  'exists,external,extract,false,fetch,first,float,for,foreign,fortran,found,from,full,get,'+
-  'global,go,goto,grant,group,having,hour,identity,immediate,in,include,index,indicator,'+
-  'initially,inner,input,insensitive,insert,int,integer,intersect,interval,into,is,'+
-  'isolation,join,key,language,last,leading,left,level,like,local,lower,match,max,min,minute,'+
-  'module,month,n,names,national,natural,nchar,next,no,none,not,null,nullif,numeric,'+
-  'octet_length,of,on,only,open,option,or,order,outer,output,overlaps,pad,partial,pascal,'+
-  'position,precision,prepare,preserve,primary,prior,privileges,procedure,public,read,'+
-  'real,references,relative,restrict,revoke,right,rollback,rows,schema,scroll,second,'+
-  'section,select,session,session_user,set,size,smallint,some,space,sql,sqlca,sqlcode,'+
-  'sqlerror,sqlstate,sqlwarning,substring,sum,system_user,table,temporary,then,time,'+
-  'timestamp,timezone_hour,timezone_minute,to,trailing,transaction,translate,'+
-  'translation,trim,true,union,unique,unknown,update,upper,usage,user,using,value,values,'+
-  'varchar,varying,view,when,whenever,where,with,work,write,year,zone',
-  // dOracle specific keywords (in addition to dDefault)
-  'access,audit,cluster,comment,compress,exclusive,file,identified,increment,initial,'+
-  'lock,long,maxextents,minus,mode,noaudit,nocompress,nowait,number,offline,online,'+
-  'pctfree',
-  // dMSSQL specific keywords (in addition to dDefault)
-  'admin,after,aggregate,alias,array,asensitive,asymmetric,atomic,backup,before,binary,'+
-  'blob,boolean,breadth,break,browse,bulk,call,called,cardinality,checkpoint,class,clob,'+
-  'clustered,collect,completion,compute,condition,constructor,contains,containstable,'+
-  'corr,covar_pop,covar_samp,cube,cume_dist,current_catalog,'+
-  'current_default_transform_group,current_path,current_role,current_schema,'+
-  'current_transform_group_for_type,cycle,data,database,dbcc,deny,depth,deref,destroy,'+
-  'destructor,deterministic,dictionary,disk,distributed,dump,dynamic,each,element,'+
-  'equals,errlvl,every,exit,file,fillfactor,filter,free,freetext,freetexttable,'+
-  'fulltexttable,function,fusion,general,grouping,hold,holdlock,host,identity_insert,'+
-  'identitycol,if,ignore,initialize,inout,intersection,iterate,kill,large,lateral,less,'+
-  'like_regex,limit,lineno,ln,load,localtime,localtimestamp,locator,map,member,merge,'+
-  'method,mod,modifies,modify,multiset,nclob,new,nocheck,nonclustered,normalize,object,'+
-  'occurrences_regex,off,offsets,old,opendatasource,openquery,openrowset,openxml,'+
-  'operation,ordinality,out,over,overlay,parameter,parameters,partition,path,percent,'+
-  'percent_rank,percentile_cont,percentile_disc,pivot,plan,position_regex,postfix,'+
-  'prefix,preorder,print,proc,raiserror,range,reads,readtext,reconfigure,recursive,ref,'+
-  'referencing,regr_avgx,regr_avgy,regr_count,regr_intercept,regr_r2,regr_slope,'+
-  'regr_sxx,regr_sxy,regr_syy,release,replication,restore,result,return,returns,revert,'+
-  'role,rollup,routine,row,rowcount,rowguidcol,rule,save,savepoint,scope,search,'+
-  'securityaudit,semantickeyphrasetable,semanticsimilaritydetailstable,'+
-  'semanticsimilaritytable,sensitive,sequence,sets,setuser,shutdown,similar,specific,'+
-  'specifictype,sqlexception,start,state,statement,static,statistics,stddev_pop,'+
-  'stddev_samp,structure,submultiset,substring_regex,symmetric,system,tablesample,'+
-  'terminate,textsize,than,top,tran,translate_regex,treat,trigger,truncate,try_convert,'+
-  'tsequal,uescape,under,unnest,unpivot,updatetext,use,var_pop,var_samp,variable,waitfor,'+
-  'while,width_bucket,window,within,within group,without,writetext,xmlagg,'+
-  'xmlattributes,xmlbinary,xmlcast,xmlcomment,xmlconcat,xmldocument,xmlelement,'+
-  'xmlexists,xmlforest,xmliterate,xmlnamespaces,xmlparse,xmlpi,xmlquery,xmlserialize,'+
-  'xmltable,xmltext,xmlvalidate',
-  // dJet specific keywords (in addition to dDefault)
-  'longtext,memo,money,note,number,oleobject,owneraccess,parameters,percent,pivot,short,'+
-  'single,singlefloat,stdev,stdevp,string,tableid,text,top,transform,unsignedbyte,var,'+
-  'varbinary,varp,yesno',
-  // dMySQL specific keywords (in addition to dDefault)
-  'accessible,analyze,asensitive,auto_increment,before,bigint,binary,blob,call,change,'+
-  'condition,database,databases,day_hour,day_microsecond,day_minute,day_second,'+
-  'delayed,deterministic,distinctrow,div,dual,each,elseif,enclosed,enum,escaped,exit,'+
-  'explain,float4,float8,force,fulltext,general,high_priority,hour_microsecond,'+
-  'hour_minute,hour_second,if,ignore,ignore_server_ids,infile,inout,int1,int2,int3,int4,'+
-  'int8,iterate,keys,kill,leave,limit,linear,linear,lines,load,localtime,localtimestamp,'+
-  'lock,long,longblob,longtext,loop,low_priority,master_heartbeat_period,'+
-  'master_ssl_verify_server_cert,master_ssl_verify_server_cert,maxvalue,'+
-  'mediumblob,mediumint,mediumtext,middleint,minute_microsecond,minute_second,mod,'+
-  'modifies,no_write_to_binlog,optimize,optionally,out,outfile,purge,range,range,'+
-  'read_only,read_only,read_write,read_write,reads,regexp,release,rename,repeat,replace,'+
-  'require,resignal signal,return,rlike,schemas,second_microsecond,sensitive,'+
-  'separator,show,slow,spatial,specific,sql_big_result,sql_calc_found_rows,'+
-  'sql_small_result,sqlexception,ssl,starting,straight_join,terminated,text,tinyblob,'+
-  'tinyint,tinytext,trigger,undo,unlock,unsigned,use,utc_date,utc_time,utc_timestamp,'+
-  'varbinary,varcharacter,while,x509,xor,year_month,zerofillaccessible',
-  // dSQLite keywords (dDefault is not added to this list)
-  'abort,after,and,attach,before,cluster,conflict,copy,database,delete,delimiters,detach,'+
-  'each,explain,fail,from,glob,ignore,insert,instead,isnull,limit,not,notnull,offset,or,'+
-  'pragma,raise,replace,row,select,statement,temp,trigger,vacuum,where',
-  // dFirebird specific keywords (in addition to dDefault)
-  'active,after,ascending,base_name,before,blob,cache,check_point_length,computed,'+
-  'conditional,containing,cstring,currency,database,debug,descending,deterministic,do,'+
-  'entry_point,exit,file,filter,function,gdscode,gen_id,generator,'+
-  'group_commit_wait_time,if,inactive,input_type,log_buffer_size,logfile,manual,'+
-  'maximum_segment,merge,message,module_name,num_log_buffers,output_type,over,'+
-  'overflow,page,page_size,pages,parameter,parent,password,plan,post_event,protected,'+
-  'raw_partitions,rdb$db_key,record_version,reserv,reserving,retain,return,'+
-  'returning_values,returns,segment,shadow,shared,singular,snapshot,sort,stability,'+
-  'start,starting,starts,statistics,sub_type,suspend,trigger,type,variable,wait,while',
-  // dNexusDB specific keywords (in addition to dDefault)
-  'abs,achar,assert,astring,autoinc,blob,block,blocksize,bool,boolean,byte,bytearray,'+
-  'ceiling,chr,datetime,dword,empty,exp,floor,grow,growsize,ignore,image,initial,'+
-  'initialsize,kana,largeint,locale,log,money,nullstring,nvarchar,percent,power,rand,'+
-  'round,shortint,sort,string,symbols,text,tinyint,top,type,use,width,word',
-  // dPostgreSQL specific keywords (in addition to dDefault)
-  'abort,access,admin,after,aggregate,also,always,analyse,analyze,array,assignment,'+
-  'asymmetric,backward,before,bigint,binary,boolean,cache,called,chain,characteristics,'+
-  'checkpoint,class,cluster,comment,committed,concurrently,configuration,content,'+
-  'conversion,copy,cost,createdb,createrole,createuser,csv,current_role,cycle,database,'+
-  'defaults,definer,delimiter,delimiters,dictionary,disable,discard,do,document,each,'+
-  'enable,encoding,encrypted,enum,excluding,exclusive,explain,family,force,forward,'+
-  'freeze,function,granted,greatest,handler,header,hold,if,ilike,immutable,implicit,'+
-  'including,increment,indexes,inherit,inherits,inout,instead,invoker,isnull,'+
-  'lancompiler,large,least,limit,listen,load,localtime,localtimestamp,location,lock,'+
-  'login,mapping,maxvalue,minvalue,mode,move,new,nocreatedb,nocreaterole,nocreateuser,'+
-  'noinherit,nologin,nosuperuser,nothing,notify,notnull,nowait,nulls,object,off,offset,'+
-  'oids,old,operator,out,overlay,owned,owner,parser,password,placing,plans,prepared,'+
-  'procedural,quote,reassign,recheck,reindex,release,rename,repeatable,replace,replica,'+
-  'reset,restart,returning,returns,role,row,rule,savepoint,search,security,sequence,'+
-  'serializable,setof,share,show,similar,simple,stable,standalone,start,statement,'+
-  'statistics,stdin,stdout,storage,strict,strip,superuser,symmetric,sysid,system,'+
-  'tablespace,temp,template,text,treat,trigger,truncate,trusted,type,uncommitted,'+
-  'unencrypted,unlisten,until,vacuum,valid,validator,verbose,version,volatile,'+
-  'whitespace,without,xml,xmlattributes,xmlconcat,xmlelement,xmlforest,xmlparse,xmlpi,'+
-  'xmlroot,xmlserialize,yes',
-  // dDB2 specific keywords (in addition to dDefault)
-  'activate,document,dssize,dynamic,each,editproc,elseif,enable,encoding,encryption,'+
-  'ending,erase,every,excluding,exclusive,exit,explain,fenced,fieldproc,file,final,free,'+
-  'function,general,generated,graphic,handler,hash,hashed_value,hint,hold,hours,if,'+
-  'including,inclusive,increment,inf,infinity,inherit,inout,integrity,isobid,iterate,jar,'+
-  'java,keep,label,lateral,lc_ctype,leave,linktype,localdate,locale,localtime,'+
-  'localtimestamp,locator,locators,lock,lockmax,locksize,long,loop,maintained,'+
-  'materialized,maxvalue,microsecond,microseconds,minutes,minvalue,mode,modifies,'+
-  'months,nan,new,new_table,nextval,nocache,nocycle,nodename,nodenumber,nomaxvalue,'+
-  'nominvalue,noorder,normalized,nulls,numparts,obid,old,old_table,optimization,'+
-  'optimize,out,over,overriding,package,padded,pagesize,parameter,part,partition,'+
-  'partitioned,partitioning,partitions,password,path,piecesize,plan,prevval,priqty,'+
-  'program,psid,query,queryno,range,rank,reads,recovery,referencing,refresh,release,'+
-  'rename,repeat,reset,resignal,restart,result,result_set_locator,return,returns,role,'+
-  'round_ceilingadd,round_downafter,round_flooralias,round_half_downall,'+
-  'round_half_evenallocate,round_half_upallow,round_upalter,routineand,'+
-  'row_numberas,rowany,rownumberasensitive,rowsassociate,rowsetasutime,rrnat,'+
-  'runattributes,savepointaudit,schemaauthorization,scratchpadaux,scrollauxiliary,'+
-  'searchbefore,secondbegin,secondsbetween,secqtybinary,securitybufferpool,selectby,'+
-  'sensitivecache,sequencecall,session_usercapture,sessioncalled,setcardinality,'+
-  'signalcascaded,simplecase,snancast,someccsid,sourcechar,specificcharacter,'+
-  'sqlcheck,sqlidclone,stackedclose,standardcluster,startcollection,startingcollid,'+
-  'statementcolumn,staticcomment,statmentcommit,stayconcat,stogroupcondition,'+
-  'storesconnect,styleconnection,substringconstraint,summarycontains,'+
-  'synonymcontinue,sysfuncount,sysibmcount_big,sysproccreate,system_usercurrent,'+
-  'systemcross,tablecurrent_date,tablespacecurrent_lc_ctype,thencurrent_path,'+
-  'timecurrent_schema,timestampcurrent_server,tocurrent_time,'+
-  'transactioncurrent_timestamp,triggercurrent_timezone,trimcurrent_user,'+
-  'truncatecursor,typecycle,undodata,uniondatabase,uniquedatapartitionname,'+
-  'untildatapartitionnum,updatedate,usageday,userdays,usingdb2general,'+
-  'validprocdb2genrl,valuedb2sql,valuesdbinfo,variabledbpartitionname,'+
-  'variantdbpartitionnum,vcatdeallocate,versiondeclare,viewdefault,'+
-  'volatiledefaults,volumesdefinition,whendelete,wheneverdense_rank,wheredenserank,'+
-  'whiledescribe,withdescriptor,withoutdeter',
-  // dInformix specific keywords (in addition to dDefault)
-  '');
-var db: TSQLDBDefinition;
-begin // search using fast binary lookup in the alphabetic ordered arrays
-  if DB_KEYWORDS[dDefault]=nil then
-    for db := Low(DB_KEYWORDS) to high(DB_KEYWORDS) do
-      CSVToRawUTF8DynArray(DB_KEYWORDS_CSV[db],DB_KEYWORDS[db]);
-  aWord := Trim(LowerCase(aWord));
-  if (aDB=dSQLite) or
-     (FastFindPUTF8CharSorted(pointer(DB_KEYWORDS[dDefault]),
-       high(DB_KEYWORDS[dDefault]),pointer(aWord))<0) then
-    if aDB<=dDefault then
-      result := false else
-      result := FastFindPUTF8CharSorted(pointer(DB_KEYWORDS[aDB]),
-        high(DB_KEYWORDS[aDB]),pointer(aWord))>=0 else
-    result := true;
-end;
-
-function TSQLDBConnectionProperties.IsSQLKeyword(aWord: RawUTF8): boolean;
-begin
-  result := IsSQLKeyword(DBMS,aWord);
-end;
-
-procedure TSQLDBConnectionProperties.GetFieldDefinitions(const aTableName: RawUTF8;
-  out Fields: TRawUTF8DynArray; WithForeignKeys: boolean);
-var F: TSQLDBColumnDefineDynArray;
-    Ref: RawUTF8;
-    i: integer;
-begin
-  GetFields(aTableName,F);
-  SetLength(Fields,length(F));
-  for i := 0 to high(F) do begin
-    Fields[i] := GetFieldDefinition(F[i]);
-    if WithForeignKeys then begin
-      Ref := GetForeignKey(aTableName,F[i].ColumnName);
-      if Ref<>'' then
-        Fields[i] := Fields[i] +' % '+Ref;
-    end;
-  end;
-end;
-
-procedure TSQLDBConnectionProperties.GetFields(const aTableName: RawUTF8;
-  out Fields: TSQLDBColumnDefineDynArray);
-var SQL: RawUTF8;
-    n,i: integer;
-    F: TSQLDBColumnDefine;
-    FA: TDynArray;
-begin
-  FA.Init(TypeInfo(TSQLDBColumnDefineDynArray),Fields,@n);
-  FA.Compare := SortDynArrayAnsiStringI; // FA.Find() case insensitive
-  FillCharFast(F,sizeof(F),0);
-  if fDBMS=dSQLite then begin // SQLite3 has a specific PRAGMA metadata query
-    try
-      with Execute('PRAGMA table_info(`'+aTableName+'`)',[]) do
-      while Step do begin
-        // cid=0,name=1,type=2,notnull=3,dflt_value=4,pk=5
-        F.ColumnName := ColumnUTF8(1);
-        F.ColumnTypeNative := ColumnUTF8(2);
-        F.ColumnType := ColumnTypeNativeToDB(F.ColumnTypeNative,0);
-        F.ColumnIndexed := (ColumnInt(5)=1); // by definition for SQLite3
-        FA.Add(F);
-      end;
-    except
-      on Exception do
-        n := 0; // external SQLite3 providers (e.g. UniDAC) are buggy
-    end;
-    try
-      with Execute('PRAGMA index_list(`'+aTableName+'`)',[]) do
-      while Step do
-        // seq=0,name=1,unique=2
-        with Execute('PRAGMA index_info('+ColumnUTF8(1)+')',[]) do
-          while Step do begin
-            F.ColumnName := ColumnUTF8(2); // seqno=0,cid=1,name=2
-            i := FA.Find(F);
-            if i>=0 then
-              Fields[i].ColumnIndexed := true;
-          end;
-    except
-      on Exception do
-        ; // ignore any exception if no index is defined
-    end;
-  end else begin
-    SQL := SQLGetField(aTableName);
-    if SQL='' then
-      exit;
-    with Execute(SQL,[]) do
-      while Step do begin
-        F.ColumnName := trim(ColumnUTF8(0));
-        F.ColumnTypeNative := trim(ColumnUTF8(1));
-        F.ColumnLength := ColumnInt(2);
-        F.ColumnPrecision := ColumnInt(3);
-        if ColumnNull(4) then // e.g. for plain NUMERIC in Oracle
-          F.ColumnScale := -1 else
-          F.ColumnScale := ColumnInt(4);
-        F.ColumnType := ColumnTypeNativeToDB(F.ColumnTypeNative,F.ColumnScale);
-        if ColumnInt(5)>0 then
-          F.ColumnIndexed := true;
-        FA.Add(F);
-      end;
-  end;
-  SetLength(Fields,n);
-end;
-
-procedure TSQLDBConnectionProperties.GetIndexes(const aTableName: RawUTF8;
-  out Indexes: TSQLDBIndexDefineDynArray);
-var SQL: RawUTF8;
-    n: integer;
-    F: TSQLDBIndexDefine;
-    FA: TDynArray;
-begin
-  SQL := SQLGetIndex(aTableName);
-  if SQL='' then
-    exit;
-  FA.Init(TypeInfo(TSQLDBIndexDefineDynArray),Indexes,@n);
-  with Execute(SQL,[]) do
-    while Step do begin
-      F.IndexName          := trim(ColumnUTF8(0));
-      F.IsUnique           := ColumnInt (1)>0;
-      F.TypeDesc           := trim(ColumnUTF8(2));
-      F.IsPrimaryKey       := ColumnInt (3)>0;
-      F.IsUniqueConstraint := ColumnInt (4)>0;
-      F.Filter             := trim(ColumnUTF8(5));
-      F.KeyColumns         := trim(ColumnUTF8(6));
-      F.IncludedColumns    := trim(ColumnUTF8(7));
-      FA.Add(F);
-    end;
-  SetLength(Indexes,n);
-end;
-
-procedure TSQLDBConnectionProperties.GetProcedureNames(out Procedures: TRawUTF8DynArray);
-var SQL: RawUTF8;
-    count: integer;
-begin
-  SQL := SQLGetProcedure;
-  if SQL<>'' then
-  try
-    with Execute(SQL,[]) do begin
-      count := 0;
-      while Step do
-        AddSortedRawUTF8(Procedures,count,trim(ColumnUTF8(0)));
-      SetLength(Procedures,count);
-    end;
-  except
-    on Exception do
-      SetLength(Procedures,0); // if the supplied SQL query is wrong, just ignore
-  end;
-end;
-
-procedure TSQLDBConnectionProperties.GetProcedureParameters(const aProcName: RawUTF8;
-  out Parameters: TSQLDBProcColumnDefineDynArray);
-var SQL: RawUTF8;
-    n: integer;
-    F: TSQLDBProcColumnDefine;
-    FA: TDynArray;
-begin
-  FA.Init(TypeInfo(TSQLDBColumnDefineDynArray),Parameters,@n);
-  FA.Compare := SortDynArrayAnsiStringI; // FA.Find() case insensitive
-  FillcharFast(F,sizeof(F),0);
-  SQL := SQLGetParameter(aProcName);
-  if SQL='' then
-    exit;
-  with Execute(SQL,[]) do
-    while Step do begin
-      F.ColumnName := trim(ColumnUTF8(0));
-      F.ColumnTypeNative := trim(ColumnUTF8(1));
-      F.ColumnLength := ColumnInt(2);
-      F.ColumnPrecision := ColumnInt(3);
-      if ColumnNull(4) then // e.g. for plain NUMERIC in Oracle
-        F.ColumnScale := -1 else
-        F.ColumnScale := ColumnInt(4);
-      F.ColumnType := ColumnTypeNativeToDB(F.ColumnTypeNative,F.ColumnScale);
-      case FindCSVIndex('IN,OUT,INOUT',ColumnUTF8(5),',',false) of
-        0: F.ColumnParamType := paramIn;
-        2: F.ColumnParamType := paramInOut;
-      else // any other is assumed as out
-        F.ColumnParamType := paramOut;
-      end;
-      FA.Add(F);
-    end;
-  SetLength(Parameters,n);
-end;
-
-procedure TSQLDBConnectionProperties.GetTableNames(out Tables: TRawUTF8DynArray);
-var SQL, table, checkschema: RawUTF8;
-    count: integer;
-begin
-  SQL := SQLGetTableNames;
-  if SQL<>'' then
-  try
-    if FilterTableViewSchemaName and (fForcedSchemaName<>'') then
-      checkschema := UpperCase(fForcedSchemaName)+'.';
-    with Execute(SQL,[]) do begin
-      count := 0;
-      while Step do begin
-        table := trim(ColumnUTF8(0));
-        if (checkschema='') or IdemPChar(pointer(table),pointer(checkschema)) then
-          AddSortedRawUTF8(Tables,count,table);
-      end;
-      SetLength(Tables,count);
-    end;
-  except
-    on Exception do
-      SetLength(Tables,0); // if the supplied SQL query is wrong, just ignore
-  end;
-end;
-
-procedure TSQLDBConnectionProperties.GetViewNames(out Views: TRawUTF8DynArray);
-var SQL, table, checkschema: RawUTF8;
-    count: integer;
-begin
-  SQL := SQLGetViewNames;
-  if SQL<>'' then
-  try
-    if FilterTableViewSchemaName and (fForcedSchemaName<>'') then
-      checkschema := UpperCase(fForcedSchemaName)+'.';
-    with Execute(SQL,[]) do begin
-      count := 0;
-      while Step do begin
-        table := trim(ColumnUTF8(0));
-        if (checkschema='') or IdemPChar(pointer(table),pointer(checkschema)) then
-          AddSortedRawUTF8(Views,count,table);
-      end;
-      SetLength(Views,count);
-    end;
-  except
-    on Exception do
-      SetLength(Views,0); // if the supplied SQL query is wrong, just ignore
-  end;
-end;
-
-procedure TSQLDBConnectionProperties.SQLSplitTableName(const aTableName: RawUTF8;
-  out Owner, Table: RawUTF8);
-begin
-  case fDBMS of
-  dSQLite:
-    Table := aTableName;
-  else begin
-    Split(aTableName,'.',Owner,Table);
-    if Table='' then begin
-      Table := Owner;
-      if fForcedSchemaName='' then
-        case fDBMS of
-        dMySql:
-          Owner := DatabaseName;
-        else
-          Owner := UserID;
-        end else
-        Owner := fForcedSchemaName;
-    end;
-  end;
-  end;
-end;
-
-procedure TSQLDBConnectionProperties.SQLSplitProcedureName(
-  const aProcName: RawUTF8; out Owner, Package, ProcName: RawUTF8);
-var lOccur,i: Integer;
-begin
-  lOccur := 0;
-  for i := 1 to length(aProcName) do
-    if aProcName[i]='.' then
-      inc(lOccur);
-  if lOccur=0 then begin
-    ProcName := aProcName;
-    SetSchemaNameToOwner(Owner);
-    Exit;
-  end;
-  case fDBMS of
-  dSQLite:
-    ProcName := aProcName;
-  dOracle, dFirebird: begin // Firebird 3 has packages
-    if lOccur=2 then begin // OWNER.PACKAGE.PROCNAME
-      Split(aProcName,'.',Owner,Package);
-      Split(Package,'.',Package,ProcName);
-    end else begin // PACKAGE.PROCNAME
-      Split(aProcName,'.',Package,ProcName);
-      Owner := UserID;
-    end;
-  end else begin  // OWNER.PROCNAME
-    Split(aProcName,'.',Owner,ProcName);
-    if ProcName='' then begin
-      ProcName := Owner;
-      SetSchemaNameToOwner(Owner);
-    end
-    else if fDBMS=dMSSQL then
-      // discard ;1 when MSSQL stored procedure name is ProcName;1
-      Split(ProcName,';',ProcName);
-  end;
-  end;
-end;
-
-function TSQLDBConnectionProperties.SQLFullTableName(const aTableName: RawUTF8): RawUTF8;
-begin
-  if (aTableName<>'') and (fForcedSchemaName<>'') and (PosExChar('.',aTableName)=0) then
-    result := fForcedSchemaName+'.'+aTableName else
-    result := aTableName;
-end;
-
-function TSQLDBConnectionProperties.SQLGetField(const aTableName: RawUTF8): RawUTF8;
-var Owner, Table: RawUTF8;
-    FMT: RawUTF8;
-begin
-  result := '';
-  case DBMS of
-  dOracle: FMT :=
-    'select c.column_name, c.data_type, c.data_length, c.data_precision, c.data_scale, '+
-    ' (select count(*) from sys.all_indexes a, sys.all_ind_columns b'+
-    '  where a.table_owner=c.owner and a.table_name=c.table_name and b.column_name=c.column_name'+
-    '  and a.owner=b.index_owner and a.index_name=b.index_name and'+
-    '  a.table_owner=b.table_owner and a.table_name=b.table_name) index_count'+
-    ' from sys.all_tab_columns c'+
-    ' where c.owner like ''%'' and c.table_name like ''%'';';
-  dMSSQL, dMySQL, dPostgreSQL: FMT :=
-    'select COLUMN_NAME, DATA_TYPE, CHARACTER_MAXIMUM_LENGTH, NUMERIC_PRECISION,'+
-    ' NUMERIC_SCALE, 0 INDEX_COUNT'+ // INDEX_COUNT=0 here (done via OleDB)
-    ' from INFORMATION_SCHEMA.COLUMNS'+
-    ' where UPPER(TABLE_SCHEMA) = ''%'' and UPPER(TABLE_NAME) = ''%''';
-  dFirebird: begin
-    result := // see http://edn.embarcadero.com/article/25259
-      'select a.rdb$field_name, b.rdb$field_type || coalesce(b.rdb$field_sub_type, '''') as rdb$field_type,'+
-      ' b.rdb$field_length, b.rdb$field_length, abs(b.rdb$field_scale) as rdb$field_scale,'+
-      ' (select count(*) from rdb$indices i, rdb$index_segments s'+
-      ' where i.rdb$index_name=s.rdb$index_name and i.rdb$index_name not like ''RDB$%'''+
-      ' and i.rdb$relation_name=a.rdb$relation_name) as index_count '+
-      'from rdb$relation_fields a left join rdb$fields b on a.rdb$field_source=b.rdb$field_name'+
-      ' left join rdb$relations c on a.rdb$relation_name=c.rdb$relation_name '+
-      'where a.rdb$relation_name='''+SynCommons.UpperCase(aTableName)+'''';
-    exit;
-  end;
-  dNexusDB: begin
-    result := 'select FIELD_NAME, FIELD_TYPE_SQL, FIELD_LENGTH, FIELD_UNITS,'+
-    ' FIELD_DECIMALS, FIELD_INDEX from #fields where TABLE_NAME = '''+aTableName+'''';
-    exit;
-  end;
-  else exit; // others (e.g. dDB2) will retrieve info from (ODBC) driver
-  end;
-  SQLSplitTableName(aTableName,Owner,Table);
-  FormatUTF8(FMT,[SynCommons.UpperCase(Owner),SynCommons.UpperCase(Table)],result);
-end;
-
-function TSQLDBConnectionProperties.SQLGetIndex(const aTableName: RawUTF8): RawUTF8;
-var Owner, Table: RawUTF8;
-    FMT: RawUTF8;
-begin
-  result := '';
-  case DBMS of
-  dOracle: FMT :=
-   'select  index_name, decode(max(uniqueness),''NONUNIQUE'',0,1) as is_unique, '+
-   ' max(index_type) as type_desc, 0 as is_primary_key, 0 as unique_constraint, '+
-   ' cast(null as varchar(100)) as index_filter, '+
-   ' ltrim(max(sys_connect_by_path(column_name, '', '')), '', '') as key_columns, '+
-   ' cast(null as varchar(100)) as included_columns '+
-   'from '+
-   '( select c.index_name as index_name, i.index_type, i.uniqueness, c.column_name, '+
-   '   row_number() over (partition by c.table_name, c.index_name order by c.column_position) as rn '+
-   '  from user_ind_columns c inner join user_indexes i on c.table_name = i.table_name and c.index_name = i.index_name '+
-   '  where c.table_name = ''%'' '+
-   ') start with rn = 1 connect by prior rn = rn - 1 and prior index_name = index_name '+
-   'group by index_name order by index_name';
-  dMSSQL: FMT :=
-    'select i.name as index_name, i.is_unique, i.type_desc, is_primary_key, is_unique_constraint, '+
-    '  i.filter_definition as index_filter, key_columns, included_columns as included_columns, '+
-    '  t.name as table_name '+
-    'from '+
-    ' sys.tables t inner join sys.indexes i on i.object_id = t.object_id '+
-    ' cross apply(select STUFF('+
-    '   (select '',''+c.name from sys.index_columns ic '+
-    '   inner join sys.columns c on c.object_id = t.object_id and c.column_id = ic.column_id '+
-    '   where i.index_id = ic.index_id and i.object_id = ic.object_id and ic.is_included_column = 0 '+
-    '   order by ic.key_ordinal for xml path('''') '+
-    '   ),1,1,'''') as key_columns) AS c '+
-    ' cross apply(select STUFF( '+
-    '   (select '','' + c.name  from sys.index_columns ic '+
-    '   inner join	sys.columns c on	c.object_id = t.object_id	and c.column_id = ic.column_id '+
-    '   where i.index_id = ic.index_id and i.object_id = ic.object_id and ic.is_included_column = 1 '+
-    '   order by ic.key_ordinal for xml path('''') '+
-    '   ),1,1,'''') as included_columns) AS ic '+
-    'where t.type = ''U'' and t.name like ''%''';
-  dFirebird: FMT :=
-    'select i.rdb$index_name, i.rdb$unique_flag, i.rdb$index_type, case rc.rdb$constraint_type '+
-    ' when ''PRIMARY KEY'' then 1 else 0 end as is_primary_key, 0 as unique_constraint, '+
-    ' null as index_filter, (select list(trim(rdb$field_name), '', '') from '+
-    '  (select * from rdb$index_segments where rdb$index_name = i.rdb$index_name '+
-    '  order by rdb$field_position)) as key_columns, null as included_columns '+
-    'from rdb$indices i '+
-    'left outer join rdb$relation_constraints rc on rc.rdb$index_name = i.rdb$index_name and '+
-    '  rc.rdb$constraint_type=''PRIMARY KEY'' '+
-    'where exists(select * from rdb$index_segments where rdb$index_name = i.rdb$index_name) and '+
-    ' i.rdb$relation_name = ''%''';
-  else exit; // others (e.g. dMySQL or dDB2) will retrieve info from (ODBC) driver
-  end;
-  Split(aTableName,'.',Owner,Table);
-  if Table='' then begin
-    Table := Owner;
-    Owner := UserID;
-  end;
-  FormatUTF8(FMT,[SynCommons.UpperCase(Table)],result);
-end;
-
-function TSQLDBConnectionProperties.SQLGetParameter(const aProcName: RawUTF8): RawUTF8;
-var Owner, Package, Proc: RawUTF8;
-    FMT: RawUTF8;
-begin
-  result := '';
-  SQLSplitProcedureName(aProcName,Owner,Package,Proc);
-  case DBMS of
-  dOracle: FMT :=
-    'select a.argument_name, a.data_type, a.char_length, a.data_precision, a.data_scale, a.in_out ' +
-    'from   sys.all_arguments a ' +
-    'where  a.owner like ''%''' +
-    '  and  a.package_name like ''' + SynCommons.UpperCase(Package) + '''' +
-    '  and  a.object_name like ''%''' +
-    ' order by position';
-  dMSSQL, dMySQL, dPostgreSQL: FMT :=
-    'select PARAMETER_NAME, DATA_TYPE, CHARACTER_MAXIMUM_LENGTH, NUMERIC_PRECISION, NUMERIC_SCALE, PARAMETER_MODE ' +
-    'from INFORMATION_SCHEMA.PARAMETERS ' +
-    'where UPPER(SPECIFIC_SCHEMA) = ''%'' and UPPER(SPECIFIC_NAME) = ''%'''+
-    ' order by ORDINAL_POSITION';
-  dFirebird: begin
-    if (Package = '') then
-      result :=
-        'select a.rdb$parameter_name, b.rdb$field_type || coalesce(b.rdb$field_sub_type, '''') as rdb$field_type,' +
-        ' b.rdb$field_length, b.rdb$field_precision, b.rdb$field_scale,' +
-        ' case a.rdb$parameter_type when 0 then ''IN'' else ''OUT'' end ' +
-        'from rdb$procedure_parameters a, rdb$fields b ' +
-        'where b.rdb$field_name = a.rdb$field_source and a.rdb$procedure_name = ''' + SynCommons.UpperCase(Proc) + ''' ' +
-        'order by a.rdb$parameter_number'
-    else
-      result :=
-        'select a.rdb$parameter_name, b.rdb$field_type || coalesce(b.rdb$field_sub_type, '''') as rdb$field_type,' +
-        ' b.rdb$field_length, b.rdb$field_precision, b.rdb$field_scale,' +
-        ' case a.rdb$parameter_type when 0 then ''IN'' else ''OUT'' end ' +
-        'from rdb$procedure_parameters a, rdb$fields b ' +
-        'where b.rdb$field_name = a.rdb$field_source and a.rdb$package_name = ''' + SynCommons.UpperCase(Package) + ''' ' +
-        '  and a.rdb$procedure_name = ''' + SynCommons.UpperCase(Proc) + ''' ' +
-        'order by a.rdb$parameter_number';
-    exit;
-  end;
-  dNexusDB: begin // NOT TESTED !!!
-    result := 'select PROCEDURE_ARGUMENT_NAME, PROCEDURE_ARGUMENT_TYPE, PROCEDURE_ARGUMENT_UNITS,'+
-    ' PROCEDURE_ARGUMENT_UNITS, PROCEDURE_ARGUMENT_DECIMALS, PROCEDURE_ARGUMENT_KIND,'+
-    ' from #procedure_arguments where PROCEDURE_NAME = '''+aProcName+'''' +
-    ' order by PROCEDURE_ARGUMENT_INDEX';
-    exit;
-  end;
-  else exit; // others (e.g. dDB2) will retrieve info from (ODBC) driver
-  end;
-  FormatUTF8(FMT,[SynCommons.UpperCase(Owner),SynCommons.UpperCase(Proc)],result);
-end;
-
-function TSQLDBConnectionProperties.SQLGetProcedure: RawUTF8;
-var FMT,Owner: RawUTF8;
-begin
-  result := '';
-  case DBMS of
-  dOracle: FMT :=
-    'select' +
-    '  case P.OBJECT_TYPE' +
-    '  when ''PACKAGE'' then P.OBJECT_NAME || ''.'' || P.PROCEDURE_NAME' +
-    '  else P.OBJECT_NAME end NAME_ROUTINE ' +
-    'from SYS.ALL_PROCEDURES P ' +
-    'where P.OWNER = ''%'' and P.SUBPROGRAM_ID > 0 ' +
-    'order by NAME_ROUTINE';
-  dMSSQL, dMySQL, dPostgreSQL: FMT :=
-    'select R.SPECIFIC_NAME NAME_ROUTINE ' +
-    'from INFORMATION_SCHEMA.ROUTINES R ' +
-    'where UPPER(R.SPECIFIC_SCHEMA) = ''%'' '+
-    'order by NAME_ROUTINE';
-  dFirebird: FMT :=
-    'select P.RDB$PROCEDURE_NAME NAME_ROUTINE ' +
-    'from RDB$PROCEDURES P ' +
-    'where P.RDB$OWNER_NAME = ''%'' ' +
-    'order by NAME_ROUTINE';
-  dNexusDB: begin // NOT TESTED !!!
-    result := 'select P.PROCEDURE_NAME NAME_ROUTINE '+
-    'from #PROCEDURES P ' +
-    'order by NAME_ROUTINE';
-    exit;
-  end;
-  else exit; // others (e.g. dDB2) will retrieve info from (ODBC) driver
-  end;
-  SetSchemaNameToOwner(Owner);
-  FormatUTF8(FMT,[SynCommons.UpperCase(Owner)],result);
-end;
-
-function TSQLDBConnectionProperties.SQLGetTableNames: RawUTF8;
-begin
-  case DBMS of
-  dOracle: result := 'select owner||''.''||table_name name '+
-    'from sys.all_tables order by owner, table_name';
-  dMSSQL:
-    result := 'select (TABLE_SCHEMA + ''.'' + TABLE_NAME) as name '+
-      'from INFORMATION_SCHEMA.TABLES where TABLE_TYPE=''BASE TABLE'' order by name';
-  dMySQL:
-    result := 'select concat(TABLE_SCHEMA,''.'',TABLE_NAME) as name '+
-      'from INFORMATION_SCHEMA.TABLES where TABLE_TYPE=''BASE TABLE'' order by name';
-  dPostgreSQL:
-    result := 'select (TABLE_SCHEMA||''.''||TABLE_NAME) as name '+
-      'from INFORMATION_SCHEMA.TABLES where TABLE_TYPE=''BASE TABLE'' order by name';
-  dSQLite: result := 'select name from sqlite_master where type=''table'' '+
-     'and name not like ''sqlite_%''';
-  dFirebird: result := 'select rdb$relation_name from rdb$relations '+
-    'where rdb$view_blr is null and (rdb$system_flag is null or rdb$system_flag=0)';
-  dNexusDB: result := 'select table_name name from #tables order by table_name';
-  else result := ''; // others (e.g. dDB2) will retrieve info from (ODBC) driver
-  end;
-end;
-
-function TSQLDBConnectionProperties.SQLGetViewNames: RawUTF8;
-begin
-  case DBMS of
-  dOracle: result := 'select owner||''.''||view_name name '+
-    'from sys.all_views order by owner, view_name';
-  dMSSQL:
-    result := 'select (TABLE_SCHEMA + ''.'' + TABLE_NAME) as name '+
-      'from INFORMATION_SCHEMA.VIEWS order by name';
-  dMySQL:
-    result := 'select concat(TABLE_SCHEMA,''.'',TABLE_NAME) as name '+
-      'from INFORMATION_SCHEMA.VIEWS order by name';
-  dPostgreSQL:
-    result := 'select (TABLE_SCHEMA||''.''||TABLE_NAME) as name '+
-      'from INFORMATION_SCHEMA.VIEWS order by name';
-  dSQLite: result := 'select name from sqlite_master where type=''view'' '+
-     'and name not like ''sqlite_%''';
-  dFirebird: result := 'select rdb$relation_name from rdb$relations '+
-    'where rdb$view_blr is not null and (rdb$system_flag is null or rdb$system_flag=0)';
-  dNexusDB: result := 'select view_name name from #views order by view_name'; // NOT TESTED !!!
-  else result := ''; // others (e.g. dDB2) will retrieve info from (ODBC) driver
-  end;
-end;
-
-function TSQLDBConnectionProperties.SQLCreateDatabase(const aDatabaseName: RawUTF8;
-  aDefaultPageSize: integer): RawUTF8;
-begin
-  case DBMS of
-  dFirebird: begin
-    if (aDefaultPageSize<>8192) or (aDefaultPageSize<>16384) then
-      aDefaultPageSize := 4096;
-    FormatUTF8('create database ''%'' user ''sysdba'' password ''masterkey'''+
-      ' page_size % default character set utf8;',[aDatabaseName,aDefaultPageSize],result);
-  end;
-  else result := '';
-  end;
-end;
-
-function TSQLDBConnectionProperties.ColumnTypeNativeToDB(
-  const aNativeType: RawUTF8; aScale: integer): TSQLDBFieldType;
-function ColumnTypeNativeDefault: TSQLDBFieldType;
-const
-  DECIMAL=18; // change it if you update PCHARS[] below before 'DECIMAL'
-  NUMERIC=DECIMAL+1;
-  PCHARS: array[0..55] of PAnsiChar = (
-    'TEXT COLLATE ISO8601', // should be before plain 'TEXT'
-    'TEXT','CHAR','NCHAR','VARCHAR','NVARCHAR','CLOB','NCLOB','DBCLOB',
-    'BIT','INT','BIGINT', 'DOUBLE','NUMBER','FLOAT','REAL','DECFLOAT',
-    'CURR','DECIMAL','NUMERIC', 'BLOB SUB_TYPE 1',  'BLOB',
-    'DATE','SMALLDATE','TIME',
-    'TINYINT','BOOL','SMALLINT','MEDIUMINT','SERIAL','YEAR',
-    'TINYTEXT','MEDIUMTEXT','NTEXT','XML','ENUM','SET','UNIQUEIDENTIFIER',
-    'MONEY','SMALLMONEY','NUM',
-    'VARRAW','RAW','LONG RAW','LONG VARRAW','TINYBLOB','MEDIUMBLOB',
-    'BYTEA','VARBIN','IMAGE','LONGBLOB','BINARY','VARBINARY',
-    'GRAPHIC','VARGRAPHIC', 'NULL');
-  TYPES: array[-1..high(PCHARS)] of TSQLDBFieldType = (
-    ftUnknown, ftDate,
-    ftUTF8,ftUTF8,ftUTF8,ftUTF8,ftUTF8,ftUTF8,ftUTF8,ftUTF8,
-    ftInt64,ftInt64,ftInt64, ftDouble,ftDouble,ftDouble,ftDouble,ftDouble,
-    ftCurrency,ftCurrency,ftCurrency, ftUTF8, ftBlob,
-    ftDate,ftDate,ftDate,
-    ftInt64,ftInt64,ftInt64,ftInt64,ftInt64,ftInt64,
-    ftUTF8,ftUTF8,ftUTF8,ftUTF8,ftUTF8,ftUTF8,ftUTF8,
-    ftCurrency,ftCurrency,ftCurrency,
-    ftBlob,ftBlob,ftBlob,ftBlob,ftBlob,ftBlob,ftBlob,ftBlob,
-    ftBlob,ftBlob,ftBlob,ftBlob,ftBlob,ftBlob,
-    ftNull);
-var ndx: integer;
-begin
-  //assert(StrComp(PCHARS[DECIMAL],'DECIMAL')=0);
-  ndx := IdemPCharArray(pointer(aNativeType),PCHARS);
-  if (aScale=0) and (ndx in [DECIMAL,NUMERIC]) then
-    result := ftInt64 else
-    result := TYPES[ndx];
-end;
-function ColumnTypeNativeToDBOracle: TSQLDBFieldType;
-begin
-  if PosEx('CHAR',aNativeType)>0 then
-    result := ftUTF8 else
-  if IdemPropNameU(aNativeType,'NUMBER') then
-    case aScale of
-         0: result := ftInt64;
-      1..4: result := ftCurrency;
-    else    result := ftDouble;
-    end else
-  if (PosEx('RAW',aNativeType)>0) or
-     IdemPropNameU(aNativeType,'BLOB') or
-     IdemPropNameU(aNativeType,'BFILE') then
-    result := ftBlob else
-  if IdemPChar(pointer(aNativeType),'BINARY_') or
-     IdemPropNameU(aNativeType,'FLOAT') then
-    result := ftDouble else
-  if IdemPropNameU(aNativeType,'DATE') or
-     IdemPChar(pointer(aNativeType),'TIMESTAMP') then
-    result := ftDate else
-    // all other types will be converted to text
-    result := ftUTF8;
-end;
-function ColumnTypeNativeToDBFirebird: TSQLDBFieldType;
-var i,err: integer;
-begin
-  i := GetInteger(pointer(aNativeType),err);
-  if err<>0 then
-    result := ColumnTypeNativeDefault else
-    case i of // see blr_* definitions
-    10,11,27: result := ftDouble;
-    12,13,35,120: result := ftDate;
-    7,8,9,16,23,70,80,160: result := ftInt64;
-    161..169: case abs(aScale) of
-            0: result := ftInt64;
-         1..4: result := ftCurrency;
-         else  result := ftDouble;
-         end;
-    2610: result := ftBlob;
-    else  result := ftUTF8;
-    end;
-end;
-begin
-  case DBMS of
-  dOracle:   result := ColumnTypeNativeToDBOracle;
-  dFireBird: result := ColumnTypeNativeToDBFirebird;
-  else       result := ColumnTypeNativeDefault;
-  end;
-end;
-
-function TSQLDBConnectionProperties.GetForeignKey(const aTableName,
-  aColumnName: RawUTF8): RawUTF8;
-begin
-  if not fForeignKeys.Initialized then begin
-    fForeignKeys.Init(false);
-    GetForeignKeys;
-  end;
-  result := fForeignKeys.Value(aTableName+'.'+aColumnName);
-end;
-
-function TSQLDBConnectionProperties.GetForeignKeysData: RawByteString;
-begin
-  if not fForeignKeys.Initialized then begin
-    fForeignKeys.Init(false);
-    GetForeignKeys;
-  end;
-  result := fForeignKeys.BlobData;
-end;
-
-procedure TSQLDBConnectionProperties.SetForeignKeysData(const Value: RawByteString);
-begin
-  if not fForeignKeys.Initialized then
-    fForeignKeys.Init(false);
-  fForeignKeys.BlobData := Value;
-end;
-
-function TSQLDBConnectionProperties.SQLIso8601ToDate(const Iso8601: RawUTF8): RawUTF8;
-  function TrimTInIso: RawUTF8;
-  begin
-    result := Iso8601;
-    if (length(result)>10) and (result[11]='T') then
-      result[11] := ' '; // 'T' -> ' '
-  end;
-begin
-  case DBMS of
-  dSQLite: result := TrimTInIso;
-  dOracle: result := 'to_date('''+TrimTInIso+''',''YYYY-MM-DD HH24:MI:SS'')';
-  dNexusDB: result := 'DATE '+Iso8601;
-  dDB2: result := 'TIMESTAMP '''+TrimTInIso+'''';
-  dPostgreSQL: result := ''''+TrimTInIso+'''';
-  else  result := ''''+Iso8601+'''';
-  end;
-end;
-
-function TSQLDBConnectionProperties.SQLDateToIso8601Quoted(DateTime: TDateTime): RawUTF8;
-begin
-  result := DateTimeToIso8601(DateTime,true,DateTimeFirstChar,false,'''');
-end;
-
-function TSQLDBConnectionProperties.SQLCreate(const aTableName: RawUTF8;
-  const aFields: TSQLDBColumnCreateDynArray; aAddID: boolean): RawUTF8;
-var i: integer;
-    F: RawUTF8;
-    FieldID: TSQLDBColumnCreate;
-    AddPrimaryKey: RawUTF8;
-begin // use 'ID' instead of 'RowID' here since some DB (e.g. Oracle) use it
-  result := '';
-  if high(aFields)<0 then
-    exit; // nothing to create
-  if aAddID then begin
-    FieldID.DBType := ftInt64;
-    FieldID.Name := 'ID';
-    FieldID.Unique := true;
-    FieldID.NonNullable := true;
-    FieldID.PrimaryKey := true;
-    result := SQLFieldCreate(FieldID,AddPrimaryKey)+',';
-  end;
-  for i := 0 to high(aFields) do begin
-    F := SQLFieldCreate(aFields[i],AddPrimaryKey);
-    if i<>high(aFields) then
-      F := F+',';
-    result := result+F;
-  end;
-  if AddPrimaryKey<>'' then
-    result := result+', PRIMARY KEY('+AddPrimaryKey+')';
-  result := 'CREATE TABLE '+aTableName+' ('+result+')';
-  case DBMS of
-  dDB2: result := result+' CCSID Unicode';
-  end;
-end;
-
-function TSQLDBConnectionProperties.SQLFieldCreate(const aField: TSQLDBColumnCreate;
-  var aAddPrimaryKey: RawUTF8): RawUTF8;
-begin
-  if (aField.DBType=ftUTF8) and (cardinal(aField.Width-1)<fSQLCreateFieldMax) then
-    FormatUTF8(fSQLCreateField[ftNull],[aField.Width],result) else
-    result := fSQLCreateField[aField.DBType];
-  if aField.NonNullable or aField.Unique or aField.PrimaryKey then
-    result := result+' NOT NULL';
-  if aField.Unique and not aField.PrimaryKey then
-    result := result+' UNIQUE'; // see http://www.w3schools.com/sql/sql_unique.asp
-  if aField.PrimaryKey then
-    case DBMS of
-    dSQLite, dMSSQL, dOracle, dJet, dPostgreSQL, dFirebird, dNexusDB, dInformix:
-      result := result+' PRIMARY KEY';
-    dDB2, dMySQL:
-      aAddPrimaryKey := aField.Name;
-    end;
-  result := aField.Name+result;
-end;
-
-function TSQLDBConnectionProperties.SQLAddColumn(const aTableName: RawUTF8;
-  const aField: TSQLDBColumnCreate): RawUTF8;
-var AddPrimaryKey: RawUTF8;
-begin
-  FormatUTF8('ALTER TABLE % ADD %',[aTableName,SQLFieldCreate(aField,AddPrimaryKey)],result);
-end;
-
-function TSQLDBConnectionProperties.SQLAddIndex(const aTableName: RawUTF8;
-  const aFieldNames: array of RawUTF8; aUnique, aDescending: boolean;
-  const aIndexName: RawUTF8): RawUTF8;
-const CREATNDXIFNE: array[boolean] of RawUTF8 = ('','IF NOT EXISTS ');
-var IndexName,FieldsCSV, ColsDesc, Owner,Table: RawUTF8;
-begin
-  result := '';
-  if (self=nil) or (aTableName='') or (high(aFieldNames)<0) then
-    exit;
-  if aUnique then
-    result := 'UNIQUE ';
-  if aIndexName='' then begin
-    SQLSplitTableName(aTableName,Owner,Table);
-    if (Owner<>'') and
-       not (fDBMS in [dMSSQL,dPostgreSQL,dMySQL,dFirebird,dDB2,dInformix]) then
-      // some DB engines do not expect any schema in the index name
-      IndexName := Owner+'.';
-    FieldsCSV := RawUTF8ArrayToCSV(aFieldNames,'');
-    if length(FieldsCSV)+length(Table)>27 then
-      // sounds like if some DB limit the identifier length to 32 chars
-      IndexName := IndexName+'INDEX'+
-        crc32cUTF8ToHex(Table)+crc32cUTF8ToHex(FieldsCSV) else
-      IndexName := IndexName+'NDX'+Table+FieldsCSV;
-  end else
-    IndexName := aIndexName;
-  if aDescending then
-    case DB_SQLDESENDINGINDEXPOS[DBMS] of
-    posGlobalBefore:
-      result := result+'DESC ';
-    posWithColumn:
-      ColsDesc := RawUTF8ArrayToCSV(aFieldNames,' DESC,')+' DESC';
-    end;
-  if ColsDesc='' then
-    ColsDesc := RawUTF8ArrayToCSV(aFieldNames,',');
-  result := FormatUTF8('CREATE %INDEX %% ON %(%)',
-    [result,CREATNDXIFNE[DBMS in DB_HANDLECREATEINDEXIFNOTEXISTS],
-     IndexName,aTableName,ColsDesc]);
-end;
-
-function TSQLDBConnectionProperties.SQLTableName(const aTableName: RawUTF8): RawUTF8;
-var BeginQuoteChar, EndQuoteChar: RawUTF8;
-    UseQuote: boolean;
-begin
-  BeginQuoteChar := '"';
-  EndQuoteChar := '"';
-  UseQuote := PosExChar(' ',aTableName)>0;
-  case fDBMS of
-    dPostgresql:
-      if PosExChar('.',aTablename)=0 then
-        UseQuote := true; // quote if not schema.identifier format
-    dMySQL: begin
-      BeginQuoteChar := '`';  // backtick/grave accent
-      EndQuoteChar := '`';
-    end;
-    dJet: begin  // note: dMSSQL may SET IDENTIFIER ON to use doublequotes
-      BeginQuotechar := '[';
-      EndQuoteChar := ']';
-    end;
-    dSQLite: begin
-      if PosExChar('.',aTableName)>0 then
-        UseQuote := true;
-      BeginQuoteChar := '`';  // backtick/grave accent
-      EndQuoteChar := '`';
-    end;
-  end;
-  if UseQuote and (PosEx(BeginQuoteChar,aTableName)=0) then
-    result := BeginQuoteChar+aTableName+EndQuoteChar else
-    result := aTableName;
-end;
-
-procedure TSQLDBConnectionProperties.GetIndexesAndSetFieldsColumnIndexed(
-  const aTableName: RawUTF8; var Fields: TSQLDBColumnDefineDynArray);
-var i,j: integer;
-    ColName: RawUTF8;
-    Indexes: TSQLDBIndexDefineDynArray;
-begin
-  if Fields=nil then
-    exit;
-  GetIndexes(aTableName,Indexes);
-  for i := 0 to high(Indexes) do begin
-    ColName := Trim(GetCSVItem(pointer(Indexes[i].KeyColumns),0));
-    if ColName<>'' then
-    for j := 0 to high(Fields) do
-      if IdemPropNameU(Fields[j].ColumnName,ColName) then begin
-        Fields[j].ColumnIndexed := true;
-        break;
-      end;
-  end;
-end;
-
-function TSQLDBConnectionProperties.ExceptionIsAboutConnection(
-  aClass: ExceptClass; const aMessage: RawUTF8): boolean;
-
-  function PosErrorNumber(const aMessage: RawUTF8; const aSepChar: AnsiChar): PUTF8Char;
-  begin // search aSepChar followed by a number
-    result := pointer(aMessage);
-    repeat
-      result := SynCommons.PosChar(result,aSepChar);
-      if result=nil then
-        exit;
-      inc(result);
-    until result^ in ['0'..'9'];
-  end;
-
-begin // see more complete list in feature request [f024266c0839]
-  case fDBMS of
-  dOracle:
-    result := IdemPCharArray(PosErrorNumber(aMessage,'-'),
-      ['00028','01012','01017','01033','01089','02396','03113','03114','03135',
-       '12152','12154','12157','12514','12520','12537','12545',
-       '12560','12571'])>=0;
-  dInformix: // error codes based on {IBM INFORMIX ODBC DRIVER} tested with wrong data connection
-    result := IdemPCharArray(PosErrorNumber(aMessage,'-'),
-      ['329','761','902','908','930','931','951','11017',
-       '23101','23104','25567','25582','27002'])>=0;
-  dMSSQL: // error codes based on {SQL Server Native Client 11.0} tested with wrong data connection
-    // using general error codes because MS SQL SERVER has multiple error codes in the error message
-    result := IdemPCharArray(PosErrorNumber(aMessage,'['),
-      ['08001','08S01','08007','28000','42000'])>=0;
-  dMySQL:
-    result := (PosEx('Lost connection to MySQL server',aMessage)>0) or
-              (PosEx('MySQL server has gone away',aMessage)>0);
-  else
-    result := PosI(' CONNE',aMessage)>0;
-  end;
-end;
-
-procedure TSQLDBConnectionProperties.MultipleValuesInsert(
-  Props: TSQLDBConnectionProperties; const TableName: RawUTF8;
-  const FieldNames: TRawUTF8DynArray; const FieldTypes: TSQLDBFieldTypeArray;
-  RowCount: integer; const FieldValues: TRawUTF8DynArrayDynArray);
-var SQL: RawUTF8;
-    SQLCached: boolean;
-    prevrowcount: integer;
-    maxf: integer;
-procedure ComputeSQL(rowcount,offset: integer);
-var f,r,p,len: integer;
-    tmp: TTextWriterStackBuffer;
-begin
-  if (fDBMS<>dFireBird) and (rowcount=prevrowcount) then
-    exit;
-  prevrowcount := rowcount;
-  with TTextWriter.CreateOwnedStream(tmp) do
-  try
-    case Props.fDBMS of
-    dFirebird: begin
-      AddShort('execute block('#10);
-      p := 0;
-      for r := offset to offset+rowcount-1 do begin
-        for f := 0 to maxf do begin
-          Add('i');
-          inc(p);
-          AddU(p);
-          if FieldValues[f,r]='null' then
-            AddShort(' CHAR(1)') else
-            case FieldTypes[f] of
-            ftNull: AddShort(' CHAR(1)');
-            ftUTF8: begin
-              len := length(FieldValues[f,r])-2; // unquoted UTF-8 text length
-              if len<1 then
-                len := 1;
-              AddShort(' VARCHAR(');  // inlined Add(fmt...) for Delphi 5
-              AddU(len);
-              AddShort(') CHARACTER SET UTF8');
-            end;
-            else AddString(DB_FIELDS[dFirebird,FieldTypes[f]]);
-            end;
-          AddShort('=?,');
-        end;
-        CancelLastComma;
-        Add(#10,',');
-      end;
-      CancelLastComma;
-      AddShort(') as begin'#10);
-      p := 0;
-      for r := 1 to rowcount do begin
-        AddShort('INSERT INTO ');
-        AddString(TableName);
-        Add(' ','(');
-        for f := 0 to maxf do begin
-          AddString(FieldNames[f]);
-          Add(',');
-        end;
-        CancelLastComma;
-        AddShort(') VALUES (');
-        for f := 0 to maxf do begin
-          inc(p);
-          Add(':','i');
-          AddU(p);
-          Add(',');
-        end;
-        CancelLastComma;
-        AddShort(');'#10);
-      end;
-      AddShort('end');
-      if TextLength>32700 then
-        raise ESQLDBException.CreateUTF8(
-          '%.MultipleValuesInsert: Firebird Execute Block length=%',[self,TextLength]);
-      SQLCached := false; // ftUTF8 values will have varying field length
-    end;
-    dOracle: begin // INSERT ALL INTO ... VALUES ... SELECT 1 FROM DUAL
-      AddShort('insert all'#10); // see http://stackoverflow.com/a/93724
-      for r := 1 to rowcount do begin
-        AddShort('into ');
-        AddString(TableName);
-        Add(' ','(');
-        for f := 0 to maxf do begin
-          AddString(FieldNames[f]);
-          Add(',');
-        end;
-        CancelLastComma;
-        AddShort(') VALUES (');
-        for f := 0 to maxf do
-          Add('?',',');
-        CancelLastComma;
-        AddShort(')'#10);
-      end;
-      AddShort('select 1 from dual');
-      SQLCached := true;
-    end;
-    else begin //  e.g. NexusDB/SQlite3/MySQL/PostgreSQL/MSSQL2008/DB2/INFORMIX
-      AddShort('INSERT INTO '); // INSERT .. VALUES (..),(..),(..),..
-      AddString(TableName);
-      Add(' ','(');
-      for f := 0 to maxf do begin
-        AddString(FieldNames[f]);
-        Add(',');
-      end;
-      CancelLastComma;
-      AddShort(') VALUES');
-      for r := 1 to rowcount do begin
-        Add(' ','(');
-        for f := 0 to maxf do
-          Add('?',',');
-        CancelLastComma;
-        Add(')',',');
-      end;
-      CancelLastComma;
-      SQLCached := true;
-    end;
-    end;
-    SetText(SQL);
-  finally
-    Free;
-  end;
-end;
-var batchRowCount,paramCountLimit: integer;
-    currentRow,f,p,i,sqllen: integer;
-    Stmt: TSQLDBStatement;
-    Query: ISQLDBStatement;
-begin
-  maxf := length(FieldNames);     // e.g. 2 fields
-  if (Props=nil) or (FieldNames=nil) or (TableName='') or (length(FieldValues)<>maxf) then
-    raise ESQLDBException.CreateUTF8('Invalid %.MultipleValuesInsert(%) call',
-      [self,TableName]);
-  batchRowCount := 0;
-  paramCountLimit := 0;
-  case Props.fDBMS of
-  // values below were done empirically, assuring < 667 (maximum :AA..:ZZ)
-  // see http://stackoverflow.com/a/6582902 for theoritical high limits
-  dSQlite:     paramCountLimit := 200;  // theoritical=999
-  dMySQL:      paramCountLimit := 500;  // theoritical=60000
-  dPostgreSQL: paramCountLimit := 500;  // theoritical=34000
-  dOracle:     paramCountLimit := 500;  // empirical value (from ODBC)
-  dMSSQL:      paramCountLimit := 500;  // theoritical=2100
-  dDB2:        paramCountLimit := 500;  // empirical value (from ODBC)
-  dNexusDB:    paramCountLimit := 100;  // empirical limit (above is slower)
-  dFirebird: begin // compute from max SQL statement size of 32KB
-    sqllen := maxf*48; // worse case (with BLOB param)
-    for f := 0 to maxf-1 do
-      inc(sqllen,Length(FieldNames[f]));
-    batchRowCount := 32000 div sqllen;
-    if batchRowCount>RowCount then
-      batchRowCount := RowCount;
-  end;
-  end;
-  if paramCountLimit<>0 then
-    if RowCount*maxf>paramCountLimit then
-      batchRowCount := paramCountLimit div maxf else
-      batchRowCount := RowCount;
-  if batchRowCount=0 then
-    raise ESQLDBException.CreateUTF8('%.MultipleValuesInsert(%) with # params = %>%',
-      [self,TableName,RowCount*maxf,paramCountLimit]);
-  dec(maxf);
-  prevrowcount := 0;
-  SQLCached := false;
-  currentRow := 0;
-  repeat
-    if RowCount-currentRow>batchRowCount then
-      ComputeSQL(batchRowCount,currentRow) // max number of params -> try cache
-    else begin
-      ComputeSQL(RowCount-currentRow,currentRow);
-      SQLCached := false; // truncate number of parameters should not be unique
-    end;
-    if SQLCached then
-      Query := Props.NewThreadSafeStatementPrepared(SQL,false) else begin
-      Stmt := Props.NewThreadSafeStatement;
-      try
-        Stmt.Prepare(SQL,false);
-        Query := Stmt; // Stmt will be released by Query := nil below
-      except
-        on Exception do
-          Stmt.Free; // avoid memory leak in case of invalid SQL statement
-      end; // exception leaves Query=nil to raise exception
-    end;
-    if Query=nil then
-      raise ESQLDBException.CreateUTF8('%.MultipleValuesInsert: Query=nil for [%]',[self,SQL]);
-    try
-      p := 1;
-      for i := 1 to prevrowcount do begin
-        for f := 0 to maxf do begin
-          Query.Bind(p,FieldTypes[f],FieldValues[f,currentRow],false);
-          inc(p);
-        end;
-        inc(currentRow);
-      end;
-      Query.ExecutePrepared;
-    finally
-      Query := nil; // will release the uncached local Stmt, if applying
-    end;
-  until currentRow=RowCount;
-end;
-
-procedure TSQLDBConnectionProperties.MultipleValuesInsertFirebird(
-  Props: TSQLDBConnectionProperties; const TableName: RawUTF8;
-  const FieldNames: TRawUTF8DynArray; const FieldTypes: TSQLDBFieldTypeArray;
-  RowCount: integer; const FieldValues: TRawUTF8DynArrayDynArray);
-var W: TTextWriter;
-    maxf,sqllenwitoutvalues,sqllen,r,f,i: PtrInt;
-    v: RawUTF8;
-begin
-  maxf := length(FieldNames);     // e.g. 2 fields
-  if (Props=nil) or (FieldNames=nil) or (TableName='') or (length(FieldValues)<>maxf) or
-     (Props.fDBMS<>dFirebird) then
-    raise ESQLDBException.CreateUTF8('Invalid %.MultipleValuesInsertFirebird(%,%)',
-      [self,Props,TableName]);
-  sqllenwitoutvalues := 3*maxf+24;
-  dec(maxf);
-  for f := 0 to maxf do
-    case FieldTypes[f] of
-    ftBlob: begin // not possible to inline BLOBs -> fallback to regular
-      MultipleValuesInsert(Props,TableName,FieldNames,FieldTypes,RowCount,FieldValues);
-      exit;
-    end;
-    ftDate: inc(sqllenwitoutvalues,Length(FieldNames[f])+20); // 'timestamp '
-    else
-      inc(sqllenwitoutvalues,Length(FieldNames[f]));
-    end;
-  W := TTextWriter.CreateOwnedStream(49152);
-  try
-    r := 0;
-    repeat
-      W.AddShort('execute block as begin'#10);
-      sqllen := sqllenwitoutvalues;
-      repeat
-        for f := 0 to maxf do
-          inc(sqllen,length(FieldValues[f,r]));
-        if sqllen+PtrInt(W.TextLength)>30000 then
-          break;
-        W.AddShort('INSERT INTO ');
-        W.AddString(TableName);
-        W.Add(' ','(');
-        for f := 0 to maxf do begin
-          W.AddString(FieldNames[f]);
-          W.Add(',');
-        end;
-        W.CancelLastComma;
-        W.AddShort(') VALUES (');
-        for f := 0 to maxf do begin
-          v := FieldValues[f,r]; // includes single quotes (#39)
-          if (v='') or (v='null') then
-            W.AddShort('null') else
-          if FieldTypes[f]=ftDate then
-            if v=#39#39 then
-              W.AddShort('null') else begin
-              W.AddShort('timestamp ');
-              if length(v)>12 then begin // not 'CCYY-MM-DD' -> fix needed?
-                if v[12]='T' then // handle 'CCYY-MM-DDTHH:MM:SS' common case
-                  v[12] := ' ' else begin
-                  i := PosExChar('T',v);
-                  if i>0 then
-                    v[i] := ' ';
-                end; // see https://firebirdsql.org/en/firebird-date-literals
-              end;
-              W.AddString(v)
-            end else
-            W.AddString(v);
-          W.Add(',');
-        end;
-        W.CancelLastComma;
-        W.AddShort(');'#10);
-        inc(r);
-      until r=RowCount;
-      W.AddShort('end');
-      with Props.NewThreadSafeStatement do
-      try
-        Execute(W.Text,false);
-      finally
-        Free;
-      end;
-      if r=RowCount then
-        break;
-      W.CancelAll;
-    until false;
-  finally
-    W.Free;
-  end;
-end;
-
-function TSQLDBConnectionProperties.FieldsFromList(const aFields: TSQLDBColumnDefineDynArray;
-  aExcludeTypes: TSQLDBFieldTypes): RawUTF8;
-var i,n: integer;
-begin
-  result := '';
-  if byte(aExcludeTypes)<>0 then begin
-    n := length(aFields);
-    for i := 0 to n-1 do
-    with aFields[i] do
-    if not (ColumnType in aExcludeTypes) then begin
-      dec(n);
-      if result='' then
-        result := ColumnName else
-        result := result+','+ColumnName;
-    end;
-    if n=0 then
-      result := '*';
-  end else
-    result := '*';
-end;
-
-function TSQLDBConnectionProperties.SQLSelectAll(const aTableName: RawUTF8;
-  const aFields: TSQLDBColumnDefineDynArray; aExcludeTypes: TSQLDBFieldTypes): RawUTF8;
-begin
-  if (self=nil) or (aTableName='') then
-    result := '' else
-    result := 'select '+FieldsFromList(aFields,aExcludeTypes)+' from '+
-      SQLTableName(aTableName);
-end;
-
-class function TSQLDBConnectionProperties.EngineName: RawUTF8;
-var L: integer;
-begin
-  if self=nil then
-    result := '' else begin
-    result := RawUTF8(ClassName);
-    if IdemPChar(pointer(result),'TSQLDB') then
-      Delete(result,1,6) else
-    if result[1]='T' then
-      Delete(result,1,1);
-    L := length(result);
-    if (L>20) and IdemPropName('ConnectionProperties',@result[L-19],20) then
-      SetLength(result,L-20);
-    if (L>5) and IdemPropName('OleDB',pointer(result),5) then
-      Delete(result,1,5);
-  end;
-end;
-
-function TSQLDBConnectionProperties.GetDBMS: TSQLDBDefinition;
-begin
-  if fDBMS=dUnknown then
-    result := dDefault else
-    result := fDBMS;
-end;
-
-function TSQLDBConnectionProperties.GetDBMSName: RawUTF8;
-var PS: PShortString;
-begin
-  PS := ToText(DBMS);
-  FastSetString(result,@PS^[2],ord(PS^[0])-1);
-end;
-
-function TSQLDBConnectionProperties.GetDatabaseNameSafe: RawUTF8;
-begin
-  result := StringReplaceAll(fDatabaseName,PassWord,'***');
-end;
-
-function TSQLDBConnectionProperties.SQLLimitClause(AStmt: TSynTableStatement): TSQLDBDefinitionLimitClause;
-begin
-  result := DB_SQLLIMITCLAUSE[DBMS];
-end;
-
-var
-  GlobalDefinitions: array of TSQLDBConnectionPropertiesClass;
-
-class procedure TSQLDBConnectionProperties.RegisterClassNameForDefinition;
-begin
-  ObjArrayAddOnce(GlobalDefinitions,TObject(self)); // TClass stored as TObject
-end;
-
-procedure TSQLDBConnectionProperties.DefinitionTo(Definition: TSynConnectionDefinition);
-begin
-  if Definition=nil then
-    exit;
-  Definition.Kind := ClassName;
-  Definition.ServerName := ServerName;
-  Definition.DatabaseName := DatabaseName;
-  Definition.User := UserID;
-  Definition.PassWordPlain := PassWord;
-end;
-
-function TSQLDBConnectionProperties.DefinitionToJSON(Key: cardinal): RawUTF8;
-var Definition: TSynConnectionDefinition;
-begin
-  Definition := TSynConnectionDefinition.Create;
-  try
-    Definition.Key := Key;
-    DefinitionTo(Definition);
-    result := Definition.SaveToJSON;
-  finally
-    Definition.Free;
-  end;
-end;
-
-procedure TSQLDBConnectionProperties.DefinitionToFile(const aJSONFile: TFileName;
-  Key: cardinal);
-begin
-  FileFromString(JSONReformat(DefinitionToJSON(Key)),aJSONFile);
-end;
-
-class function TSQLDBConnectionProperties.ClassFrom(
-  aDefinition: TSynConnectionDefinition): TSQLDBConnectionPropertiesClass;
-var ndx: integer;
-begin
-  for ndx := 0 to length(GlobalDefinitions)-1 do
-    if GlobalDefinitions[ndx].ClassNameIs(aDefinition.Kind) then begin
-      result := GlobalDefinitions[ndx];
-      exit;
-    end;
-  result := nil;
-end;
-
-class function TSQLDBConnectionProperties.CreateFrom(
-  aDefinition: TSynConnectionDefinition): TSQLDBConnectionProperties;
-var C: TSQLDBConnectionPropertiesClass;
-begin
-  C := ClassFrom(aDefinition);
-  if C=nil then
-    raise ESQLDBException.CreateUTF8('%.CreateFrom: unknown % class - please '+
-      'add a reference to its implementation unit',[self,aDefinition.Kind]);
-  result := C.Create(aDefinition.ServerName,aDefinition.DatabaseName,
-    aDefinition.User,aDefinition.PassWordPlain);
-end;
-
-class function TSQLDBConnectionProperties.CreateFromJSON(
-  const aJSONDefinition: RawUTF8; aKey: cardinal): TSQLDBConnectionProperties;
-var Definition: TSynConnectionDefinition;
-begin
-  Definition := TSynConnectionDefinition.CreateFromJSON(aJSONDefinition,aKey);
-  try
-    result := CreateFrom(Definition);
-  finally
-    Definition.Free;
-  end;
-end;
-
-class function TSQLDBConnectionProperties.CreateFromFile(const aJSONFile: TFileName;
-  aKey: cardinal): TSQLDBConnectionProperties;
-begin
-  result := CreateFromJSON(AnyTextFileToRawUTF8(aJSONFile,true),aKey);
-end;
-
-
-{ TSQLDBConnectionPropertiesThreadSafe }
-
-procedure TSQLDBConnectionPropertiesThreadSafe.ClearConnectionPool;
-var i: PtrInt;
-begin
-  fConnectionPool.Safe.Lock;
-  try
-    if fMainConnection<>nil then
-      fMainConnection.fLastAccessTicks := -1; // force IsOutdated to return true
-    for i := 0 to fConnectionPool.Count-1 do
-      TSQLDBConnectionThreadSafe(fConnectionPool.List[i]).fLastAccessTicks := -1;
-    fLatestConnectionRetrievedInPool := -1;
-  finally
-    fConnectionPool.Safe.UnLock;
-  end;
-end;
-
-constructor TSQLDBConnectionPropertiesThreadSafe.Create(const aServerName,
-  aDatabaseName, aUserID, aPassWord: RawUTF8);
-begin
-  fConnectionPool := TSynObjectListLocked.Create;
-  fLatestConnectionRetrievedInPool := -1;
-  inherited Create(aServerName,aDatabaseName,aUserID,aPassWord);
-end;
-
-function TSQLDBConnectionPropertiesThreadSafe.CurrentThreadConnectionIndex: Integer;
-var id: TThreadID;
-    tix: Int64;
-    conn: TSQLDBConnectionThreadSafe;
-begin // caller made EnterCriticalSection(fConnectionCS)
-  if self<>nil then begin
-    id := GetCurrentThreadId;
-    tix := GetTickCount64;
-    result := fLatestConnectionRetrievedInPool;
-    if result>=0 then begin
-      conn := fConnectionPool.List[result];
-      if (conn.fThreadID=id) and not conn.IsOutdated(tix) then
-        exit;
-    end;
-    result := 0;
-    while result<fConnectionPool.Count do begin
-      conn := fConnectionPool.List[result];
-      if conn.IsOutdated(tix) then // to guarantee reconnection
-        fConnectionPool.Delete(result) else begin
-        if conn.fThreadID=id then begin
-          fLatestConnectionRetrievedInPool := result;
-          exit;
-        end;
-        inc(result);
-      end;
-    end;
-  end;
-  result := -1;
-end;
-
-destructor TSQLDBConnectionPropertiesThreadSafe.Destroy;
-begin
-  inherited Destroy; // do MainConnection.Free
-  fConnectionPool.Free;
-end;
-
-procedure TSQLDBConnectionPropertiesThreadSafe.EndCurrentThread;
-var i: integer;
-begin
-  fConnectionPool.Safe.Lock;
-  try
-    i := CurrentThreadConnectionIndex;
-    if i>=0 then begin // do nothing if this thread has no active connection
-      fConnectionPool.Delete(i); // release thread's TSQLDBConnection instance
-      if i=fLatestConnectionRetrievedInPool then
-        fLatestConnectionRetrievedInPool := -1;
-    end;
-  finally
-    fConnectionPool.Safe.UnLock;
-  end;
-end;
-
-function TSQLDBConnectionPropertiesThreadSafe.GetMainConnection: TSQLDBConnection;
-begin
-  result := ThreadSafeConnection;
-end;
-
-function TSQLDBConnectionPropertiesThreadSafe.ThreadSafeConnection: TSQLDBConnection;
-var i: integer;
-begin
-  case fThreadingMode of
-  tmThreadPool: begin
-    fConnectionPool.Safe.Lock;
-    try
-      i := CurrentThreadConnectionIndex;
-      if i>=0 then begin
-        result := fConnectionPool.List[i];
-        exit;
-      end;
-      result := NewConnection; // no need to release the lock (fast method)
-      (result as TSQLDBConnectionThreadSafe).fThreadID := GetCurrentThreadId;
-      fLatestConnectionRetrievedInPool := fConnectionPool.Add(result)
-    finally
-      fConnectionPool.Safe.UnLock;
-     end;
-  end;
-  tmMainConnection:
-    result := inherited GetMainConnection;
-  else
-    result := nil;
-  end;
-end;
-
-{
-  tmBackgroundThread should handle TSQLRestStorageExternal methods:
-  Create: ServerTimestamp+GetFields
-  BeginTransaction
-  Commit
-  Rollback
-  InternalBatchStop: PrepareSQL+BindArray+ExecutePrepared
-  EngineUpdateBlob:  PrepareSQL+Bind/BindNull+ExecutePrepared
-  ExecuteDirect:     PrepareSQL+Bind+ExecutePrepared
-  ExecuteInlined:    ExecuteInlined
-
-  Handling only TSQLDBStatementWithParams will allow all binding to be
-  set in the calling thread, but the actual process to take place in the
-  background thread
-}
-
-{ TSQLDBStatement }
-
-procedure TSQLDBStatement.Bind(Param: Integer; const Data: TSQLVar;
-  IO: TSQLDBParamInOutType);
-begin
-  with Data do
-  case VType of
-    ftNull:     BindNull(Param,IO);
-    ftInt64:    Bind(Param,VInt64,IO);
-    ftDate:     BindDateTime(Param,VDateTime,IO);
-    ftDouble:   Bind(Param,VDouble,IO);
-    ftCurrency: Bind(Param,VCurrency,IO);
-    ftUTF8:     BindTextP(Param,VText,IO);
-    ftBlob:     BindBlob(Param,VBlob,VBlobLen,IO);
-    else raise ESQLDBException.CreateUTF8('%.Bind(Param=%,VType=%)',
-      [self,Param,ord(VType)]);
-  end;
-end;
-
-procedure TSQLDBStatement.Bind(Param: Integer; ParamType: TSQLDBFieldType;
-  const Value: RawUTF8; ValueAlreadyUnquoted: boolean; IO: TSQLDBParamInOutType=paramIn);
-var tmp: RawUTF8;
-begin
-  if not ValueAlreadyUnquoted and (Value='null') then
-    // bind null (ftUTF8 should be '"null"')
-    BindNull(Param,IO) else
-    case ParamType of
-      ftNull:     BindNull(Param,IO);
-      ftInt64:    Bind(Param,GetInt64(pointer(Value)),IO);
-      ftDouble:   Bind(Param,GetExtended(pointer(Value)),IO);
-      ftCurrency: BindCurrency(Param,StrToCurrency(pointer(Value)),IO);
-      ftBlob:     BindBlob(Param,Value,IO); // already decoded
-      ftDate: begin
-        if ValueAlreadyUnquoted then
-          tmp := Value else
-          UnQuoteSQLStringVar(pointer(Value),tmp);
-        BindDateTime(Param,Iso8601ToDateTime(tmp),IO);
-      end;
-      ftUTF8:
-        if (fConnection<>nil) and fConnection.fProperties.StoreVoidStringAsNull and
-           ((Value='') or // check if '' or '""' should be stored as null
-           ((PInteger(Value)^ and $ffffff=$2727) and not ValueAlreadyUnquoted)) then
-          BindNull(Param,IO,ftUTF8) else begin
-          if ValueAlreadyUnquoted then
-            tmp := Value else
-            UnQuoteSQLStringVar(pointer(Value),tmp);
-          BindTextU(Param,tmp,IO);
-        end;
-      else raise ESQLDBException.CreateUTF8('Invalid %.Bind(%,TSQLDBFieldType(%),%)',
-        [self,Param,ord(ParamType),Value]);
-    end;
-end;
-
-function VariantIsBlob(const V: variant): boolean;
-begin
-  with TVarData(V) do
-    result := (VType=varNull) or
-      ((VType=varString) and (VString<>nil) and
-       (PCardinal(VString)^ and $ffffff=JSON_BASE64_MAGIC));
-end;
-
-procedure TSQLDBStatement.Bind(const Params: array of const;
-  IO: TSQLDBParamInOutType);
-var i,c: integer;
-begin
-  for i := 1 to high(Params)+1 do
-  with Params[i-1] do // bind parameter index starts at 1
-  case VType of
-    vtString:     // expect WinAnsi String for ShortString
-      BindTextU(i,WinAnsiToUtf8(@VString^[1],ord(VString^[0])),IO);
-    vtAnsiString:
-      if VAnsiString=nil then
-        BindTextU(i,'',IO) else begin
-        c := PInteger(VAnsiString)^ and $00ffffff;
-        if c=JSON_BASE64_MAGIC then
-          BindBlob(i,Base64ToBin(PAnsiChar(VAnsiString)+3,length(RawUTF8(VAnsiString))-3)) else
-        if c=JSON_SQLDATE_MAGIC then
-          BindDateTime(i,Iso8601ToDateTimePUTF8Char(PUTF8Char(VAnsiString)+3,length(RawUTF8(VAnsiString))-3)) else
-          // expect UTF-8 content only for AnsiString, i.e. RawUTF8 variables
-          {$ifdef HASCODEPAGE}
-          BindTextU(i,AnyAnsiToUTF8(RawByteString(VAnsiString)),IO);
-          {$else}
-          BindTextU(i,RawUTF8(VAnsiString),IO);
-          {$endif}
-      end;
-    vtPChar:      BindTextP(i,PUTF8Char(VPChar),IO);
-    vtChar:       BindTextU(i,RawUTF8(VChar),IO);
-    vtWideChar:   BindTextU(i,RawUnicodeToUtf8(@VWideChar,1),IO);
-    vtPWideChar:  BindTextU(i,RawUnicodeToUtf8(VPWideChar,StrLenW(VPWideChar)),IO);
-    vtWideString: BindTextW(i,WideString(VWideString),IO);
-    {$ifdef HASVARUSTRING}
-    {$ifdef UNICODE}
-    vtUnicodeString: BindTextS(i,string(VUnicodeString),IO);
-    {$else}
-    vtUnicodeString: BindTextU(i,UnicodeStringToUtf8(UnicodeString(VUnicodeString)),IO);
-    {$endif}
-    {$endif}
-    vtBoolean:    Bind(i,integer(VBoolean),IO);
-    vtInteger:    Bind(i,VInteger,IO);
-    vtInt64:      Bind(i,VInt64^,IO);
-    {$ifdef FPC}
-    vtQWord:      Bind(i,VQWord^,IO);
-    {$endif}
-    vtCurrency:   BindCurrency(i,VCurrency^,IO);
-    vtExtended:   Bind(i,VExtended^,IO);
-    vtPointer:
-      if VPointer=nil then
-        BindNull(i,IO) else
-        raise ESQLDBException.CreateUTF8('Unexpected %.Bind() pointer',[self]);
-    vtVariant:
-      BindVariant(i,VVariant^,VariantIsBlob(VVariant^),IO);
-    else
-      raise ESQLDBException.CreateUTF8('%.BindArrayOfConst(Param=%,Type=%)',
-        [self,i,VType]);
-  end;
-end;
-
-procedure TSQLDBStatement.BindVariant(Param: Integer; const Data: Variant;
-  DataIsBlob: boolean; IO: TSQLDBParamInOutType);
-{$ifndef DELPHI5OROLDER}
-var I64: Int64Rec;
-{$endif}
-begin
-  with TVarData(Data) do
-  case VType of
-    varNull:
-      BindNull(Param,IO);
-    varBoolean:
-      if VBoolean then
-        Bind(Param,1,IO) else
-        Bind(Param,0,IO);
-    varByte:
-      Bind(Param,VInteger,IO);
-    varSmallint:
-      Bind(Param,VSmallInt,IO);
-    {$ifndef DELPHI5OROLDER}
-    varShortInt:
-      Bind(Param,VShortInt,IO);
-    varWord:
-      Bind(Param,VWord,IO);
-    varLongWord: begin
-      I64.Lo := VLongWord;
-      I64.Hi := 0;
-      Bind(Param,Int64(I64),IO);
-    end;
-    {$endif}
-    varInteger:
-      Bind(Param,VInteger,IO);
-    varInt64, varWord64:
-      Bind(Param,VInt64,IO);
-    varSingle:
-      Bind(Param,VSingle,IO);
-    varDouble:
-      Bind(Param,VDouble,IO);
-    varDate:
-      BindDateTime(Param,VDate,IO);
-    varCurrency:
-      BindCurrency(Param,VCurrency,IO);
-    varOleStr: // handle special case if was bound explicitely as WideString
-      BindTextW(Param,WideString(VAny),IO);
-    {$ifdef HASVARUSTRING}
-    varUString:
-      if DataIsBlob then
-        raise ESQLDBException.CreateUTF8(
-          '%.BindVariant: BLOB should not be UnicodeString',[self]) else
-        BindTextU(Param,UnicodeStringToUtf8(UnicodeString(VAny)),IO);
-    {$endif}
-    varString:
-      if DataIsBlob then
-        if (VAny<>nil) and (PInteger(VAny)^ and $00ffffff=JSON_BASE64_MAGIC) then
-          // recognized as Base64 encoded text
-          BindBlob(Param,Base64ToBin(PAnsiChar(VAny)+3,length(RawByteString(VAny))-3)) else
-          // no conversion if was set via TQuery.AsBlob property e.g.
-          BindBlob(Param,RawByteString(VAny),IO) else
-        // direct bind of AnsiString as UTF-8 value
-        {$ifdef HASCODEPAGE}
-        BindTextU(Param,AnyAnsiToUTF8(RawByteString(VAny)),IO);
-        {$else} // on older Delphi, we assume AnsiString = RawUTF8
-        BindTextU(Param,RawUTF8(VAny),IO);
-        {$endif}
-    else
-    if VType=varByRef or varVariant then
-      BindVariant(Param,PVariant(VPointer)^,DataIsBlob,IO) else
-    if VType=varByRef or varOleStr then
-      BindTextW(Param,PWideString(VAny)^,IO) else
-    {$ifdef LVCL}
-      raise ESQLDBException.CreateUTF8(
-        '%.BindVariant: Unhandled variant type %',[self,VType]);
-    {$else}
-      // also use TEXT for any non native VType parameter
-      {$ifdef NOVARIANTS}
-      BindTextU(Param,StringToUTF8(string(Data)),IO);
-      {$else}
-      BindTextU(Param,VariantToUTF8(Data),IO);
-      {$endif}
-    {$endif}
-  end;
-end;
-
-procedure TSQLDBStatement.BindArray(Param: Integer; ParamType: TSQLDBFieldType;
-  const Values: TRawUTF8DynArray; ValuesCount: integer);
-begin
-  if (Param<=0) or (ParamType in [ftUnknown,ftNull]) or (ValuesCount<=0) or
-     (length(Values)<ValuesCount) or (fConnection=nil) or
-     (fConnection.fProperties.BatchSendingAbilities*[cCreate,cUpdate,cDelete]=[]) then
-    raise ESQLDBException.CreateUTF8('Invalid call to %.BindArray(Param=%,Type=%)',
-      [self,Param,ToText(ParamType)^]);
-end;
-
-procedure TSQLDBStatement.BindArray(Param: Integer; const Values: array of Int64);
-begin
-  BindArray(Param,ftInt64,nil,0); // will raise an exception (Values=nil)
-end;
-
-procedure TSQLDBStatement.BindArray(Param: Integer; const Values: array of RawUTF8);
-begin
-  BindArray(Param,ftUTF8,nil,0); // will raise an exception (Values=nil)
-end;
-
-procedure TSQLDBStatement.BindArray(Param: Integer; const Values: array of double);
-begin
-  BindArray(Param,ftDouble,nil,0); // will raise an exception (Values=nil)
-end;
-
-procedure TSQLDBStatement.BindArrayCurrency(Param: Integer;
-  const Values: array of currency);
-begin
-  BindArray(Param,ftCurrency,nil,0); // will raise an exception (Values=nil)
-end;
-
-procedure TSQLDBStatement.BindArrayDateTime(Param: Integer; const Values: array of TDateTime);
-begin
-  BindArray(Param,ftDate,nil,0); // will raise an exception (Values=nil)
-end;
-
-procedure TSQLDBStatement.CheckCol(Col: integer);
-begin
-  if (self=nil) or (cardinal(Col)>=cardinal(fColumnCount)) then
-    raise ESQLDBException.CreateUTF8('Invalid call to %.Column*(Col=%)',[self,Col]);
-end;
-
-function TSQLDBStatement.GetForceBlobAsNull: boolean;
-begin
-  result := fForceBlobAsNull;
-end;
-
-procedure TSQLDBStatement.SetForceBlobAsNull(value: boolean);
-begin
-  fForceBlobAsNull := value;
-end;
-
-function TSQLDBStatement.GetForceDateWithMS: boolean;
-begin
-  result := fForceDateWithMS;
-end;
-
-procedure TSQLDBStatement.SetForceDateWithMS(value: boolean);
-begin
-  fForceDateWithMS := value;
-end;
-
-constructor TSQLDBStatement.Create(aConnection: TSQLDBConnection);
-begin
-  inherited Create;
-  fConnection := aConnection;
-  fStripSemicolon := true;
-  fCacheIndex := -1;
-  if aConnection<>nil then
-    fDBMS := aConnection.fProperties.DBMS;
-end;
-
-function TSQLDBStatement.ColumnCount: integer;
-begin
-  if self=nil then
-    result := 0 else
-    result := fColumnCount;
-end;
-
-function TSQLDBStatement.ColumnBlobBytes(Col: integer): TBytes;
-begin
-  RawByteStringToBytes(ColumnBlob(Col),result);
-end;
-
-procedure TSQLDBStatement.ColumnBlobToStream(Col: integer; Stream: TStream);
-var tmp: RawByteString;
-begin
-  tmp := ColumnBlob(Col); // default implementation
-  Stream.WriteBuffer(pointer(tmp)^,Length(tmp));
-end;
-
-procedure TSQLDBStatement.ColumnBlobFromStream(Col: integer; Stream: TStream);
-begin
-  raise ESQLDBException.CreateUTF8('%.ColumnBlobFromStream not implemented',[self]);
-end;
-
-{$ifndef LVCL}
-function TSQLDBStatement.ColumnVariant(Col: integer): Variant;
-begin
-  ColumnToVariant(Col,result);
-end;
-
-function TSQLDBStatement.ColumnToVariant(Col: integer; var Value: Variant): TSQLDBFieldType;
-var tmp: RawByteString;
-    V: TSQLVar;
-begin
-  ColumnToSQLVar(Col,V,tmp);
-  result := V.VType;
-  VarClear(Value);
-  with TVarData(Value) do begin
-    VType := MAP_FIELDTYPE2VARTYPE[V.VType];
-    case result of
-      ftNull: ; // do nothing
-      ftInt64:    VInt64    := V.VInt64;
-      ftDouble:   VDouble   := V.VDouble;
-      ftDate:     VDate     := V.VDateTime;
-      ftCurrency: VCurrency := V.VCurrency;
-      ftBlob: begin
-        VAny := nil;
-        if V.VBlob<>nil then
-          if V.VBlob=pointer(tmp) then
-            RawByteString(VAny) := tmp else
-            SetString(RawByteString(VAny),PAnsiChar(V.VBlob),V.VBlobLen);
-      end;
-      ftUTF8: begin
-        VAny := nil; // avoid GPF below
-        if V.VText<>nil then begin
-          if V.VText=pointer(tmp) then
-            V.VBlobLen := length(tmp) else
-            V.VBlobLen := StrLen(V.VText);
-          {$ifndef UNICODE}
-          if (fConnection<>nil) and not fConnection.Properties.VariantStringAsWideString then begin
-            VType := varString;
-            if (CurrentAnsiConvert.CodePage=CP_UTF8) and (V.VText=pointer(tmp)) then
-              RawByteString(VAny) := tmp else
-              CurrentAnsiConvert.UTF8BufferToAnsi(V.VText,V.VBlobLen,RawByteString(VAny));
-          end else
-          {$endif UNICODE}
-            UTF8ToSynUnicode(V.VText,V.VBlobLen,SynUnicode(VAny));
-        end else
-          VType := varString; // avoid obscure "Invalid variant type" in FPC
-      end;
-      else raise ESQLDBException.CreateUTF8(
-        '%.ColumnToVariant: Invalid ColumnType(%)=%',[self,Col,ord(result)]);
-    end;
-  end;
-end;
-{$endif LVCL}
-
-function TSQLDBStatement.ColumnTimestamp(Col: integer): TTimeLog;
-begin
-  case ColumnType(Col) of // will call GetCol() to check Col
-    ftNull:  result := 0;
-    ftInt64: result := ColumnInt(Col);
-    ftDate:  PTimeLogBits(@result)^.From(ColumnDateTime(Col));
-    else     PTimeLogBits(@result)^.From(Trim(ColumnUTF8(Col)));
-  end;
-end;
-
-function TSQLDBStatement.ColumnTimestamp(const ColName: RawUTF8): TTimeLog;
-begin
-  result := ColumnTimestamp(ColumnIndex(ColName));
-end;
-
-procedure TSQLDBStatement.ColumnsToJSON(WR: TJSONWriter);
-var col: integer;
-    blob: RawByteString;
-begin
-  if WR.Expand then
-    WR.Add('{');
-  for col := 0 to fColumnCount-1 do begin
-    if WR.Expand then
-      WR.AddFieldName(ColumnName(col)); // add '"ColumnName":'
-    if ColumnNull(col) then
-      WR.AddShort('null') else
-    case ColumnType(col) of
-      ftNull:     WR.AddShort('null');
-      ftInt64:    WR.Add(ColumnInt(col));
-      ftDouble:   WR.AddDouble(ColumnDouble(col));
-      ftCurrency: WR.AddCurr64(ColumnCurrency(col));
-      ftDate: begin
-        WR.Add('"');
-        WR.AddDateTime(ColumnDateTime(col),fForceDateWithMS);
-        WR.Add('"');
-      end;
-      ftUTF8: begin
-        WR.Add('"');
-        WR.AddJSONEscape(pointer(ColumnUTF8(col)));
-        WR.Add('"');
-      end;
-      ftBlob:
-        if fForceBlobAsNull then
-          WR.AddShort('null') else begin
-          blob := ColumnBlob(col);
-          WR.WrBase64(pointer(blob),length(blob),{withMagic=}true);
-        end;
-      else raise ESQLDBException.CreateUTF8(
-        '%.ColumnsToJSON: invalid ColumnType(%)=%',[self,col,ord(ColumnType(col))]);
-    end;
-    WR.Add(',');
-  end;
-  WR.CancelLastComma; // cancel last ','
-  if WR.Expand then
-    WR.Add('}');
-end;
-
-procedure TSQLDBStatement.ColumnToSQLVar(Col: Integer; var Value: TSQLVar;
-  var Temp: RawByteString);
-begin
-  Value.Options := [];
-  if ColumnNull(Col) then // will call GetCol() to check Col
-    Value.VType := ftNull else
-    Value.VType := ColumnType(Col);
-  case Value.VType of
-    ftInt64:    Value.VInt64  := ColumnInt(Col);
-    ftDouble:   Value.VDouble := ColumnDouble(Col);
-    ftDate:     Value.VDateTime := ColumnDateTime(Col);
-    ftCurrency: Value.VCurrency := ColumnCurrency(Col);
-    ftUTF8: begin
-      Temp := ColumnUTF8(Col);
-      Value.VText := pointer(Temp);
-    end;
-    ftBlob:
-    if fForceBlobAsNull then begin
-      Value.VBlob := nil;
-      Value.VBlobLen := 0;
-      Value.VType := ftNull;
-    end else begin
-      Temp := ColumnBlob(Col);
-      Value.VBlob := pointer(Temp);
-      Value.VBlobLen := length(Temp);
-    end;
-  end;
-end;
-
-function TSQLDBStatement.ColumnToTypedValue(Col: integer;
-  DestType: TSQLDBFieldType; var Dest): TSQLDBFieldType;
-{$ifdef LVCL}
-begin
-  raise ESQLDBException.CreateUTF8('%.ColumnToTypedValue non implemented in LVCL',[self]);
-end;
-{$else}
-var Temp: Variant; // rely on a temporary variant value for the conversion
-begin
-  result := ColumnToVariant(Col,Temp);
-  case DestType of
-  ftInt64:    {$ifdef DELPHI5OROLDER}integer{$else}Int64{$endif}(Dest) := Temp;
-  ftDouble:   Double(Dest) := Temp;
-  ftCurrency: Currency(Dest) := Temp;
-  ftDate:     TDateTime(Dest) := Temp;
-  {$ifdef NOVARIANTS}
-  ftUTF8:     RawUTF8(Dest) := StringToUTF8(string(Temp));
-  {$else}
-  ftUTF8:     RawUTF8(Dest) := VariantToUTF8(Temp);
-  {$endif}
-  ftBlob:     VariantToRawByteString(Temp,RawByteString(Dest));
-  else raise ESQLDBException.CreateUTF8('%.ColumnToTypedValue: Invalid Type [%]',
-    [self,ToText(result)^]);
-  end;
-end;
-{$endif}
-
-{$ifndef LVCL}
-function TSQLDBStatement.ParamToVariant(Param: Integer; var Value: Variant;
-  CheckIsOutParameter: boolean=true): TSQLDBFieldType;
-begin
-  dec(Param); // start at #1
-  if (self=nil) or (cardinal(Param)>=cardinal(fParamCount)) then
-    raise ESQLDBException.CreateUTF8('%.ParamToVariant(%)',[self,Param]);
-  // overridden method should fill Value with proper data
-  result := ftUnknown;
-end;
-{$endif}
-
-procedure TSQLDBStatement.Execute(const aSQL: RawUTF8;
-  ExpectResults: Boolean);
-begin
-  Connection.InternalProcess(speActive);
-  try
-    Prepare(aSQL,ExpectResults);
-    SetForceBlobAsNull(true);
-    ExecutePrepared;
-  finally
-    Connection.InternalProcess(speNonActive);
-  end;
-end;
-
-function TSQLDBStatement.FetchAllToJSON(JSON: TStream; Expanded: boolean): PtrInt;
-var W: TJSONWriter;
-    col: integer;
-    tmp: TTextWriterStackBuffer;
-begin
-  result := 0;
-  W := TJSONWriter.Create(JSON,Expanded,false,nil,0,@tmp);
-  try
-    Connection.InternalProcess(speActive);
-    // get col names and types
-    SetLength(W.ColNames,ColumnCount);
-    for col := 0 to ColumnCount-1 do
-      W.ColNames[col] := ColumnName(col);
-    W.AddColumns; // write or init field names for appropriate JSON Expand
-    if Expanded then
-      W.Add('[');
-    // write rows data
-    {$ifdef SYNDB_SILENCE}
-    fSQLLogTimer.Resume; // log fetch duration
-    {$endif}
-    while Step do begin
-      ColumnsToJSON(W);
-      W.Add(',');
-      inc(result);
-    end;
-    {$ifdef SYNDB_SILENCE}
-    fSQLLogTimer.Pause;
-    {$endif}
-    ReleaseRows;
-    if (result=0) and W.Expand then begin
-      // we want the field names at least, even with no data (RowCount=0)
-      W.Expand := false; //  {"FieldCount":2,"Values":["col1","col2"]}
-      W.CancelAll;
-      for col := 0 to ColumnCount-1 do
-        W.ColNames[col] := ColumnName(col); // previous W.AddColumns did add ""
-      W.AddColumns;
-    end;
-    W.EndJSONObject(0,result);
-  finally
-    W.Free;
-    Connection.InternalProcess(speNonActive);
-  end;
-end;
-
-function TSQLDBStatement.FetchAllToCSVValues(Dest: TStream; Tab: boolean;
-  CommaSep: AnsiChar; AddBOM: boolean): PtrInt;
-const NULL: array[boolean] of string[7] = ('"null"','null');
-      BLOB: array[boolean] of string[7] = ('"blob"','blob');
-var F, FMax: integer;
-    W: TTextWriter;
-    tmp: RawByteString;
-    V: TSQLVar;
-begin
-  result := 0;
-  if (Dest=nil) or (self=nil) or (ColumnCount=0) then
-    exit;
-  fForceBlobAsNull := true;
-  if Tab then
-    CommaSep := #9;
-  FMax := ColumnCount-1;
-  W := TTextWriter.Create(Dest,65536);
-  try
-    if AddBOM then
-      W.AddShort(#$ef#$bb#$bf); // add UTF-8 Byte Order Mark
-    // add CSV header
-    for F := 0 to FMax do begin
-      if not Tab then
-        W.Add('"');
-      W.AddString(ColumnName(F));
-      if Tab then
-        W.Add(#9) else
-        W.Add('"',CommaSep);
-    end;
-    W.CancelLastChar;
-    W.AddCR;
-    // add CSV rows
-    {$ifdef SYNDB_SILENCE}
-    fSQLLogTimer.Resume;
-    {$endif}
-    while Step do begin
-      for F := 0 to FMax do begin
-        ColumnToSQLVar(F,V,tmp);
-        case V.VType of
-          ftNull:     W.AddShort(NULL[tab]);
-          ftInt64:    W.Add(V.VInt64);
-          ftDouble:   W.AddDouble(V.VDouble);
-          ftCurrency: W.AddCurr64(V.VCurrency);
-          ftDate: begin
-            if not Tab then
-              W.Add('"');
-            W.AddDateTime(V.VDateTime,svoDateWithMS in V.Options);
-            if not Tab then
-              W.Add('"');
-          end;
-          ftUTF8: begin
-            if not Tab then begin
-              W.Add('"');
-              W.AddJSONEscape(V.VText);
-              W.Add('"');
-            end else
-              W.AddNoJSONEscape(V.VText);
-          end;
-          ftBlob: W.AddShort(BLOB[Tab]);  // ForceBlobAsNull should be true
-          else raise ESQLDBException.CreateUTF8(
-            '%.FetchAllToCSVValues: Invalid ColumnType(%) %',
-            [self,F,ToText(ColumnType(F))^]);
-        end;
-        if F=FMax then
-          W.AddCR else
-          W.Add(CommaSep);
-      end;
-      inc(result);
-    end;
-    {$ifdef SYNDB_SILENCE}
-    fSQLLogTimer.Pause;
-    {$endif}
-    ReleaseRows;
-    W.FlushFinal;
-  finally
-    W.Free;
-  end;
-end;
-
-function TSQLDBStatement.FetchAllAsJSON(Expanded: boolean;
-  ReturnedRowCount: PPtrInt): RawUTF8;
-var Stream: TRawByteStringStream;
-    RowCount: PtrInt;
-begin
-  Stream := TRawByteStringStream.Create;
-  try
-    RowCount := FetchAllToJSON(Stream,Expanded);
-    if ReturnedRowCount<>nil then
-      ReturnedRowCount^ := RowCount;
-    result := Stream.DataString;
-  finally
-    Stream.Free;
-  end;
-end;
-
-procedure TSQLDBStatement.ColumnsToBinary(W: TFileBufferWriter;
-  Null: pointer; const ColTypes: TSQLDBFieldTypeDynArray);
-var F: integer;
-    VDouble: double;
-    VCurrency: currency absolute VDouble;
-    VDateTime: TDateTime absolute VDouble;
-    ft: TSQLDBFieldType;
-begin
-  for F := 0 to length(ColTypes)-1 do
-    if not GetBitPtr(Null, F) then begin
-      ft := ColTypes[F];
-      if ft<ftInt64 then begin // ftUnknown,ftNull
-        ft := ColumnType(F); // per-row column type (SQLite3 only)
-        W.Write1(ord(ft));
-      end;
-      case ft of
-      ftInt64:
-        W.WriteVarInt64(ColumnInt(F));
-      ftDouble: begin
-        VDouble := ColumnDouble(F);
-        W.Write(@VDouble,sizeof(VDouble));
-      end;
-      ftCurrency: begin
-        VCurrency := ColumnCurrency(F);
-        W.Write(@VCurrency,sizeof(VCurrency));
-      end;
-      ftDate: begin
-        VDateTime := ColumnDateTime(F);
-        W.Write(@VDateTime,sizeof(VDateTime));
-      end;
-      ftUTF8:
-        W.Write(ColumnUTF8(F));
-      ftBlob:
-        W.Write(ColumnBlob(F));
-      else
-      raise ESQLDBException.CreateUTF8('%.ColumnsToBinary: Invalid ColumnType(%)=%',
-        [self,ColumnName(F),ord(ft)]);
-    end;
-  end;
-end;
-
-const
-  FETCHALLTOBINARY_MAGIC = 1;
-
-function TSQLDBStatement.FetchAllToBinary(Dest: TStream; MaxRowCount: cardinal;
-  DataRowPosition: PCardinalDynArray): cardinal;
-var F, FMax, FieldSize, NullRowSize: integer;
-    StartPos: Int64;
-    W: TFileBufferWriter;
-    ft: TSQLDBFieldType;
-    ColTypes: TSQLDBFieldTypeDynArray;
-    Null: TByteDynArray;
-begin
-  result := 0;
-  W := TFileBufferWriter.Create(Dest);
-  try
-    W.WriteVarUInt32(FETCHALLTOBINARY_MAGIC);
-    FMax := ColumnCount;
-    W.WriteVarUInt32(FMax);
-    if FMax>0 then begin
-      // write column description
-      SetLength(ColTypes,FMax);
-      dec(FMax);
-      for F := 0 to FMax do begin
-        W.Write(ColumnName(F));
-        ft := ColumnType(F,@FieldSize);
-        if (ft=ftUnknown) and (CurrentRow=0) and Step then
-          ft := ColumnType(F,@FieldSize); // e.g. SQLite3 -> fetch and guess
-        ColTypes[F] := ft;
-        W.Write1(ord(ft));
-        W.WriteVarUInt32(FieldSize);
-      end;
-      // initialize null handling
-      SetLength(Null,(FMax shr 3)+1);
-      NullRowSize := 0;
-      // save all data rows
-      StartPos := W.TotalWritten;
-      if (CurrentRow=1) or Step then // Step may already be done (e.g. TQuery.Open)
-      repeat
-        // save row position in DataRowPosition[] (if any)
-        if DataRowPosition<>nil then begin
-          if Length(DataRowPosition^)<=integer(result) then
-            SetLength(DataRowPosition^,NextGrow(result));
-          DataRowPosition^[result] := W.TotalWritten-StartPos;
-        end;
-        // first write null columns flags
-        if NullRowSize>0 then begin
-          FillCharFast(Null[0],NullRowSize,0);
-          NullRowSize := 0;
-        end;
-        for F := 0 to FMax do
-          if ColumnNull(F) then begin
-            SetBitPtr(pointer(Null),F);
-            NullRowSize := (F shr 3)+1;
-          end;
-        if NullRowSize>0 then begin
-          W.WriteVarUInt32(NullRowSize);
-          W.Write(pointer(Null),NullRowSize);
-        end else
-          W.Write1(0); // = W.WriteVarUInt32(0)
-        // then write data values
-        ColumnsToBinary(W,pointer(Null),ColTypes);
-        inc(result);
-        if (MaxRowCount>0) and (result>=MaxRowCount) then
-          break;
-      until not Step;
-      ReleaseRows;
-    end;
-    W.Write(@result,SizeOf(result)); // fixed size at the end for row count
-    W.Flush;
-  finally
-    W.Free;
-  end;
-end;
-
-procedure TSQLDBStatement.Execute(const aSQL: RawUTF8;
-  ExpectResults: Boolean; const Params: array of const);
-begin
-  Connection.InternalProcess(speActive);
-  try
-    Prepare(aSQL,ExpectResults);
-    Bind(Params);
-    ExecutePrepared;
-  finally
-    Connection.InternalProcess(speNonActive);
-  end;
-end;
-
-procedure TSQLDBStatement.Execute(const SQLFormat: RawUTF8;
-  ExpectResults: Boolean; const Args, Params: array of const);
-begin
-  Execute(FormatUTF8(SQLFormat,Args),ExpectResults,Params);
-end;
-
-function TSQLDBStatement.UpdateCount: integer;
-begin
-  result := 0;
-end;
-
-procedure TSQLDBStatement.ExecutePreparedAndFetchAllAsJSON(Expanded: boolean; out JSON: RawUTF8);
-begin
-  ExecutePrepared;
-  JSON := FetchAllAsJSON(Expanded);
-end;
-
-function TSQLDBStatement.ColumnString(Col: integer): string;
-begin
-  Result := UTF8ToString(ColumnUTF8(Col));
-end;
-
-function TSQLDBStatement.ColumnString(const ColName: RawUTF8): string;
-begin
-  result := ColumnString(ColumnIndex(ColName));
-end;
-
-function TSQLDBStatement.ColumnBlob(const ColName: RawUTF8): RawByteString;
-begin
-  result := ColumnBlob(ColumnIndex(ColName));
-end;
-
-function TSQLDBStatement.ColumnBlobBytes(const ColName: RawUTF8): TBytes;
-begin
-  result := ColumnBlobBytes(ColumnIndex(ColName));
-end;
-
-procedure TSQLDBStatement.ColumnBlobToStream(const ColName: RawUTF8; Stream: TStream);
-begin
-  ColumnBlobToStream(ColumnIndex(ColName),Stream);
-end;
-
-procedure TSQLDBStatement.ColumnBlobFromStream(const ColName: RawUTF8; Stream: TStream);
-begin
-  ColumnBlobFromStream(ColumnIndex(ColName),Stream);
-end;
-
-function TSQLDBStatement.ColumnCurrency(const ColName: RawUTF8): currency;
-begin
-  result := ColumnCurrency(ColumnIndex(ColName));
-end;
-
-function TSQLDBStatement.ColumnDateTime(const ColName: RawUTF8): TDateTime;
-begin
-  result := ColumnDateTime(ColumnIndex(ColName));
-end;
-
-function TSQLDBStatement.ColumnDouble(const ColName: RawUTF8): double;
-begin
-  result := ColumnDouble(ColumnIndex(ColName));
-end;
-
-function TSQLDBStatement.ColumnInt(const ColName: RawUTF8): Int64;
-begin
-  result := ColumnInt(ColumnIndex(ColName));
-end;
-
-function TSQLDBStatement.ColumnUTF8(const ColName: RawUTF8): RawUTF8;
-begin
-  result := ColumnUTF8(ColumnIndex(ColName));
-end;
-
-{$ifndef LVCL}
-function TSQLDBStatement.ColumnVariant(const ColName: RawUTF8): Variant;
-begin
-  ColumnToVariant(ColumnIndex(ColName),result);
-end;
-
-function TSQLDBStatement.GetColumnVariant(const ColName: RawUTF8): Variant;
-begin
-  ColumnToVariant(ColumnIndex(ColName),result);
-end;
-{$endif LVCL}
-
-function TSQLDBStatement.ColumnCursor(const ColName: RawUTF8): ISQLDBRows;
-begin
-  result := ColumnCursor(ColumnIndex(ColName));
-end;
-
-function TSQLDBStatement.ColumnCursor(Col: integer): ISQLDBRows;
-begin
-  raise ESQLDBException.CreateUTF8('% does not support CURSOR columns',[self]);
-end;
-
-function TSQLDBStatement.Instance: TSQLDBStatement;
-begin
-  Result := Self;
-end;
-
-function TSQLDBStatement.SQLLogBegin(level: TSynLogInfo): TSynLog;
-begin
-  if level = sllDB then // prepare
-    fSQLLogTimer.Start else
-    fSQLLogTimer.Resume;
-  {$ifdef SYNDB_SILENCE}
-  result := nil;
-  {$else}
-  result := SynDBLog.Add;
-  if result <> nil then
-    if level in result.Family.Level then
-    begin
-      fSQLLogLevel := level;
-      if level = sllSQL then
-        ComputeSQLWithInlinedParams;
-    end
-    else
-      result := nil;
-  fSQLLogLog := result;
-  {$endif}
-end;
-
-function TSQLDBStatement.SQLLogEnd(msg: PShortString): Int64;
-{$ifndef SYNDB_SILENCE}
-var tmp: TShort16;
-{$endif}
-begin
-  fSQLLogTimer.Pause;
-  {$ifdef SYNDB_SILENCE}
-  result := fSQLLogTimer.LastTimeInMicroSec;
-  {$else}
-  result := 0;
-  if fSQLLogLog=nil then
-    exit;
-  tmp[0] := #0;
-  if fSQLLogLevel=sllSQL then begin
-    if msg=nil then begin
-      if not fExpectResults then
-        FormatShort16(' wr=%',[UpdateCount],tmp);
-      msg := @tmp;
-    end;
-    fSQLLogLog.Log(fSQLLogLevel, 'ExecutePrepared %% %',
-      [fSQLLogTimer.Time, msg^, fSQLWithInlinedParams], self)
-  end
-  else begin
-    if msg=nil then
-      msg := @tmp;
-    fSQLLogLog.Log(fSQLLogLevel, 'Prepare %% %', [fSQLLogTimer.Stop, msg^, fSQL], self);
-  end;
-  result := fSQLLogTimer.LastTimeInMicroSec;
-  fSQLLogLog := nil;
-  {$endif}
-end;
-
-function TSQLDBStatement.SQLLogEnd(const Fmt: RawUTF8; const Args: array of const): Int64;
-var tmp: shortstring;
-begin
-  tmp[0] := #0;
-  {$ifndef SYNDB_SILENCE}
-  result := 0;
-  if fSQLLogLog=nil then
-    exit;
-  if Fmt<>'' then
-    FormatShort(Fmt,Args,tmp);
-  {$endif}
-  result := SQLLogEnd(@tmp);
-end;
-
-<<<<<<< HEAD
-function TSQLDBStatement.GetSQLPrepared: RawUTF8;
-begin
-  if fSQLPrepared <> '' then
-    Result := fSQLPrepared
-  else
-=======
-function TSQLDBStatement.GetSQLCurrent: RawUTF8;
-begin
-  if fSQLPrepared <> '' then
-    Result := fSQLPrepared else
->>>>>>> c3630d71
-    Result := fSQL;
-end;
-
-function TSQLDBStatement.GetSQLWithInlinedParams: RawUTF8;
-begin
-  if fSQL='' then
-    result := '' else begin
-    if fSQLWithInlinedParams='' then
-      ComputeSQLWithInlinedParams;
-    result := fSQLWithInlinedParams;
-  end;
-end;
-
-function GotoNextParam(P: PUTF8Char): PUTF8Char;
-  {$ifdef HASINLINE} inline; {$endif}
-var c: AnsiChar;
-begin
-  repeat
-    c := P^;
-    if (c=#0) or (c='?') then
-      break;
-    if (c='''') and (P[1]<>'''') then begin
-      repeat // ignore ? inside ' quotes
-        inc(P);
-        c := P^;
-      until (c=#0) or ((c='''') and (P[1]<>''''));
-      if c=#0 then
-        break;
-    end;
-    inc(P);
-  until false;
-  result := P;
-end;
-
-procedure TSQLDBStatement.ComputeSQLWithInlinedParams;
-var P,B: PUTF8Char;
-    num: integer;
-    maxSize,maxAllowed: cardinal;
-    W: TTextWriter;
-    tmp: TTextWriterStackBuffer;
-begin
-  fSQLWithInlinedParams := fSQL;
-  if fConnection=nil then
-    maxSize := 0 else
-    maxSize := fConnection.fProperties.fLoggedSQLMaxSize;
-  if (integer(maxSize)<0) or (PosExChar('?',fSQL)=0) then
-    // maxsize=-1 -> log statement without any parameter value (just ?)
-    exit;
-  P := pointer(fSQL);
-  num := 1;
-  W := nil;
-  try
-    repeat
-      B := P;
-      P := GotoNextParam(P);
-      if W=nil then
-        if P^=#0 then
-          exit else
-          W := TTextWriter.CreateOwnedStream(tmp);
-      W.AddNoJSONEscape(B,P-B);
-      if P^=#0 then
-        break;
-      inc(P); // jump P^='?'
-      if maxSize>0 then
-        maxAllowed := W.TextLength-maxSize else
-        maxAllowed := maxInt;
-      AddParamValueAsText(num,W,maxAllowed);
-      inc(num);
-    until (P^=#0) or ((maxSize>0) and (W.TextLength>=maxSize));
-    W.SetText(fSQLWithInlinedParams);
-  finally
-    W.Free;
-  end;
-end;
-
-procedure TSQLDBStatement.AddParamValueAsText(Param: integer; Dest: TTextWriter;
-  MaxCharCount: integer);
-  procedure AppendUnicode(W: PWideChar; WLen: integer);
-  var tmp: TSynTempBuffer;
-  begin
-    if MaxCharCount<WLen then
-      WLen := MaxCharCount;
-    tmp.Init(WLen);
-    try
-      RawUnicodeToUtf8(tmp.buf,tmp.Len,W,WLen,[ccfNoTrailingZero]);
-      Dest.AddQuotedStr(tmp.buf,'''',MaxCharCount);
-    finally
-      tmp.Done;
-    end;
-  end;
-var v: variant;
-    ft: TSQLDBFieldType;
-begin
-  ft := ParamToVariant(Param,v,false);
-  with TVarData(v) do
-    case cardinal(VType) of
-      varString:
-        if ft=ftBlob then
-          Dest.AddU(length(RawByteString(VString))) else
-          Dest.AddQuotedStr(VString,'''',MaxCharCount);
-      varOleStr:
-        AppendUnicode(VString, length(WideString(VString)));
-      {$ifdef HASVARUSTRING}
-      varUString:
-        AppendUnicode(VString, length(UnicodeString(VString)));
-      {$endif}
-      else if (ft=ftDate) and (cardinal(VType) in [varDouble,varDate]) then
-        Dest.AddDateTime(vdate) else
-        Dest.AddVariant(v);
-    end;
-end;
-
-{$ifndef DELPHI5OROLDER}
-{$ifndef LVCL}
-var
-  SQLDBRowVariantType: TCustomVariantType = nil;
-
-function TSQLDBStatement.RowData: Variant;
-begin
-  if SQLDBRowVariantType=nil then
-    SQLDBRowVariantType := SynRegisterCustomVariantType(TSQLDBRowVariantType);
-  VarClear(result);
-  with TVarData(result) do begin
-    VType := SQLDBRowVariantType.VarType;
-    VPointer := self;
-  end;
-end;
-
-procedure TSQLDBStatement.RowDocVariant(out aDocument: variant;
-  aOptions: TDocVariantOptions);
-var n,F: integer;
-    names: TRawUTF8DynArray;
-    values: TVariantDynArray;
-begin
-  n := ColumnCount;
-  SetLength(names,n); // faster to assign internal arrays per reference
-  SetLength(values,n);
-  for F := 0 to n-1 do begin
-    names[F] := ColumnName(F);
-    ColumnToVariant(F,values[F]);
-  end;
-  TDocVariantData(aDocument).InitObjectFromVariants(names,values,aOptions);
-end;
-
-{$endif}
-{$endif}
-
-procedure TSQLDBStatement.Prepare(const aSQL: RawUTF8; ExpectResults: Boolean);
-var L: integer;
-begin
-  Connection.InternalProcess(speActive);
-  try
-    L := length(aSQL);
-    if StripSemicolon then
-      if (L>5) and (aSQL[L]=';') and // avoid syntax error for some drivers
-         not IdemPChar(@aSQL[L-4],' END') then
-        fSQL := copy(aSQL,1,L-1) else
-        fSQL := aSQL else
-      fSQL := aSQL;
-    fExpectResults := ExpectResults;
-    if (fConnection<>nil) and not fConnection.IsConnected then
-      fConnection.Connect;
-  finally
-    Connection.InternalProcess(speNonActive);
-  end;
-end;
-
-procedure TSQLDBStatement.ExecutePrepared;
-begin
-  if fConnection<>nil then
-    fConnection.fLastAccessTicks := GetTickCount64;
-  // a do-nothing default method
-end;
-
-procedure TSQLDBStatement.Reset;
-begin
-  fSQLWithInlinedParams := '';
-  fSQLLogTimer.Init; // reset timer (for cached statement for example)
-end;
-
-procedure TSQLDBStatement.ReleaseRows;
-begin
-  fSQLWithInlinedParams := '';
-end;
-
-function TSQLDBStatement.ColumnsToSQLInsert(const TableName: RawUTF8;
-  var Fields: TSQLDBColumnCreateDynArray): RawUTF8;
-var F,size: integer;
-begin
-  Result := '';
-  if (self=nil) or (TableName='') then
-    exit;
-  SetLength(Fields,ColumnCount);
-  if Fields=nil then
-    exit;
-  Result := 'insert into '+TableName+' (';
-  for F := 0 to high(Fields) do begin
-    Fields[F].Name := ColumnName(F);
-    Fields[F].DBType := ColumnType(F,@size);
-    Fields[F].Width := size;
-    case Fields[F].DBType of
-    ftNull:
-      Fields[F].DBType := ftBlob; // if not identified, assume it is a BLOB
-    ftUnknown:
-      raise ESQLDBException.CreateUTF8(
-        '%.ColumnsToSQLInsert: Invalid column %',[self,Fields[F].Name]);
-    end;
-    Result := Result+Fields[F].Name+',';
-  end;
-  Result[length(Result)] := ')';
-  Result := Result+' values (';
-  for F := 0 to high(Fields) do
-    Result := Result+'?,'; // MUCH faster with a prepared statement
-  Result[length(Result)] := ')';
-end;
-
-procedure TSQLDBStatement.BindFromRows(
-  const Fields: TSQLDBFieldTypeDynArray; Rows: TSQLDBStatement);
-var F: integer;
-begin
-  if (self<>nil) and (Fields<>nil) and (Rows<>nil) then
-    for F := 0 to high(Fields) do
-      if Rows.ColumnNull(F) then
-        BindNull(F+1) else
-      case Fields[F] of
-        ftNull:     BindNull(F+1);
-        ftInt64:    Bind(F+1,Rows.ColumnInt(F));
-        ftDouble:   Bind(F+1,Rows.ColumnDouble(F));
-        ftCurrency: BindCurrency(F+1,Rows.ColumnCurrency(F));
-        ftDate:     BindDateTime(F+1,Rows.ColumnDateTime(F));
-        ftUTF8:     BindTextU(F+1,Rows.ColumnUTF8(F));
-        ftBlob:     BindBlob(F+1,Rows.ColumnBlob(F));
-      end;
-end;
-
-procedure TSQLDBStatement.BindCursor(Param: integer);
-begin
-  raise ESQLDBException.CreateUTF8('% does not support CURSOR parameter',[self]);
-end;
-
-function TSQLDBStatement.BoundCursor(Param: Integer): ISQLDBRows;
-begin
-  raise ESQLDBException.CreateUTF8('% does not support CURSOR parameter',[self]);
-end;
-
-
-{$ifndef DELPHI5OROLDER}
-{$ifndef LVCL}
-
-{ TSQLDBRowVariantType }
-
-function TSQLDBRowVariantType.IntGet(var Dest: TVarData;
-  const Instance: TVarData; Name: PAnsiChar; NameLen: PtrInt): boolean;
-var Rows: TSQLDBStatement;
-    col: RawUTF8;
-    ndx: integer;
-begin
-  Rows := TSQLDBStatement(Instance.VPointer);
-  if Rows=nil then
-    raise ESQLDBException.CreateUTF8('Invalid % call',[self]);
-  FastSetString(col,Name,NameLen);
-  ndx := Rows.ColumnIndex(col);
-  result := ndx>=0;
-  if ndx>=0 then
-    Rows.ColumnToVariant(ndx,Variant(Dest));
-end;
-
-{$endif LVCL}
-{$endif DELPHI5OROLDER}
-
-
-{ TSQLDBStatementWithParams }
-
-function TSQLDBStatementWithParams.CheckParam(Param: Integer;
-  NewType: TSQLDBFieldType; IO: TSQLDBParamInOutType): PSQLDBParam;
-begin
-  if self=nil then
-    raise ESQLDBException.Create('self=nil for TSQLDBStatement.Bind*()');
-  if Param>fParamCount then
-    fParam.Count := Param; // resize fParams[] dynamic array if necessary
-  result := @fParams[Param-1];
-  result^.VType := NewType;
-  result^.VInOut := IO;
-end;
-
-function TSQLDBStatementWithParams.CheckParam(Param: Integer;
-  NewType: TSQLDBFieldType; IO: TSQLDBParamInOutType; ArrayCount: integer): PSQLDBParam;
-begin
-  result := CheckParam(Param,NewType,IO);
-  if (NewType in [ftUnknown,ftNull]) or (fConnection=nil) or
-     (fConnection.fProperties.BatchSendingAbilities*[cCreate,cUpdate,cDelete]=[]) then
-    raise ESQLDBException.CreateUTF8('Invalid call to %.BindArray(Param=%,Type=%)',
-      [self,Param,ToText(NewType)^]);
-  SetLength(result^.VArray,ArrayCount);
-  result^.VInt64 := ArrayCount;
-  fParamsArrayCount := ArrayCount;
-end;
-
-constructor TSQLDBStatementWithParams.Create(aConnection: TSQLDBConnection);
-begin
-  inherited Create(aConnection);
-  fParam.Init(TypeInfo(TSQLDBParamDynArray),fParams,@fParamCount);
-end;
-
-procedure TSQLDBStatementWithParams.Bind(Param: Integer; Value: double;
-  IO: TSQLDBParamInOutType);
-begin
-  CheckParam(Param,ftDouble,IO)^.VInt64 := PInt64(@Value)^;
-end;
-
-procedure TSQLDBStatementWithParams.Bind(Param: Integer; Value: Int64;
-  IO: TSQLDBParamInOutType);
-begin
-  CheckParam(Param,ftInt64,IO)^.VInt64 := Value;
-end;
-
-procedure TSQLDBStatementWithParams.BindBlob(Param: Integer;
-  const Data: RawByteString; IO: TSQLDBParamInOutType);
-begin
-  CheckParam(Param,ftBlob,IO)^.VData := Data;
-end;
-
-procedure TSQLDBStatementWithParams.BindBlob(Param: Integer; Data: pointer;
-  Size: integer; IO: TSQLDBParamInOutType);
-begin
-  SetString(CheckParam(Param,ftBlob,IO)^.VData,PAnsiChar(Data),Size);
-end;
-
-procedure TSQLDBStatementWithParams.BindCurrency(Param: Integer;
-  Value: currency; IO: TSQLDBParamInOutType);
-begin
-  CheckParam(Param,ftCurrency,IO)^.VInt64 := PInt64(@Value)^;
-end;
-
-procedure TSQLDBStatementWithParams.BindDateTime(Param: Integer;
-  Value: TDateTime; IO: TSQLDBParamInOutType);
-begin
-  CheckParam(Param,ftDate,IO)^.VInt64 := PInt64(@Value)^;
-end;
-
-procedure TSQLDBStatementWithParams.BindNull(Param: Integer;
-  IO: TSQLDBParamInOutType; BoundType: TSQLDBFieldType);
-begin
-  CheckParam(Param,ftNull,IO);
-end;
-
-procedure TSQLDBStatementWithParams.BindTextS(Param: Integer;
-  const Value: string; IO: TSQLDBParamInOutType);
-begin
-  if (Value='') and (fConnection<>nil) and fConnection.fProperties.StoreVoidStringAsNull then
-    CheckParam(Param,ftNull,IO) else
-    CheckParam(Param,ftUTF8,IO)^.VData := StringToUTF8(Value);
-end;
-
-procedure TSQLDBStatementWithParams.BindTextU(Param: Integer;
-  const Value: RawUTF8; IO: TSQLDBParamInOutType);
-begin
-  if (Value='') and (fConnection<>nil) and fConnection.fProperties.StoreVoidStringAsNull then
-    CheckParam(Param,ftNull,IO) else
-    CheckParam(Param,ftUTF8,IO)^.VData := Value;
-end;
-
-procedure TSQLDBStatementWithParams.BindTextP(Param: Integer;
-  Value: PUTF8Char; IO: TSQLDBParamInOutType);
-begin
-  if (Value=nil) and (fConnection<>nil) and fConnection.fProperties.StoreVoidStringAsNull then
-    CheckParam(Param,ftNull,IO) else
-    FastSetString(RawUTF8(CheckParam(Param,ftUTF8,IO)^.VData),Value,StrLen(Value));
-end;
-
-procedure TSQLDBStatementWithParams.BindTextW(Param: Integer;
-  const Value: WideString; IO: TSQLDBParamInOutType);
-begin
-  if (Value='') and (fConnection<>nil) and fConnection.fProperties.StoreVoidStringAsNull then
-    CheckParam(Param,ftNull,IO) else
-    CheckParam(Param,ftUTF8,IO)^.VData := RawUnicodeToUtf8(pointer(Value),length(Value));
-end;
-
-{$ifndef LVCL}
-function TSQLDBStatementWithParams.ParamToVariant(Param: Integer;
-  var Value: Variant; CheckIsOutParameter: boolean): TSQLDBFieldType;
-begin
-  inherited ParamToVariant(Param,Value); // raise exception if Param incorrect
-  dec(Param); // start at #1
-  if CheckIsOutParameter and (fParams[Param].VInOut=paramIn) then
-    raise ESQLDBException.CreateUTF8('%.ParamToVariant expects an [In]Out parameter',[self]);
-  // OleDB provider should have already modified the parameter in-place, i.e.
-  // in our fParams[] buffer, especialy for TEXT parameters (OleStr/WideString)
-  // -> we have nothing to do but return the current value! :)
-  with fParams[Param] do begin
-    result := VType;
-    if VArray=nil then
-      case VType of
-        ftInt64:     Value := {$ifdef DELPHI5OROLDER}integer{$endif}(VInt64);
-        ftDouble:    Value := unaligned(PDouble(@VInt64)^);
-        ftCurrency:  Value := PCurrency(@VInt64)^;
-        ftDate:      Value := PDateTime(@VInt64)^;
-        ftUTF8:      RawUTF8ToVariant(RawUTF8(VData),Value);
-        ftBlob:      RawByteStringToVariant(VData,Value);
-        else         SetVariantNull(Value)
-      end else SetVariantNull(Value);
-  end;
-end;
-{$endif}
-
-procedure TSQLDBStatementWithParams.AddParamValueAsText(Param: integer; Dest: TTextWriter;
-  MaxCharCount: integer);
-begin
-  dec(Param);
-  if cardinal(Param)>=cardinal(fParamCount) then
-    Dest.AddShort('null') else
-    with fParams[Param] do
-    if VArray=nil then
-      case VType of
-        ftInt64:    Dest.Add({$ifdef DELPHI5OROLDER}integer{$endif}(VInt64));
-        ftDouble:   Dest.AddDouble(unaligned(PDouble(@VInt64)^));
-        ftCurrency: Dest.AddCurr64(VInt64);
-        ftDate:     Dest.AddDateTime(PDateTime(@VInt64),' ','''');
-        ftUTF8:     Dest.AddQuotedStr(pointer(VData),'''',MaxCharCount);
-        ftBlob:     Dest.AddU(length(VData));
-        else        Dest.AddShort('null');
-      end
-      else Dest.AddString(VArray[0]); // first item is enough in the logs
-end;
-
-procedure TSQLDBStatementWithParams.BindArray(Param: Integer;
-  const Values: array of double);
-var i: PtrInt;
-begin
-  with CheckParam(Param,ftDouble,paramIn,length(Values))^ do
-    for i := 0 to high(Values) do
-      VArray[i] := DoubleToStr(Values[i]);
-end;
-
-procedure TSQLDBStatementWithParams.BindArray(Param: Integer;
-  const Values: array of Int64);
-var i: PtrInt;
-begin
-  with CheckParam(Param,ftInt64,paramIn,length(Values))^ do
-    for i := 0 to high(Values) do
-      VArray[i] := Int64ToUtf8(Values[i]);
-end;
-
-procedure TSQLDBStatementWithParams.BindArray(Param: Integer;
-  ParamType: TSQLDBFieldType; const Values: TRawUTF8DynArray; ValuesCount: integer);
-var i: PtrInt;
-    ChangeFirstChar: AnsiChar;
-    p: PSQLDBParam;
-    v: TTimeLogBits; // faster than TDateTime
-begin
-  inherited; // raise an exception in case of invalid parameter
-  if fConnection=nil then
-    ChangeFirstChar := 'T' else
-    ChangeFirstChar := Connection.Properties.DateTimeFirstChar;
-  p := CheckParam(Param,ParamType,paramIn);
-  p^.VInt64 := ValuesCount;
-  p^.VArray := Values; // immediate COW reference-counted assignment
-  if (ParamType=ftDate) and (ChangeFirstChar<>'T') then
-    for i := 0 to ValuesCount-1 do // fix e.g. for PostgreSQL
-      if (p^.VArray[i]<>'') and (p^.VArray[i][1]='''') then begin
-        v.From(PUTF8Char(pointer(p^.VArray[i]))+1,length(p^.VArray[i])-2);
-        p^.VArray[i] := v.FullText({expanded=}true,ChangeFirstChar,'''');
-      end;
-  fParamsArrayCount := ValuesCount;
-end;
-
-procedure TSQLDBStatementWithParams.BindArray(Param: Integer;
-  const Values: array of RawUTF8);
-var i: PtrInt;
-    StoreVoidStringAsNull: boolean;
-begin
-  StoreVoidStringAsNull := (fConnection<>nil) and
-    fConnection.Properties.StoreVoidStringAsNull;
-  with CheckParam(Param,ftUTF8,paramIn,length(Values))^ do
-    for i := 0 to high(Values) do
-      if StoreVoidStringAsNull and (Values[i]='') then
-        VArray[i] := 'null' else
-        QuotedStr(Values[i],'''',VArray[i]);
-end;
-
-procedure TSQLDBStatementWithParams.BindArrayCurrency(Param: Integer;
-  const Values: array of currency);
-var i: PtrInt;
-begin
-  with CheckParam(Param,ftCurrency,paramIn,length(Values))^ do
-    for i := 0 to high(Values) do
-      VArray[i] := Curr64ToStr(PInt64(@Values[i])^);
-end;
-
-procedure TSQLDBStatementWithParams.BindArrayDateTime(Param: Integer;
-  const Values: array of TDateTime);
-var i: PtrInt;
-begin
-  with CheckParam(Param,ftDate,paramIn,length(Values))^ do
-    for i := 0 to high(Values) do
-      VArray[i] := Connection.Properties.SQLDateToIso8601Quoted(Values[i]);
-end;
-
-procedure TSQLDBStatementWithParams.BindArrayRowPrepare(
-  const aParamTypes: array of TSQLDBFieldType; aExpectedMinimalRowCount: integer);
-var i: PtrInt;
-begin
-  fParam.Count := 0;
-  for i := 0 to high(aParamTypes) do
-    CheckParam(i+1,aParamTypes[i],paramIn,aExpectedMinimalRowCount);
-  fParamsArrayCount := 0;
-end;
-
-procedure TSQLDBStatementWithParams.BindArrayRow(const aValues: array of const);
-var i: PtrInt;
-begin
-  if length(aValues)<>fParamCount then
-    raise ESQLDBException.CreateFmt('Invalid %.BindArrayRow call',[self]);
-  for i := 0 to high(aValues) do
-    with fParams[i] do begin
-      if length(VArray)<=fParamsArrayCount then
-        SetLength(VArray,NextGrow(fParamsArrayCount));
-      VInt64 := fParamsArrayCount;
-      if (VType=ftDate) and (aValues[i].VType=vtExtended) then
-        VArray[fParamsArrayCount] := // direct binding of TDateTime value
-          Connection.Properties.SQLDateToIso8601Quoted(aValues[i].VExtended^) else begin
-        VarRecToUTF8(aValues[i],VArray[fParamsArrayCount]);
-        case VType of
-        ftUTF8:
-          if (VArray[fParamsArrayCount]='') and (fConnection<>nil) and
-             fConnection.Properties.StoreVoidStringAsNull then
-          VArray[fParamsArrayCount] := 'null' else
-          VArray[fParamsArrayCount] := QuotedStr(VArray[fParamsArrayCount]);
-        ftDate:
-          VArray[fParamsArrayCount] := QuotedStr(VArray[fParamsArrayCount]);
-        end;
-      end;
-    end;
-  inc(fParamsArrayCount);
-end;
-
-procedure TSQLDBStatementWithParams.BindFromRows(Rows: TSQLDBStatement);
-var F: PtrInt;
-    U: RawUTF8;
-begin
-  if Rows<>nil then
-    if Rows.ColumnCount<>fParamCount then
-      raise ESQLDBException.CreateUTF8('Invalid %.BindFromRows call',[self]) else
-    for F := 0 to fParamCount-1 do
-    with fParams[F] do begin
-      if length(VArray)<=fParamsArrayCount then
-        SetLength(VArray,NextGrow(fParamsArrayCount));
-      if Rows.ColumnNull(F) then
-        VArray[fParamsArrayCount] := 'null' else
-      case Rows.ColumnType(F) of
-        ftNull:
-          VArray[fParamsArrayCount] := 'null';
-        ftInt64:
-          VArray[fParamsArrayCount] := Int64ToUtf8(Rows.ColumnInt(F));
-        ftDouble:
-          VArray[fParamsArrayCount] := DoubleToStr(Rows.ColumnDouble(F));
-        ftCurrency:
-          VArray[fParamsArrayCount] := CurrencyToStr(Rows.ColumnCurrency(F));
-        ftDate:
-          VArray[fParamsArrayCount] := ''''+DateTimeToSQL(Rows.ColumnDateTime(F))+'''';
-        ftUTF8: begin
-          U := Rows.ColumnUTF8(F);
-          if (U='') and (fConnection<>nil) and fConnection.Properties.StoreVoidStringAsNull then
-            VArray[fParamsArrayCount] := 'null' else
-            VArray[fParamsArrayCount] := QuotedStr(U,'''');
-        end;
-        ftBlob:
-          VArray[fParamsArrayCount] := Rows.ColumnBlob(F);
-      end;
-    end;
-  inc(fParamsArrayCount);
-end;
-
-procedure TSQLDBStatementWithParams.Reset;
-begin
-  fParam.Clear;
-  fParamsArrayCount := 0;
-  inherited Reset;
-end;
-
-procedure TSQLDBStatementWithParams.ReleaseRows;
-var i: PtrInt;
-    p: PSQLDBParam;
-begin
-  p := pointer(fParams);
-  if p<>nil then
-    for i := 1 to fParamCount do begin
-      if p^.VData<>'' then
-        p^.VData := ''; // release bound value, but keep fParams[] reusable
-      if p^.VArray<>nil then
-        RawUTF8DynArrayClear(p^.VArray);
-      inc(p);
-    end;
-  inherited ReleaseRows;
-end;
-
-
-{ TSQLDBStatementWithParamsAndColumns }
-
-function TSQLDBStatementWithParamsAndColumns.ColumnIndex(const aColumnName: RawUTF8): integer;
-begin
-  result := fColumn.FindHashed(aColumnName);
-end;
-
-function TSQLDBStatementWithParamsAndColumns.ColumnName(Col: integer): RawUTF8;
-begin
-  CheckCol(Col);
-  result := fColumns[Col].ColumnName;
-end;
-
-function TSQLDBStatementWithParamsAndColumns.ColumnType(Col: integer; FieldSize: PInteger=nil): TSQLDBFieldType;
-begin
-  with fColumns[Col] do begin
-    result := ColumnType;
-    if FieldSize<>nil then
-      if ColumnValueInlined then
-        FieldSize^ := ColumnValueDBSize else
-        FieldSize^ := 0;
-  end;
-end;
-
-constructor TSQLDBStatementWithParamsAndColumns.Create(aConnection: TSQLDBConnection);
-begin
-  inherited Create(aConnection);
-  fColumn.InitSpecific(TypeInfo(TSQLDBColumnPropertyDynArray),
-    fColumns,djRawUTF8,@fColumnCount,True);
-end;
-
-
-procedure LogTruncatedColumn(const Col: TSQLDBColumnProperty);
-begin
-  SynDBLog.Add.Log(sllDB,'Truncated column %',Col.ColumnName);
-end;
-
-function TrimLeftSchema(const TableName: RawUTF8): RawUTF8;
-var i,j: integer;
-begin
-  j := 1;
-  repeat
-    i := PosEx('.',TableName,j);
-    if i=0 then break;
-    j := i+1;
-  until false;
-  if j=1 then
-    result := TableName else
-    result := copy(TableName,j,maxInt);
-end;
-
-function ReplaceParamsByNames(const aSQL: RawUTF8; var aNewSQL: RawUTF8;
-  aStripSemicolon: boolean): integer;
-var i,j,B,L: PtrInt;
-    P: PAnsiChar;
-    c: array[0..3] of AnsiChar;
-    tmp: RawUTF8;
-const SQL_KEYWORDS: array[0..19] of AnsiChar = 'ASATBYIFINISOFONORTO';
-begin
-  result := 0;
-  L := Length(aSQL);
-  if aStripSemicolon then
-    while (L>0) and (aSQL[L] in [#1..' ',';']) do
-      if (aSQL[L]=';') and (L>5) and IdemPChar(@aSQL[L-3],'END') then
-        break else // allows 'END;' at the end of a statement
-        dec(L);    // trim ' ' or ';' right (last ';' could be found incorrect)
-  if PosExChar('?',aSQL)>0 then begin
-    aNewSQL:= '';
-    // change ? into :AA :BA ..
-    c := ':AA';
-    i := 0;
-    P := pointer(aSQL);
-    if P<>nil then
-    repeat
-      B := i;
-      while (i<L) and (P[i]<>'?') do begin
-        if P[i]='''' then begin
-          repeat // ignore chars inside ' quotes
-            inc(i);
-          until (i=L) or ((P[i]='''')and(P[i+1]<>''''));
-          if i=L then break;
-        end;
-        inc(i);
-      end;
-      FastSetString(tmp,P+B,i-B);
-      aNewSQL := aNewSQL+tmp;
-      if i=L then break;
-      // store :AA :BA ..
-      j := length(aNewSQL);
-      SetLength(aNewSQL,j+3);
-      PCardinal(PtrInt(aNewSQL)+j)^ := PCardinal(@c)^;
-      repeat
-        if c[1]='Z' then begin
-          if c[2]='Z' then
-            raise ESQLDBException.Create('Parameters :AA to :ZZ');
-          c[1] := 'A';
-          inc(c[2]);
-        end else
-          inc(c[1]);
-      until WordScanIndex(@SQL_KEYWORDS,length(SQL_KEYWORDS)shr 1,PWord(@c[1])^)<0;
-      inc(result);
-      inc(i); // jump '?'
-    until i=L;
-  end else
-    aNewSQL := copy(aSQL,1,L); // trim right ';' if any
-end;
-
-function ReplaceParamsByNumbers(const aSQL: RawUTF8; var aNewSQL: RawUTF8;
-  IndexChar: AnsiChar; AllowSemicolon: boolean): integer;
-var
-  ndx, L: PtrInt;
-  s, d: PUTF8Char;
-  c: AnsiChar;
-begin
-  aNewSQL := aSQL;
-  result := 0;
-  ndx := 0;
-  L := Length(aSQL);
-  s := pointer(aSQL);
-  if (s = nil) or (PosExChar('?', aSQL) = 0) then
-    exit;
-  // calculate ? parameters count, check for ;
-  while s^ <> #0 do
-  begin
-    c := s^;
-    if c = '?' then
-    begin
-      inc(ndx);
-      if ndx > 9 then  // ? will be replaced by $n $nn $nnn
-        if ndx > 99 then
-          if ndx > 999 then
-            exit
-          else
-            inc(L, 3)
-        else
-          inc(L, 2)
-        else
-          inc(L);
-    end
-    else if c = '''' then
-    begin
-      repeat
-        inc(s);
-        c := s^;
-        if c = #0 then
-          exit; // quote without proper ending -> reject
-        if c = '''' then
-          if s[1] = c then
-            inc(s) // ignore double quotes between single quotes
-          else
-            break;
-      until false;
-    end else if (c = ';') and not AllowSemicolon then
-      exit; // complex expression can not be prepared
-    inc(s);
-  end;
-  if ndx = 0 then // no ? parameter
-    exit;
-  result := ndx;
-  // parse SQL and replace ? into $n $nn $nnn
-  FastSetString(aNewSQL, nil, L);
-  s := pointer(aSQL);
-  d := pointer(aNewSQL);
-  ndx := 0;
-  repeat
-    c := s^;
-    if c = '?' then
-    begin
-      d^ := IndexChar; // e.g. '$'
-      inc(d);
-      inc(ndx);
-      d := Append999ToBuffer(d, ndx);
-    end
-    else if c = '''' then
-    begin
-      repeat // ignore double quotes between single quotes
-        d^ := c;
-        inc(d);
-        inc(s);
-        c := s^;
-        if c = '''' then
-          if s[1] = c then
-          begin
-            d^ := c;
-            inc(d);
-            inc(s) // ignore double quotes between single quotes
-          end
-          else
-            break;
-      until false;
-      d^ := c; // store last '''
-      inc(d);
-    end
-    else
-    begin
-      d^ := c;
-      inc(d);
-    end;
-    inc(s);
-  until s^ = #0;
-  //assert(d - pointer(aNewSQL) = length(aNewSQL)); // until stabilized
-end;
-
-function BoundArrayToJSONArray(const Values: TRawUTF8DynArray): RawUTF8;
-//  'one', 't"wo' -> '{"one","t\"wo"}'  and  1,2,3 -> '{1,2,3}'
-var
-  V: ^RawUTF8;
-  s, d: PUTF8Char;
-  L, vl, n: PtrInt;
-  c: AnsiChar;
-label
-  _dq;
-begin
-  result := '';
-  n := length(Values);
-  if n = 0 then
-    exit;
-  L := 1; // trailing '{'
-  inc(L, n); // ',' after each element - and ending '}'
-  v := pointer(Values);
-  repeat
-    vl := length(v^);
-    if vl <> 0 then
-    begin
-      inc(L, vl);
-      s := pointer(v^);
-      if s^ = '''' then
-      begin // quoted ftUTF8
-        dec(vl, 2);
-        if vl > 0 then
-          repeat
-            inc(s);
-            c := s^;
-            if c = '''' then
-            begin
-              if s[1] = '''' then
-                dec(L); // double ' into single '
-            end
-            else if (c = '"') or (c = '\') then
-              inc(L); // escape \ before "
-            dec(vl);
-          until vl = 0;
-      end;
-    end;
-    inc(v);
-    dec(n);
-  until n = 0;
-  FastSetString(result, nil, L);
-  d := pointer(result);
-  d^ := '{';
-  inc(d);
-  v := pointer(Values);
-  n := length(Values);
-  repeat
-    vl := length(v^);
-    if vl <> 0 then
-    begin
-      s := pointer(v^);
-      if s^ = '''' then // quoted ftUTF8
-      begin
-        d^ := '"';
-        inc(d);
-        dec(vl, 2);
-        if vl > 0 then
-          repeat
-            inc(s);
-            c := s^;
-            if c = '''' then
-            begin
-              if s[1] = '''' then
-                goto _dq; // double ' into single '
-            end
-            else if (c = '"') or (c = '\') then
-            begin
-              d^ := '\'; // escape \ before "
-              inc(d);
-            end;
-            d^ := c;
-            inc(d);
-_dq:        dec(vl);
-          until vl = 0;
-        d^ := '"';
-        inc(d);
-      end
-      else
-        repeat // regular content
-          d^ := s^;
-          inc(d);
-          inc(s);
-          dec(vl);
-        until vl = 0;
-    end;
-    d^ := ',';
-    inc(d);
-    inc(v);
-    dec(n);
-  until n = 0;
-  d[-1] := '}'; // replace last ',' by '}'
-  //assert(d - pointer(result) = length(result)); // until stabilized
-end;
-
-
-{ TSQLDBLib }
-
-function TSQLDBLib.TryLoadLibrary(const aLibrary: array of TFileName;
-  aRaiseExceptionOnFailure: ESynExceptionClass): boolean;
-var i: integer;
-    lib, libs {$ifdef MSWINDOWS} , nwd, cwd {$endif}: TFileName;
-begin
-  for i := 0 to high(aLibrary) do begin
-    lib := aLibrary[i];
-    if lib = '' then
-      continue;
-    {$ifdef MSWINDOWS}
-    nwd := ExtractFilePath(lib);
-    if nwd <> '' then begin
-      cwd := GetCurrentDir;
-      SetCurrentDir(nwd); // search for dll dependencies in the same folder
-    end;
-    fHandle := SafeLoadLibrary(lib);
-    if nwd <> '' then
-      SetCurrentDir(cwd);
-    {$else}
-    fHandle := SafeLoadLibrary(lib);
-    {$endif MSWINDOWS}
-    if fHandle <> 0 then begin
-      fLibraryPath := lib;
-      result := true;
-      exit;
-    end;
-    if libs = '' then
-      libs := lib else
-      libs := libs + ', ' + lib;
-  end;
-  result := false;
-  if aRaiseExceptionOnFailure <> nil then
-    raise aRaiseExceptionOnFailure.CreateUTF8(
-      '%.LoadLibray failed - searched in %', [self, libs]);
-end;
-
-destructor TSQLDBLib.Destroy;
-begin
-  if Handle<>0 then
-    FreeLibrary(Handle);
-  inherited;
-end;
-
-
-{$ifdef WITH_PROXY}
-
-{ TSQLDBProxyConnectionPropertiesAbstract }
-
-procedure TSQLDBProxyConnectionPropertiesAbstract.SetInternalProperties;
-var InputCredential: RawUTF8;
-    token: Int64;
-begin
-  if fStartTransactionTimeOut=0 then
-    fStartTransactionTimeOut := 2000;
-  if fProtocol=nil then
-    // override this method and set fProtocol before calling inherited
-    fProtocol := TSQLDBProxyConnectionProtocol.Create(nil);
-  Process(cGetToken,self,token);
-  SetLength(InputCredential,4);
-  PCardinal(InputCredential)^ := fProtocol.Authenticate.ComputeHash(token,UserID,PassWord);
-  InputCredential := UserID+#1+InputCredential;
-  fCurrentSession := Process(cGetDBMS,InputCredential,fDBMS);
-end;
-
-destructor TSQLDBProxyConnectionPropertiesAbstract.Destroy;
-begin
-  try
-    inherited Destroy;
-    Process(cQuit,self,self);
-  finally
-    fProtocol.Free;
-  end;
-end;
-
-procedure TSQLDBProxyConnectionPropertiesAbstract.GetForeignKeys;
-begin
-  Process(cGetForeignKeys,self,fForeignKeys);
-end;
-
-function TSQLDBProxyConnectionPropertiesAbstract.NewConnection: TSQLDBConnection;
-begin
-  result := TSQLDBProxyConnection.Create(self);
-end;
-
-procedure TSQLDBProxyConnectionPropertiesAbstract.GetFields(const aTableName: RawUTF8;
-  out Fields: TSQLDBColumnDefineDynArray);
-begin
-  Process(cGetFields,aTableName,Fields);
-end;
-
-procedure TSQLDBProxyConnectionPropertiesAbstract.GetIndexes(const aTableName: RawUTF8;
-  out Indexes: TSQLDBIndexDefineDynArray);
-begin
-  Process(cGetIndexes,aTableName,Indexes);
-end;
-
-procedure TSQLDBProxyConnectionPropertiesAbstract.GetTableNames(out Tables: TRawUTF8DynArray);
-begin
-  Process(cGetTableNames,self,Tables);
-end;
-
-function TSQLDBProxyConnectionPropertiesAbstract.IsCachable(P: PUTF8Char): boolean;
-begin
-  result := False;
-end;
-
-
-{ TSQLDBRemoteConnectionPropertiesAbstract }
-
-function TSQLDBRemoteConnectionPropertiesAbstract.Process(
-  Command: TSQLDBProxyConnectionCommand; const Input; var Output): integer;
-var msgInput,msgOutput,msgRaw: RawByteString;
-    header: TRemoteMessageHeader;
-    outheader: PRemoteMessageHeader;
-    InputText: RawUTF8 absolute Input;
-    InputExecute: TSQLDBProxyConnectionCommandExecute absolute Input;
-    O: PAnsiChar;
-    OutputSQLDBDefinition: TSQLDBDefinition absolute Output;
-    OutputInt64: Int64 absolute Output;
-    OutputBoolean: boolean absolute Output;
-    OutputSQLDBColumnDefineDynArray: TSQLDBColumnDefineDynArray absolute Output;
-    OutputSQLDBIndexDefineDynArray: TSQLDBIndexDefineDynArray absolute Output;
-    OutputRawUTF8DynArray: TRawUTF8DynArray absolute Output;
-    OutputRawUTF8: RawUTF8 absolute Output;
-    OutputSynNameValue: TSynNameValue absolute Output;
-begin // use our optimized RecordLoadSave/DynArrayLoadSave binary serialization
-  header.Magic := REMOTE_MAGIC;
-  header.SessionID := fCurrentSession;
-  header.Command := Command;
-  SetString(msgInput,PAnsiChar(@header),sizeof(header));
-  case Command of
-  cGetToken, cConnect, cDisconnect, cTryStartTransaction, cCommit, cRollback,
-  cServerTimestamp, cGetTableNames, cGetForeignKeys, cQuit:
-    ; // no input parameters here, just the command
-  cGetDBMS, cGetFields, cGetIndexes:
-    msgInput := msgInput+InputText;
-  cExecute, cExecuteToBinary, cExecuteToJSON, cExecuteToExpandedJSON:
-    msgInput := msgInput+
-      RecordSave(InputExecute,TypeInfo(TSQLDBProxyConnectionCommandExecute));
-  else raise ESQLDBRemote.CreateUTF8('Unknown %.Process() input command % (%)',
-        [self,ToText(Command)^,ord(Command)]);
-  end;
-  ProcessMessage(fProtocol.HandleOutput(msgInput),msgRaw);
-  msgOutput := fProtocol.HandleInput(msgRaw);
-  outheader := pointer(msgOutput);
-  if (outheader=nil) or (outheader.Magic<>REMOTE_MAGIC) then
-    raise ESQLDBRemote.CreateUTF8('Wrong %.Process() returned content',[self]);
-  O := pointer(msgOutput);
-  inc(O,sizeof(header));
-  case outheader.Command of
-  cGetToken, cServerTimestamp:
-    OutputInt64 := PInt64(O)^;
-  cGetDBMS:
-    OutputSQLDBDefinition := TSQLDBDefinition(O^);
-  cConnect, cDisconnect, cCommit, cRollback, cQuit:
-    ; // no output parameters here
-  cTryStartTransaction:
-    OutputBoolean := boolean(O^);
-  cGetFields:
-    DynArrayLoad(OutputSQLDBColumnDefineDynArray,O,TypeInfo(TSQLDBColumnDefineDynArray));
-  cGetIndexes:
-    DynArrayLoad(OutputSQLDBIndexDefineDynArray,O,TypeInfo(TSQLDBIndexDefineDynArray));
-  cGetTableNames:
-    DynArrayLoad(OutputRawUTF8DynArray,O,TypeInfo(TRawUTF8DynArray));
-  cGetForeignKeys:
-    OutputSynNameValue.SetBlobDataPtr(O);
-  cExecute, cExecuteToBinary, cExecuteToJSON, cExecuteToExpandedJSON:
-    FastSetString(OutputRawUTF8,O,length(msgOutput)-sizeof(header));
-  cExceptionRaised: // msgOutput is ExceptionClassName+#0+ExceptionMessage
-    raise ESQLDBRemote.CreateUTF8('%.Process(%): server raised % with ''%''',
-      [self,ToText(Command)^,O,O+StrLen(O)+1]);
-  else raise ESQLDBRemote.CreateUTF8('Unknown %.Process() output command % (%)',
-        [self,ToText(outheader.Command)^,ord(outheader.Command)]);
-  end;
-  result := outHeader.SessionID;
-end;
-
-
-{ TSQLDBRemoteConnectionPropertiesTest }
-
-constructor TSQLDBRemoteConnectionPropertiesTest.Create(
-  aProps: TSQLDBConnectionProperties; const aUserID,aPassword: RawUTF8;
-  aProtocol: TSQLDBProxyConnectionProtocolClass);
-begin
-  fProps := aProps;
-  fProtocol := aProtocol.Create(TSynAuthentication.Create(aUserID,aPassword));
-  inherited Create('','',aUserID,aPassword);
-end;
-
-procedure TSQLDBRemoteConnectionPropertiesTest.ProcessMessage(const Input: RawByteString;
-  out Output: RawByteString);
-begin
-  fProps.ThreadSafeConnection.RemoteProcessMessage(Input,Output,fProtocol);
-end;
-
-
-{ TSQLDBProxyConnection }
-
-constructor TSQLDBProxyConnection.Create(aProperties: TSQLDBConnectionProperties);
-begin
-  fProxy := aProperties as TSQLDBProxyConnectionPropertiesAbstract;
-  inherited Create(aProperties);
-end;
-
-procedure TSQLDBProxyConnection.Commit;
-begin
-  inherited Commit; // dec(fTransactionCount)
-  try
-    fProxy.Process(cCommit,self,self);
-  except
-    inc(fTransactionCount); // the transaction is still active
-    raise;
-  end;
-end;
-
-procedure TSQLDBProxyConnection.Connect;
-begin
-  inherited Connect;
-  if fProxy.HandleConnection then
-    fProxy.Process(cConnect,self,self);
-  fConnected := true;
-end;
-
-procedure TSQLDBProxyConnection.Disconnect;
-begin
-  inherited Disconnect;
-  if fProxy.HandleConnection then
-    fProxy.Process(cDisconnect,self,self);
-  fConnected := false;
-end;
-
-function TSQLDBProxyConnection.GetServerDateTime: TDateTime;
-var timestamp: TTimeLogBits;
-begin
-  fProxy.Process(cServerTimestamp,self,timestamp);
-  result := timestamp.ToDateTime;
-end;
-
-function TSQLDBProxyConnection.IsConnected: boolean;
-begin
-  result := fConnected;
-end;
-
-function TSQLDBProxyConnection.NewStatement: TSQLDBStatement;
-begin // always create a new proxy statement instance (cached on remote side)
-  result := TSQLDBProxyStatement.Create(self);
-end;
-
-procedure TSQLDBProxyConnection.Rollback;
-begin
-  inherited Rollback;
-  fProxy.Process(cRollback,self,self);
-end;
-
-procedure TSQLDBProxyConnection.StartTransaction;
-var started: boolean;
-    endTrial: Int64;
-begin
-  inherited StartTransaction;
-  started := false;
-  endTrial := GetTickCount64+fProxy.StartTransactionTimeOut;
-  repeat
-    fProxy.Process(cTryStartTransaction,self,started);
-    if started or (GetTickCount64>endTrial) then
-      break;
-    SleepHiRes(10); // retry every 10 ms
-  until false;
-  if not started then begin
-    inherited Rollback; // dec(fTransactionCount)
-    raise ESQLDBRemote.CreateUTF8('Reached %("%/%").StartTransactionTimeOut=% ms',
-      [self,fProxy.ServerName,fProxy.DatabaseName,fProxy.StartTransactionTimeOut]);
-  end;
-end;
-
-
-{ TSQLDBProxyStatementAbstract }
-
-procedure TSQLDBProxyStatementAbstract.IntHeaderProcess(Data: PByte; DataLen: integer);
-var Magic,F,colCount: integer;
-    p: PSQLDBColumnProperty;
-begin
-  fDataCurrentRowValuesStart := nil;
-  fDataCurrentRowValuesSize := 0;
-  fDataCurrentRowIndex := -1;
-  fDataCurrentRowNull := nil;
-  fDataCurrentRowNullLen := 0;
-  repeat
-    if DataLen<=5 then
-      break; // to raise ESQLDBException
-    fDataRowCount := PInteger(PtrUInt(Data)+PtrUInt(DataLen)-sizeof(Integer))^;
-    Magic := FromVarUInt32(Data);
-    if Magic<>FETCHALLTOBINARY_MAGIC then
-      break; // corrupted
-    colCount := FromVarUInt32(Data);
-    SetLength(fDataCurrentRowColTypes,colCount);
-    SetLength(fDataCurrentRowValues,colCount);
-    fColumn.Capacity := colCount;
-    for F := 0 to colCount-1 do begin
-      p := fColumn.AddAndMakeUniqueName(FromVarString(Data));
-      p^.ColumnType := TSQLDBFieldType(Data^);
-      inc(Data);
-      p^.ColumnValueDBSize := FromVarUInt32(Data);
-      fDataCurrentRowColTypes[F] := p^.ColumnType;
-    end;
-    if fColumnCount=0 then
-      exit; // no data returned
-    if cardinal(fDataRowCount)>=cardinal(DataLen) then
-      break; // obviously truncated
-    fDataRowReaderOrigin := Data;
-    fDataRowReader := Data;
-    fDataRowNullSize := ((fColumnCount-1) shr 3)+1;
-    SetLength(fDataCurrentRowNull,fDataRowNullSize);
-    exit;
-  until false;
-  fDataRowCount := 0;
-  fColumnCount := 0;
-  raise ESQLDBException.CreateUTF8('Invalid %.IntHeaderProcess',[self]);
-end;
-
-procedure TSQLDBProxyStatementAbstract.IntFillDataCurrent(var Reader: PByte;
-  IgnoreColumnDataSize: boolean);
-var F,Len: Integer;
-    ft: TSQLDBFieldType;
-begin // format match TSQLDBStatement.FetchAllToBinary()
-  if fDataCurrentRowNullLen>0 then
-    FillCharFast(fDataCurrentRowNull[0],fDataCurrentRowNullLen,0);
-  fDataCurrentRowNullLen := FromVarUInt32(Reader);
-  if fDataCurrentRowNullLen>fDataRowNullSize then
-    raise ESQLDBException.CreateUTF8('Invalid %.IntFillDataCurrent %>%',
-      [self,fDataCurrentRowNullLen,fDataRowNullSize]);
-  if fDataCurrentRowNullLen>0 then begin
-    MoveFast(Reader^,fDataCurrentRowNull[0],fDataCurrentRowNullLen);
-    inc(Reader,fDataCurrentRowNullLen);
-  end;
-  fDataCurrentRowValuesStart := Reader;
-  for F := 0 to fColumnCount-1 do
-    if GetBitPtr(pointer(fDataCurrentRowNull),F) then
-      fDataCurrentRowValues[F] := nil else begin
-      ft := fColumns[F].ColumnType;
-      if ft<ftInt64 then begin // per-row column type (SQLite3 only)
-        ft := TSQLDBFieldType(Reader^);
-        inc(Reader);
-      end;
-      fDataCurrentRowColTypes[F] := ft;
-      fDataCurrentRowValues[F] := Reader;
-      case ft of
-      ftInt64:
-        Reader := GotoNextVarInt(Reader);
-      ftDouble, ftCurrency, ftDate:
-        inc(Reader,SizeOf(Int64));
-      ftUTF8, ftBlob: begin
-        Len := FromVarUInt32(Reader);
-        if not IgnoreColumnDataSize then
-          if Len>fColumns[F].ColumnDataSize then
-            fColumns[F].ColumnDataSize := Len;
-        inc(Reader,Len); // jump string/blob content
-      end;
-      else raise ESQLDBException.CreateUTF8('%.IntStep: Invalid ColumnType(%)=%',
-        [self,fColumns[F].ColumnName,ord(ft)]);
-      end;
-    end;
-  fDataCurrentRowValuesSize := PtrUInt(Reader)-PtrUInt(fDataCurrentRowValuesStart);
-end;
-
-procedure TSQLDBProxyStatementAbstract.ColumnsToJSON(WR: TJSONWriter);
-var col, DataLen: integer;
-    Data: PByte;
-begin
-  if WR.Expand then
-    WR.Add('{');
-  for col := 0 to fColumnCount-1 do begin
-    if WR.Expand then
-      WR.AddFieldName(fColumns[col].ColumnName); // add '"ColumnName":'
-    Data := fDataCurrentRowValues[col];
-    if Data=nil then
-      WR.AddShort('null') else
-    case fDataCurrentRowColTypes[col] of
-      ftInt64:
-        WR.Add(FromVarInt64Value(Data));
-      ftDouble:
-        WR.AddDouble(unaligned(PDouble(Data)^));
-      ftCurrency:
-        WR.AddCurr64(PInt64(Data)^);
-      ftDate: begin
-        WR.Add('"');
-        WR.AddDateTime(PDateTime(Data)^);
-        WR.Add('"');
-      end;
-      ftUTF8: begin
-        WR.Add('"');
-        DataLen := FromVarUInt32(Data);
-        WR.AddJSONEscape(Data,DataLen);
-        WR.Add('"');
-      end;
-      ftBlob:
-      if fForceBlobAsNull then
-        WR.AddShort('null') else begin
-        DataLen := FromVarUInt32(Data);
-        WR.WrBase64(PAnsiChar(Data),DataLen,{withMagic=}true);
-      end;
-    end;
-    WR.Add(',');
-  end;
-  WR.CancelLastComma; // cancel last ','
-  if WR.Expand then
-    WR.Add('}');
-end;
-
-procedure TSQLDBProxyStatementAbstract.ColumnsToBinary(W: TFileBufferWriter;
-  Null: pointer; const ColTypes: TSQLDBFieldTypeDynArray);
-begin
-  W.Write(fDataCurrentRowValuesStart,fDataCurrentRowValuesSize);
-end;
-
-function TSQLDBProxyStatementAbstract.ColumnData(Col: integer): pointer;
-begin
-  if (fDataCurrentRowValues<>nil) and (cardinal(Col)<cardinal(fColumnCount)) then
-    result := fDataCurrentRowValues[col] else
-    result := nil;
-end;
-
-function TSQLDBProxyStatementAbstract.ColumnType(Col: integer; FieldSize: PInteger): TSQLDBFieldType;
-begin
-  if (fDataRowCount>0) and (cardinal(Col)<cardinal(fColumnCount)) then
-    if GetBitPtr(pointer(fDataCurrentRowNull),Col) then
-      result := ftNull else
-      with fColumns[Col] do begin
-        if FieldSize<>nil then
-          FieldSize^ := ColumnDataSize; // true max size as computed at loading
-        result := fDataCurrentRowColTypes[Col]; // per-row column type (SQLite3)
-      end else
-    raise ESQLDBException.CreateUTF8('Invalid %.ColumnType()',[self]);
-end;
-
-function TSQLDBProxyStatementAbstract.IntColumnType(Col: integer; out Data: PByte): TSQLDBFieldType;
-begin
-  if (cardinal(Col)>=cardinal(fColumnCount)) or (fDataCurrentRowValues=nil) then
-    result := ftUnknown else begin
-    Data := fDataCurrentRowValues[Col];
-    if Data=nil then
-      result := ftNull else
-      result := fDataCurrentRowColTypes[Col]; // per-row column type (SQLite3)
-  end;
-end;
-
-function TSQLDBProxyStatementAbstract.ColumnCurrency(Col: integer): currency;
-var Data: PByte;
-begin
-  case IntColumnType(Col,Data) of
-  ftNull: result := 0;
-  ftInt64: result := FromVarInt64Value(Data);
-  ftDouble, ftDate: result := unaligned(PDouble(Data)^);
-  ftCurrency: result := PCurrency(Data)^;
-  else raise ESQLDBException.CreateUTF8('%.ColumnCurrency()',[self]);
-  end;
-end;
-
-function TSQLDBProxyStatementAbstract.ColumnDateTime(Col: integer): TDateTime;
-var Data: PByte;
-begin
-  case IntColumnType(Col,Data) of
-  ftNull: result := 0;
-  ftInt64: result := FromVarInt64Value(Data);
-  ftDouble, ftDate: result := unaligned(PDouble(Data)^);
-  ftUTF8: with FromVarBlob(Data) do
-            result := Iso8601ToDateTimePUTF8Char(PUTF8Char(Ptr),Len);
-  else raise ESQLDBException.CreateUTF8('%.ColumnDateTime()',[self]);
-  end;
-end;
-
-function TSQLDBProxyStatementAbstract.ColumnDouble(Col: integer): double;
-var Data: PByte;
-begin
-  case IntColumnType(Col,Data) of
-  ftNull: result := 0;
-  ftInt64: result := FromVarInt64Value(Data);
-  ftDouble, ftDate: result := unaligned(PDouble(Data)^);
-  ftCurrency: result := PCurrency(Data)^;
-  else raise ESQLDBException.CreateUTF8('%.ColumnDouble()',[self]);
-  end;
-end;
-
-function TSQLDBProxyStatementAbstract.ColumnInt(Col: integer): Int64;
-var Data: PByte;
-begin
-  case IntColumnType(Col,Data) of
-  ftNull: result := 0;
-  ftInt64: result := FromVarInt64Value(Data);
-  ftDouble, ftDate: result := Trunc(unaligned(PDouble(Data)^));
-  ftCurrency: result := PInt64(Data)^ div 10000;
-  else raise ESQLDBException.CreateUTF8('%.ColumnInt()',[self]);
-  end;
-end;
-
-function TSQLDBProxyStatementAbstract.ColumnNull(Col: integer): boolean;
-begin
-  result := (cardinal(Col)>=cardinal(fColumnCount)) or
-            GetBitPtr(pointer(fDataCurrentRowNull),Col);
-end;
-
-function TSQLDBProxyStatementAbstract.ColumnBlob(Col: integer): RawByteString;
-var Data: PByte;
-begin
-  case IntColumnType(Col,Data) of
-  ftNull: result := '';
-  ftDouble, ftCurrency, ftDate: SetString(result,PAnsiChar(Data),sizeof(Int64));
-  ftBlob, ftUTF8: with FromVarBlob(Data) do SetString(result,Ptr,Len);
-  else raise ESQLDBException.CreateUTF8('%.ColumnBlob()',[self]);
-  end;
-end;
-
-function TSQLDBProxyStatementAbstract.ColumnUTF8(Col: integer): RawUTF8;
-var Data: PByte;
-begin
-  case IntColumnType(Col,Data) of
-  ftNull: result := '';
-  ftInt64: result := Int64ToUtf8(FromVarInt64Value(Data));
-  ftDouble: result := DoubleToStr(unaligned(PDouble(Data)^));
-  ftCurrency: result := Curr64ToStr(PInt64(Data)^);
-  ftDate: DateTimeToIso8601TextVar(PDateTime(Data)^,'T',result);
-  ftBlob, ftUTF8: with FromVarBlob(Data) do FastSetString(result,Ptr,Len);
-  else raise ESQLDBException.CreateUTF8('%.ColumnUTF8()',[self]);
-  end;
-end;
-
-function TSQLDBProxyStatementAbstract.ColumnString(Col: integer): string;
-var Data: PByte;
-begin
-  case IntColumnType(Col,Data) of
-  ftNull: result := '';
-  ftInt64: result := IntToString(FromVarInt64Value(Data));
-  ftDouble: result := DoubleToString(unaligned(PDouble(Data)^));
-  ftCurrency: result := Curr64ToString(PInt64(Data)^);
-  ftDate: DateTimeToIso8601StringVar(PDateTime(Data)^,'T',result);
-  ftUTF8: with FromVarBlob(Data) do UTF8DecodeToString(PUTF8Char(Ptr),Len,result);
-  ftBlob: with FromVarBlob(Data) do SetString(result,Ptr,Len shr 1);
-  else raise ESQLDBException.CreateUTF8('%.ColumnString()',[self]);
-  end;
-end;
-
-
-{ TSQLDBProxyStatement }
-
-procedure TSQLDBProxyStatement.ParamsToCommand(var Input: TSQLDBProxyConnectionCommandExecute);
-begin
-  if (fColumnCount>0) or (fDataInternalCopy<>'') then
-    raise ESQLDBException.CreateUTF8('Invalid %.ExecutePrepared* call',[self]);
-  Input.SQL := fSQL;
-  if length(fParams)<>fParamCount then // strip to only needed memory
-    SetLength(fParams,fParamCount);
-  Input.Params := fParams;
-  Input.ArrayCount := fParamsArrayCount;
-  if fForceBlobAsNull then
-    Input.Force := [fBlobAsNull] else
-    Input.Force := [];
-  if fForceDateWithMS then
-    include(Input.Force,fDateWithMS);
-  if fForceNoUpdateCount then
-    include(Input.Force,fNoUpdateCount);
-end;
-
-procedure TSQLDBProxyStatement.ExecutePrepared;
-var Input: TSQLDBProxyConnectionCommandExecute;
-const CMD: array[boolean] of TSQLDBProxyConnectionCommand = (
-  cExecute, cExecuteToBinary);
-begin
-  inherited ExecutePrepared; // set fConnection.fLastAccessTicks
-  // execute the statement
-  ParamsToCommand(Input);
-  TSQLDBProxyConnectionPropertiesAbstract(fConnection.fProperties).Process(
-    CMD[fExpectResults],Input,fDataInternalCopy);
-  if fExpectResults then
-    // retrieve columns information from TSQLDBStatement.FetchAllToBinary() format
-    IntHeaderProcess(pointer(fDataInternalCopy),Length(fDataInternalCopy)) else
-    // retrieve UpdateCount value for plain cExecute command
-    fUpdateCount := GetInteger(pointer(fDataInternalCopy));
-end;
-
-function TSQLDBProxyStatement.UpdateCount: integer;
-begin
-  result := fUpdateCount;
-end;
-
-procedure TSQLDBProxyStatement.ExecutePreparedAndFetchAllAsJSON(Expanded: boolean;
-  out JSON: RawUTF8);
-var Input: TSQLDBProxyConnectionCommandExecute;
-const CMD: array[boolean] of TSQLDBProxyConnectionCommand = (
-  cExecuteToJSON, cExecuteToExpandedJSON);
-begin
-  ParamsToCommand(Input);
-  TSQLDBProxyConnectionPropertiesAbstract(fConnection.fProperties).Process(
-    CMD[Expanded],Input,JSON);
-end;
-
-function TSQLDBProxyStatement.FetchAllToBinary(Dest: TStream; MaxRowCount: cardinal;
-  DataRowPosition: PCardinalDynArray): cardinal;
-begin
-  if (MaxRowCount>0) and (MaxRowCount<cardinal(fDataRowCount)) then begin
-    result := inherited FetchAllToBinary(Dest,MaxRowCount,DataRowPosition);
-    exit;
-  end;
-  Dest.WriteBuffer(pointer(fDataInternalCopy)^,Length(fDataInternalCopy));
-  if DataRowPosition<>nil then
-    // TSQLDBProxyStatementRandomAccess.Create() will recompute it fast enough
-    DataRowPosition^ := nil;
-  result := fDataRowCount;
-end;
-
-function TSQLDBProxyStatement.Step(SeekFirst: boolean): boolean;
-begin // retrieve one row of data from TSQLDBStatement.FetchAllToBinary() format
-  if SeekFirst then
-    fCurrentRow := 0;
-  if (cardinal(fCurrentRow)>=cardinal(fDataRowCount)) then begin
-    result := false; // no data was retrieved
-    exit;
-  end;
-  if fCurrentRow=0 then begin
-    fDataRowReader := fDataRowReaderOrigin;     // rewind TFileBufferReader
-    fDataCurrentRowNullLen := fDataRowNullSize; // reset null
-  end;
-  IntFillDataCurrent(fDataRowReader,false);
-  inc(fCurrentRow);
-  result := true;
-end;
-
-
-{ TSQLDBProxyStatementRandomAccess }
-
-constructor TSQLDBProxyStatementRandomAccess.Create(Data: PByte; DataLen: integer;
-  DataRowPosition: PCardinalDynArray; IgnoreColumnDataSize: boolean);
-var i,f: integer;
-    Reader: PByte;
-begin
-  inherited Create(nil);
-  IntHeaderProcess(Data,DataLen);
-  Reader := fDataRowReaderOrigin;
-  if (DataRowPosition<>nil) and (DataRowPosition^<>nil) then begin
-    fRowData := DataRowPosition^; // fast copy-on-write
-    if not IgnoreColumnDataSize then
-    for f := 0 to fColumnCount-1 do
-      with fColumns[f] do
-      if ColumnType in [ftUTF8,ftBlob] then
-        if ColumnValueDBSize=0 then begin // unknown size -> compute
-          for i := 0 to DataRowCount-1 do
-            IntFillDataCurrent(Reader,false); // will compute ColumnDataSize
-          break;
-        end else
-          ColumnDataSize := ColumnValueDBSize; // use declared maximum size
-  end else begin
-    SetLength(fRowData,DataRowCount);
-    for i := 0 to DataRowCount-1 do begin
-      fRowData[i] := PtrUInt(Reader)-PtrUInt(fDataRowReaderOrigin);
-      IntFillDataCurrent(Reader,IgnoreColumnDataSize); // will also compute ColumnDataSize
-    end;
-  end;
-end;
-
-function TSQLDBProxyStatementRandomAccess.GotoRow(Index: integer;
-  RaiseExceptionOnWrongIndex: Boolean): boolean;
-var Reader: PByte;
-begin
-  result := (cardinal(Index)<cardinal(fDataRowCount)) and (fColumnCount>0);
-  if not result then
-    if RaiseExceptionOnWrongIndex then
-      raise ESQLDBException.CreateUTF8('Invalid %.GotoRow(%)',[self,Index]) else
-      exit;
-  if fDataCurrentRowIndex<>Index then begin // compute only if changed :)
-    Reader := @PAnsiChar(fDataRowReaderOrigin)[fRowData[Index]];
-    IntFillDataCurrent(Reader,false);
-    fDataCurrentRowIndex := Index;
-  end;
-end;
-
-procedure TSQLDBProxyStatementRandomAccess.ExecutePrepared;
-begin
-  raise ESQLDBException.CreateUTF8('Unexpected %.ExecutePrepared',[self]);
-end;
-
-function TSQLDBProxyStatementRandomAccess.Step(SeekFirst: boolean=false): boolean;
-begin
-  raise ESQLDBException.CreateUTF8('Unexpected %.Step',[self]);
-end;
-
-{$endif WITH_PROXY}
-
-
-{ ESQLDBException }
-
-constructor ESQLDBException.CreateUTF8(const Format: RawUTF8; const Args: array of const);
-var msg {$ifndef SYNDB_SILENCE}, sql{$endif}: RawUTF8;
-begin
-  msg := FormatUTF8(Format,Args);
-  {$ifndef SYNDB_SILENCE}
-  if (length(Args)>0) and (Args[0].VType=vtObject) and (Args[0].VObject<>nil) then
-    if Args[0].VObject.InheritsFrom(TSQLDBStatement) then begin
-      fStatement := TSQLDBStatement(Args[0].VObject);
-      if fStatement.Connection.Properties.LogSQLStatementOnException then begin
-        try
-          sql := fStatement.GetSQLWithInlinedParams;
-        except
-          sql := fStatement.SQL; // if parameter access failed -> append with ?
-        end;
-        msg := msg+' - '+sql;
-      end;
-    end;
-  {$endif}
-  inherited Create(UTF8ToString(msg));
-end;
-
-
-const
-  __TSQLDBColumnDefine = 'ColumnName,ColumnTypeNative RawUTF8 '+
-    'ColumnLength,ColumnPrecision,ColumnScale PtrInt '+
-    'ColumnType TSQLDBFieldType ColumnIndexed boolean';
-
-initialization
-  assert(SizeOf(TSQLDBColumnProperty)=sizeof(PTrUInt)*2+20);
-  TTextWriter.RegisterCustomJSONSerializerFromTextSimpleType(TypeInfo(TSQLDBFieldType));
-  TTextWriter.RegisterCustomJSONSerializerFromText(
-    TypeInfo(TSQLDBColumnDefine),__TSQLDBColumnDefine);
-end.
-
+/// abstract database direct access classes
+// - this unit is a part of the freeware Synopse framework,
+// licensed under a MPL/GPL/LGPL tri-license; version 1.18
+unit SynDB;
+
+{
+    This file is part of Synopse framework.
+
+    Synopse framework. Copyright (C) 2020 Arnaud Bouchez
+      Synopse Informatique - https://synopse.info
+
+  *** BEGIN LICENSE BLOCK *****
+  Version: MPL 1.1/GPL 2.0/LGPL 2.1
+
+  The contents of this file are subject to the Mozilla Public License Version
+  1.1 (the "License"); you may not use this file except in compliance with
+  the License. You may obtain a copy of the License at
+  http://www.mozilla.org/MPL
+
+  Software distributed under the License is distributed on an "AS IS" basis,
+  WITHOUT WARRANTY OF ANY KIND, either express or implied. See the License
+  for the specific language governing rights and limitations under the License.
+
+  The Original Code is Synopse mORMot framework.
+
+  The Initial Developer of the Original Code is Arnaud Bouchez.
+
+  Portions created by the Initial Developer are Copyright (C) 2020
+  the Initial Developer. All Rights Reserved.
+
+  Contributor(s):
+  - Adam Siwon (asiwon)
+  - Alexander (volax)
+  - Alfred Glaenzer (alf)
+  - delphinium
+  - dominikcz
+  - Esteban Martin (EMartin)
+  - Joe (at jokusoftware)
+  - Maciej Izak (hnb)
+
+
+  Alternatively, the contents of this file may be used under the terms of
+  either the GNU General Public License Version 2 or later (the "GPL"), or
+  the GNU Lesser General Public License Version 2.1 or later (the "LGPL"),
+  in which case the provisions of the GPL or the LGPL are applicable instead
+  of those above. If you wish to allow use of your version of this file only
+  under the terms of either the GPL or the LGPL, and not to allow others to
+  use your version of this file under the terms of the MPL, indicate your
+  decision by deleting the provisions above and replace them with the notice
+  and other provisions required by the GPL or the LGPL. If you do not delete
+  the provisions above, a recipient may use your version of this file under
+  the terms of any one of the MPL, the GPL or the LGPL.
+
+  ***** END LICENSE BLOCK *****
+
+}
+
+{$I Synopse.inc} // define HASINLINE CPU32 CPU64 OWNNORMTOUPPER
+
+interface
+
+/// if defined, a TQuery class will be defined to emulate the BDE TQuery class
+{$define EMULATES_TQUERY}
+
+/// if defined, a set of classes will be defined to implement remote access
+{$define WITH_PROXY}
+
+{$ifdef LVCL}
+  {$undef EMULATES_TQUERY}
+{$endif}
+
+uses
+  {$ifdef MSWINDOWS}
+  Windows,
+  {$else}
+  {$ifdef KYLIX3}
+  LibC,
+  Types,
+  SynKylix,
+  {$endif}
+  {$ifdef FPC}
+  SynFPCLinux,
+  {$endif}
+  {$endif}
+  {$ifdef FPC}
+  dynlibs,
+  {$endif}
+  {$ifdef ISDELPHIXE2}System.SysUtils,{$else}SysUtils,{$endif}
+  Classes,
+  {$ifndef LVCL}
+  Contnrs,
+  {$endif}
+  {$ifndef DELPHI5OROLDER}
+  Variants,
+  {$endif}
+  SynCommons,
+  SynTable, // for TSynTableStatement
+  SynLog;
+
+
+{ -------------- TSQLDB* generic classes and types }
+
+type
+  // NOTE: TSQLDBFieldType is defined in SynCommons.pas (used by TSQLVar)
+
+  /// an array of RawUTF8, for each existing column type
+  // - used e.g. by SQLCreate method
+  // - ftUnknown maps int32 field (e.g. boolean), ftNull maps RawUTF8 index # field,
+  // ftUTF8 maps RawUTF8 blob field, other types map their default kind
+  // - for UTF-8 text, ftUTF8 will define the BLOB field, whereas ftNull will
+  // expect to be formated with an expected field length in ColumnAttr
+  // - the RowID definition will expect the ORM to create an unique identifier,
+  // and will use the ftInt64 type definition for this
+  // and send it with the INSERT statement (some databases, like Oracle, do not
+  // support standard's IDENTITY attribute) - see http://troels.arvin.dk/db/rdbms
+  TSQLDBFieldTypeDefinition = array[TSQLDBFieldType] of RawUTF8;
+
+  /// the diverse type of bound parameters during a statement execution
+  // - will be paramIn by default, which is the case 90% of time
+  // - could be set to paramOut or paramInOut if must be refereshed after
+  // execution (for calling a stored procedure expecting such parameters)
+  TSQLDBParamInOutType =
+    (paramIn, paramOut, paramInOut);
+
+  /// used to define a field/column layout in a table schema
+  // - for TSQLDBConnectionProperties.SQLCreate to describe the new table
+  // - for TSQLDBConnectionProperties.GetFields to retrieve the table layout
+  TSQLDBColumnDefine = packed record
+    /// the Column name
+    ColumnName: RawUTF8;
+    /// the Column type, as retrieved from the database provider
+    // - returned as plain text by GetFields method, to be used e.g. by
+    // TSQLDBConnectionProperties.GetFieldDefinitions method
+    // - SQLCreate will check for this value to override the default type
+    ColumnTypeNative: RawUTF8;
+    /// the Column default width (in chars or bytes) of ftUTF8 or ftBlob
+    // - can be set to value <0 for CLOB or BLOB column type, i.e. for
+    // a value without any maximal length
+    ColumnLength: PtrInt;
+    /// the Column data precision
+    // - used e.g. for numerical values
+    ColumnPrecision: PtrInt;
+    /// the Column data scale
+    // - used e.g. for numerical values
+    // - may be -1 if the metadata SQL statement returned NULL
+    ColumnScale: PtrInt;
+    /// the Column type, as recognized by our SynDB classes
+    // - should not be ftUnknown nor ftNull
+    ColumnType: TSQLDBFieldType;
+    /// specify if column is indexed
+    ColumnIndexed: boolean;
+  end;
+
+  /// used to define the column layout of a table schema
+  // - e.g. for TSQLDBConnectionProperties.GetFields
+  TSQLDBColumnDefineDynArray = array of TSQLDBColumnDefine;
+
+  /// used to describe extended Index definition of a table schema
+  TSQLDBIndexDefine = packed record
+    /// name of the index
+    IndexName: RawUTF8;
+    /// description of the index type
+    // - for MS SQL possible values are:
+    // $ HEAP | CLUSTERED | NONCLUSTERED | XML |SPATIAL
+    //  - for Oracle:
+    // $ NORMAL | BITMAP | FUNCTION-BASED NORMAL | FUNCTION-BASED BITMAP | DOMAIN
+    // see @http://docs.oracle.com/cd/B19306_01/server.102/b14237/statviews_1069.htm
+    TypeDesc: RawUTF8;
+    /// Expression for the subset of rows included in the filtered index
+    // - only set for MS SQL - not retrieved for other DB types yet
+    Filter: RawUTF8;
+    /// comma separated list of indexed column names, in order of their definition
+    KeyColumns: RawUTF8;
+    /// comma separaded list of a nonkey column added to the index by using the CREATE INDEX INCLUDE clause
+    // - only set for MS SQL - not retrieved for other DB types yet
+    IncludedColumns: RawUTF8;
+    /// if Index is unique
+    IsUnique: boolean;
+    /// if Index is part of a PRIMARY KEY constraint
+    // - only set for MS SQL - not retrieved for other DB types yet
+    IsPrimaryKey: boolean;
+    /// if Index is part of a UNIQUE constraint
+    // - only set for MS SQL - not retrieved for other DB types yet
+    IsUniqueConstraint: boolean;
+  end;
+
+  /// used to describe extended Index definition of a table schema
+  // - e.g. for TSQLDBConnectionProperties.GetIndexes
+  TSQLDBIndexDefineDynArray = array of TSQLDBIndexDefine;
+
+  /// used to define a parameter/column layout in a stored procedure schema
+  // - for TSQLDBConnectionProperties.GetProcedureParameters to retrieve the stored procedure parameters
+  // - can be extended according to https://msdn.microsoft.com/en-us/library/ms711701(v=vs.85).aspx
+  TSQLDBProcColumnDefine = packed record
+    /// the Column name
+    ColumnName: RawUTF8;
+    /// the Column type, as retrieved from the database provider
+    // - used e.g. by TSQLDBConnectionProperties.GetProcedureParameters method
+    ColumnTypeNative: RawUTF8;
+    /// the Column default width (in chars or bytes) of ftUTF8 or ftBlob
+    // - can be set to value <0 for CLOB or BLOB column type, i.e. for
+    // a value without any maximal length
+    ColumnLength: PtrInt;
+    /// the Column data precision
+    // - used e.g. for numerical values
+    ColumnPrecision: PtrInt;
+    /// the Column data scale
+    // - used e.g. for numerical values
+    // - may be -1 if the metadata SQL statement returned NULL
+    ColumnScale: PtrInt;
+    /// the Column type, as recognized by our SynDB classes
+    // - should not be ftUnknown nor ftNull
+    ColumnType: TSQLDBFieldType;
+    /// defines the procedure column as a parameter or a result set column
+    ColumnParamType: TSQLDBParamInOutType;
+  end;
+
+  /// used to define the parameter/column layout of a stored procedure schema
+  // - e.g. for TSQLDBConnectionProperties.GetProcedureParameters
+  TSQLDBProcColumnDefineDynArray = array of TSQLDBProcColumnDefine;
+
+  /// possible column retrieval patterns
+  // - used by TSQLDBColumnProperty.ColumnValueState
+  TSQLDBStatementGetCol = (colNone, colNull, colWrongType, colDataFilled, colDataTruncated);
+
+  /// used to define a field/column layout
+  // - for TSQLDBConnectionProperties.SQLCreate to describe the table
+  // - for T*Statement.Execute/Column*() methods to map the IRowSet content
+  TSQLDBColumnProperty = packed record
+    /// the Column name
+    ColumnName: RawUTF8;
+    /// a general purpose integer value
+    // - for SQLCreate: default width (in WideChars or Bytes) of ftUTF8 or ftBlob;
+    // if set to 0, a CLOB or BLOB column type will be created - note that
+    // UTF-8 encoding is expected when calculating the maximum column byte size
+    // for the CREATE TABLE statement (e.g. for Oracle 1333=4000/3 is used)
+    // - for TOleDBStatement: the offset of this column in the IRowSet data,
+    // starting with a DBSTATUSENUM, the data, then its length (for inlined
+    // sftUTF8 and sftBlob only)
+    // - for TSQLDBOracleStatement: contains an offset to this column values
+    // inside fRowBuffer[] internal buffer
+    // - for TSQLDBDatasetStatement: maps TField pointer value
+    // - for TSQLDBPostgresStatement: contains the column type OID
+    ColumnAttr: PtrUInt;
+    /// the Column type, used for storage
+    // - for SQLCreate: should not be ftUnknown nor ftNull
+    // - for TOleDBStatement: should not be ftUnknown
+    // - for SynDBOracle: never ftUnknown, may be ftNull (for SQLT_RSET)
+    ColumnType: TSQLDBFieldType;
+    /// set if the Column must exists (i.e. should not be null)
+    ColumnNonNullable: boolean;
+    /// set if the Column shall have unique value (add the corresponding constraint)
+    ColumnUnique: boolean;
+    /// set if the Column data is inlined within the main rows buffer
+    // - for TOleDBStatement: set if column was NOT defined as DBTYPE_BYREF
+    // which is the most common case, when column data < 4 KB
+    // - for TSQLDBOracleStatement: FALSE if column is an array of
+    // POCILobLocator (SQLT_CLOB/SQLT_BLOB) or POCIStmt (SQLT_RSET)
+    // - for TSQLDBODBCStatement: FALSE if bigger than 255 WideChar (ftUTF8) or
+    // 255 bytes (ftBlob)
+    ColumnValueInlined: boolean;
+    /// expected column data size
+    // - for TSQLDBOracleStatement/TOleDBStatement/TODBCStatement: used to store
+    // one column size (in bytes)
+    ColumnValueDBSize: cardinal;
+    /// optional character set encoding for ftUTF8 columns
+    // - for SQLT_STR/SQLT_CLOB (SynDBOracle): equals to the OCI char set
+    ColumnValueDBCharSet: integer;
+    /// internal DB column data type
+    // - for TSQLDBOracleStatement: used to store the DefineByPos() TypeCode,
+    // can be SQLT_STR/SQLT_CLOB, SQLT_FLT, SQLT_INT, SQLT_DAT, SQLT_BLOB,
+    // SQLT_BIN and SQLT_RSET
+    // - for TSQLDBODBCStatement: used to store the DataType as returned
+    // by ODBC.DescribeColW() - use private ODBC_TYPE_TO[ColumnType] to
+    // retrieve the marshalled type used during column retrieval
+    // - for TSQLDBFirebirdStatement: used to store XSQLVAR.sqltype
+    // - for TSQLDBDatasetStatement: indicates the TField class type, i.e.
+    // 0=TField, 1=TLargeIntField, 2=TWideStringField
+    ColumnValueDBType: smallint;
+    /// driver-specific encoding information
+    // - for SynDBOracle: used to store the ftUTF8 column encoding, i.e. for
+    // SQLT_CLOB, equals either to SQLCS_NCHAR or SQLCS_IMPLICIT
+    ColumnValueDBForm: byte;
+    /// may contain the current status of the column value
+    // - for SynDBODBC: state of the latest SQLGetData() call
+    ColumnDataState: TSQLDBStatementGetCol;
+    /// may contain the current column size for not FIXEDLENGTH_SQLDBFIELDTYPE
+    // - for SynDBODBC: size (in bytes) in corresponding fColData[]
+    // - TSQLDBProxyStatement: the actual maximum column size
+    ColumnDataSize: integer;
+  end;
+
+  PSQLDBColumnProperty = ^TSQLDBColumnProperty;
+
+  /// used to define a table/field column layout
+  TSQLDBColumnPropertyDynArray = array of TSQLDBColumnProperty;
+
+  /// used to define how a column to be created
+  TSQLDBColumnCreate = record
+    /// the data type
+    // - here, ftUnknown is used for Int32 values, ftInt64 for Int64 values,
+    // as expected by TSQLDBFieldTypeDefinition
+    DBType: TSQLDBFieldType;
+    /// the column name
+    Name: RawUTF8;
+    /// the width, e.g. for VARCHAR() types
+    Width: cardinal;
+    /// if the column should be unique
+    Unique: boolean;
+    /// if the column should be non null
+    NonNullable: boolean;
+    /// if the column is the ID primary key
+    PrimaryKey: boolean;
+  end;
+  /// used to define how a table is to be created
+  TSQLDBColumnCreateDynArray = array of TSQLDBColumnCreate;
+
+  /// identify a CRUD mode of a statement
+  // - in addition to CRUD states, cPostgreBulkArray would identify if the ORM
+  // should generate unnested/any bound array statements - currently only
+  // supported by SynDBPostgres for bulk insert/update/delete
+  TSQLDBStatementCRUD = (
+    cCreate, cRead, cUpdate, cDelete, cPostgreBulkArray);
+
+  /// identify the CRUD modes of a statement
+  // - used e.g. for batch send abilities of a DB engine
+  TSQLDBStatementCRUDs = set of TSQLDBStatementCRUD;
+
+  /// the known database definitions
+  // - will be used e.g. for TSQLDBConnectionProperties.SQLFieldCreate(), or
+  // for OleDB/ODBC/ZDBC tuning according to the connected database engine
+  TSQLDBDefinition = (dUnknown, dDefault, dOracle, dMSSQL, dJet, dMySQL,
+    dSQLite, dFirebird, dNexusDB, dPostgreSQL, dDB2, dInformix);
+
+  /// set of the available database definitions
+  TSQLDBDefinitions = set of TSQLDBDefinition;
+
+  {$M+}
+  TSQLDBStatement = class;
+  {$M-}
+
+{$ifndef LVCL}
+{$ifndef DELPHI5OROLDER}
+  /// a custom variant type used to have direct access to a result row content
+  // - use ISQLDBRows.RowData method to retrieve such a Variant
+  TSQLDBRowVariantType = class(TSynInvokeableVariantType)
+  protected
+    function IntGet(var Dest: TVarData; const Instance: TVarData; Name: PAnsiChar; NameLen: PtrInt): boolean; override;
+  end;
+{$endif}
+{$endif}
+
+  /// generic interface to access a SQL query result rows
+  // - not all TSQLDBStatement methods are available, but only those to retrieve
+  // data from a statement result: the purpose of this interface is to make
+  // easy access to result rows, not provide all available features - therefore
+  // you only have access to the Step() and Column*() methods
+  ISQLDBRows = interface
+    ['{11291095-9C15-4984-9118-974F1926DB9F}']
+    /// after a prepared statement has been prepared returning a ISQLDBRows
+    // interface, this method must be called one or more times to evaluate it
+    // - you shall call this method before calling any Column*() methods
+    // - return TRUE on success, with data ready to be retrieved by Column*()
+    // - return FALSE if no more row is available (e.g. if the SQL statement
+    // is not a SELECT but an UPDATE or INSERT command)
+    // - access the first or next row of data from the SQL Statement result:
+    // if SeekFirst is TRUE, will put the cursor on the first row of results,
+    // otherwise, it will fetch one row of data, to be called within a loop
+    // - should raise an Exception on any error
+    // - typical use may be:
+    // ! var Customer: Variant;
+    // ! begin
+    // !   with Props.Execute( 'select * from Sales.Customer where AccountNumber like ?',
+    // !       ['AW000001%'],@Customer) do begin
+    // !     while Step do //  loop through all matching data rows
+    // !       assert(Copy(Customer.AccountNumber,1,8)='AW000001');
+    // !     ReleaseRows;
+    // !   end;
+    // ! end;
+    function Step(SeekFirst: boolean=false): boolean;
+    /// release cursor memory and resources once Step loop is finished
+    // - this method call is optional, but is better be used if the ISQLDBRows
+    // statement from taken from cache, and returned a lot of content which
+    // may still be in client (and server) memory
+    // - will also free all temporary memory used for optional logging
+    procedure ReleaseRows;
+
+    /// the column/field count of the current Row
+    function ColumnCount: integer;
+    /// the Column name of the current Row
+    // - Columns numeration (i.e. Col value) starts with 0
+    // - it's up to the implementation to ensure than all column names are unique
+    function ColumnName(Col: integer): RawUTF8;
+    /// returns the Column index of a given Column name
+    // - Columns numeration (i.e. Col value) starts with 0
+    // - returns -1 if the Column name is not found (via case insensitive search)
+    function ColumnIndex(const aColumnName: RawUTF8): integer;
+    /// the Column type of the current Row
+    // - FieldSize can be set to store the size in chars of a ftUTF8 column
+    // (0 means BLOB kind of TEXT column)
+    function ColumnType(Col: integer; FieldSize: PInteger=nil): TSQLDBFieldType;
+    /// returns TRUE if the column contains NULL
+    function ColumnNull(Col: integer): boolean;
+    /// return a Column integer value of the current Row, first Col is 0
+    function ColumnInt(Col: integer): Int64; overload;
+    /// return a Column floating point value of the current Row, first Col is 0
+    function ColumnDouble(Col: integer): double; overload;
+    /// return a Column floating point value of the current Row, first Col is 0
+    function ColumnDateTime(Col: integer): TDateTime; overload;
+    /// return a column date and time value of the current Row, first Col is 0
+    function ColumnTimestamp(Col: integer): TTimeLog; overload;
+    /// return a Column currency value of the current Row, first Col is 0
+    function ColumnCurrency(Col: integer): currency; overload;
+    /// return a Column UTF-8 encoded text value of the current Row, first Col is 0
+    function ColumnUTF8(Col: integer): RawUTF8; overload;
+    /// return a Column text value as generic VCL string of the current Row, first Col is 0
+    function ColumnString(Col: integer): string; overload;
+    /// return a Column as a blob value of the current Row, first Col is 0
+    function ColumnBlob(Col: integer): RawByteString; overload;
+    /// return a Column as a blob value of the current Row, first Col is 0
+    function ColumnBlobBytes(Col: integer): TBytes; overload;
+    /// read a blob Column into the Stream parameter
+    procedure ColumnBlobToStream(Col: integer; Stream: TStream); overload;
+    /// write a blob Column into the Stream parameter
+    // - expected to be used with 'SELECT .. FOR UPDATE' locking statements
+    procedure ColumnBlobFromStream(Col: integer; Stream: TStream); overload;
+    /// return a Column as a TSQLVar value, first Col is 0
+    // - the specified Temp variable will be used for temporary storage of
+    // svtUTF8/svtBlob values
+    procedure ColumnToSQLVar(Col: Integer; var Value: TSQLVar;
+      var Temp: RawByteString);
+    {$ifndef LVCL}
+    /// return a Column as a variant
+    // - a ftUTF8 TEXT content will be mapped into a generic WideString variant
+    // for pre-Unicode version of Delphi, and a generic UnicodeString (=string)
+    // since Delphi 2009: you may not loose any data during charset conversion
+    // - a ftBlob BLOB content will be mapped into a TBlobData AnsiString variant
+    function ColumnVariant(Col: integer): Variant; overload;
+    /// return a Column as a variant, first Col is 0
+    // - this default implementation will call Column*() method above
+    // - a ftUTF8 TEXT content will be mapped into a generic WideString variant
+    // for pre-Unicode version of Delphi, and a generic UnicodeString (=string)
+    // since Delphi 2009: you may not loose any data during charset conversion
+    // - a ftBlob BLOB content will be mapped into a TBlobData AnsiString variant
+    function ColumnToVariant(Col: integer; var Value: Variant): TSQLDBFieldType; overload;
+    {$endif}
+    /// return a special CURSOR Column content as a SynDB result set
+    // - Cursors are not handled internally by mORMot, but some databases (e.g.
+    // Oracle) usually use such structures to get data from stored procedures
+    // - such columns are mapped as ftNull internally - so this method is the only
+    // one giving access to the data rows
+    // - see also BoundCursor() if you want to access a CURSOR out parameter
+    function ColumnCursor(Col: integer): ISQLDBRows; overload;
+
+    /// return a Column integer value of the current Row, from a supplied column name
+    function ColumnInt(const ColName: RawUTF8): Int64; overload;
+    /// return a Column floating point value of the current Row, from a supplied column name
+    function ColumnDouble(const ColName: RawUTF8): double; overload;
+    /// return a Column floating point value of the current Row, from a supplied column name
+    function ColumnDateTime(const ColName: RawUTF8): TDateTime; overload;
+    /// return a column date and time value of the current Row, from a supplied column name
+    function ColumnTimestamp(const ColName: RawUTF8): TTimeLog; overload;
+    /// return a Column currency value of the current Row, from a supplied column name
+    function ColumnCurrency(const ColName: RawUTF8): currency; overload;
+    /// return a Column UTF-8 encoded text value of the current Row, from a supplied column name
+    function ColumnUTF8(const ColName: RawUTF8): RawUTF8; overload;
+    /// return a Column text value as generic VCL string of the current Row, from a supplied column name
+    function ColumnString(const ColName: RawUTF8): string; overload;
+    /// return a Column as a blob value of the current Row, from a supplied column name
+    function ColumnBlob(const ColName: RawUTF8): RawByteString; overload;
+    /// return a Column as a blob value of the current Row, from a supplied column name
+    function ColumnBlobBytes(const ColName: RawUTF8): TBytes; overload;
+    /// read a blob Column into the Stream parameter
+    procedure ColumnBlobToStream(const ColName: RawUTF8; Stream: TStream); overload;
+    /// write a blob Column into the Stream parameter
+    procedure ColumnBlobFromStream(const ColName: RawUTF8; Stream: TStream); overload;
+    {$ifndef LVCL}
+    /// return a Column as a variant, from a supplied column name
+    function ColumnVariant(const ColName: RawUTF8): Variant; overload;
+    /// return a Column as a variant, from a supplied column name
+    // - since a property getter can't be an overloaded method, we define one
+    // for the Column[] property
+    function GetColumnVariant(const ColName: RawUTF8): Variant;
+    /// return a special CURSOR Column content as a SynDB result set
+    // - Cursors are not handled internally by mORMot, but some databases (e.g.
+    // Oracle) usually use such structures to get data from strored procedures
+    // - such columns are mapped as ftNull internally - so this method is the only
+    // one giving access to the data rows
+    function ColumnCursor(const ColName: RawUTF8): ISQLDBRows; overload;
+    /// return a Column as a variant
+    // - this default property can be used to write simple code like this:
+    // ! procedure WriteFamily(const aName: RawUTF8);
+    // ! var I: ISQLDBRows;
+    // ! begin
+    // !   I := MyConnProps.Execute('select * from table where name=?',[aName]);
+    // !   while I.Step do
+    // !     writeln(I['FirstName'],' ',DateToStr(I['BirthDate']));
+    // !   I.ReleaseRows;
+    // ! end;
+    // - of course, using a variant and a column name will be a bit slower than
+    // direct access via the Column*() dedicated methods, but resulting code
+    // is fast in practice
+    property Column[const ColName: RawUTF8]: Variant read GetColumnVariant; default;
+    {$ifndef DELPHI5OROLDER}
+    /// create a TSQLDBRowVariantType able to access any field content via late binding
+    // - i.e. you can use Data.Name to access the 'Name' column of the current row
+    // - this Variant will point to the corresponding TSQLDBStatement instance,
+    // so it's not necessary to retrieve its value for each row; but once the
+    // associated ISQLDBRows instance is released, you won't be able to access
+    // its data - use RowDocVariant instead
+    // - typical use is:
+    // ! var Row: Variant;
+    // ! (...)
+    // !  with MyConnProps.Execute('select * from table where name=?',[aName]) do begin
+    // !    Row := RowData;
+    // !    while Step do
+    // !      writeln(Row.FirstName,Row.BirthDate);
+    // !    ReleaseRows;
+    // !  end;
+    function RowData: Variant;
+    /// create a TDocVariant custom variant containing all columns values
+    // - will create a "fast" TDocVariant object instance with all fields
+    procedure RowDocVariant(out aDocument: variant;
+      aOptions: TDocVariantOptions=JSON_OPTIONS_FAST);
+    {$endif DELPHI5OROLDER}
+    {$endif LVCL}
+    /// return the associated statement instance
+    function Instance: TSQLDBStatement;
+    // return all rows content as a JSON string
+    // - JSON data is retrieved with UTF-8 encoding
+    // - if Expanded is true, JSON data is an array of objects, for direct use
+    // with any Ajax or .NET client:
+    // & [ {"col1":val11,"col2":"val12"},{"col1":val21,... ]
+    // - if Expanded is false, JSON data is serialized (used in TSQLTableJSON)
+    // & { "FieldCount":1,"Values":["col1","col2",val11,"val12",val21,..] }
+    // - BLOB field value is saved as Base64, in the '"\uFFF0base64encodedbinary"'
+    // format and contains true BLOB data
+    // - if ReturnedRowCount points to an integer variable, it will be filled with
+    // the number of row data returned (excluding field names)
+    // - similar to corresponding TSQLRequest.Execute method in SynSQLite3 unit
+    function FetchAllAsJSON(Expanded: boolean; ReturnedRowCount: PPtrInt=nil): RawUTF8;
+    // append all rows content as a JSON stream
+    // - JSON data is added to the supplied TStream, with UTF-8 encoding
+    // - if Expanded is true, JSON data is an array of objects, for direct use
+    // with any Ajax or .NET client:
+    // & [ {"col1":val11,"col2":"val12"},{"col1":val21,... ]
+    // - if Expanded is false, JSON data is serialized (used in TSQLTableJSON)
+    // & { "FieldCount":1,"Values":["col1","col2",val11,"val12",val21,..] }
+    // - BLOB field value is saved as Base64, in the '"\uFFF0base64encodedbinary"'
+    // format and contains true BLOB data
+    // - similar to corresponding TSQLRequest.Execute method in SynSQLite3 unit
+    // - returns the number of row data returned (excluding field names)
+    function FetchAllToJSON(JSON: TStream; Expanded: boolean): PtrInt;
+    /// append all rows content as binary stream
+    // - will save the column types and name, then every data row in optimized
+    // binary format (faster and smaller than JSON)
+    // - you can specify a LIMIT for the data extent (default 0 meaning all data)
+    // - generates the format expected by TSQLDBProxyStatement
+    function FetchAllToBinary(Dest: TStream; MaxRowCount: cardinal=0;
+      DataRowPosition: PCardinalDynArray=nil): cardinal;
+  end;
+
+  /// generic interface to bind to prepared SQL query
+  // - inherits from ISQLDBRows, so gives access to the result columns data
+  // - not all TSQLDBStatement methods are available, but only those to bind
+  // parameters and retrieve data after execution
+  // - reference counting mechanism of this interface will feature statement
+  // cache (if available) for NewThreadSafeStatementPrepared() or PrepareInlined()
+  ISQLDBStatement = interface(ISQLDBRows)
+  ['{EC27B81C-BD57-47D4-9711-ACFA27B583D7}']
+    /// bind a NULL value to a parameter
+    // - the leftmost SQL parameter has an index of 1
+    // - some providers (e.g. OleDB during MULTI INSERT statements) expect the
+    // proper column type to be set in BoundType, even for NULL values
+    procedure BindNull(Param: Integer; IO: TSQLDBParamInOutType=paramIn;
+      BoundType: TSQLDBFieldType=ftNull);
+    /// bind an integer value to a parameter
+    // - the leftmost SQL parameter has an index of 1
+    procedure Bind(Param: Integer; Value: Int64;
+      IO: TSQLDBParamInOutType=paramIn); overload;
+    /// bind a double value to a parameter
+    // - the leftmost SQL parameter has an index of 1
+    procedure Bind(Param: Integer; Value: double;
+      IO: TSQLDBParamInOutType=paramIn); overload;
+    /// bind a TDateTime value to a parameter
+    // - the leftmost SQL parameter has an index of 1
+    procedure BindDateTime(Param: Integer; Value: TDateTime;
+      IO: TSQLDBParamInOutType=paramIn); overload;
+    /// bind a currency value to a parameter
+    // - the leftmost SQL parameter has an index of 1
+    procedure BindCurrency(Param: Integer; Value: currency;
+      IO: TSQLDBParamInOutType=paramIn); overload;
+    /// bind a UTF-8 encoded string to a parameter
+    // - the leftmost SQL parameter has an index of 1
+    procedure BindTextU(Param: Integer; const Value: RawUTF8;
+      IO: TSQLDBParamInOutType=paramIn); overload;
+    /// bind a UTF-8 encoded buffer text (#0 ended) to a parameter
+    // - the leftmost SQL parameter has an index of 1
+    procedure BindTextP(Param: Integer; Value: PUTF8Char;
+      IO: TSQLDBParamInOutType=paramIn); overload;
+    /// bind a UTF-8 encoded string to a parameter
+    // - the leftmost SQL parameter has an index of 1
+    procedure BindTextS(Param: Integer; const Value: string;
+      IO: TSQLDBParamInOutType=paramIn); overload;
+    /// bind a UTF-8 encoded string to a parameter
+    // - the leftmost SQL parameter has an index of 1
+    procedure BindTextW(Param: Integer; const Value: WideString;
+      IO: TSQLDBParamInOutType=paramIn); overload;
+    /// bind a Blob buffer to a parameter
+    // - the leftmost SQL parameter has an index of 1
+    procedure BindBlob(Param: Integer; Data: pointer; Size: integer;
+      IO: TSQLDBParamInOutType=paramIn); overload;
+    /// bind a Blob buffer to a parameter
+    // - the leftmost SQL parameter has an index of 1
+    procedure BindBlob(Param: Integer; const Data: RawByteString;
+      IO: TSQLDBParamInOutType=paramIn); overload;
+    /// bind a Variant value to a parameter
+    // - the leftmost SQL parameter has an index of 1
+    // - will call all virtual Bind*() methods from the Data type
+    // - if DataIsBlob is TRUE, will call BindBlob(RawByteString(Data)) instead
+    // of BindTextW(WideString(Variant)) - used e.g. by TQuery.AsBlob/AsBytes
+    procedure BindVariant(Param: Integer; const Data: Variant; DataIsBlob: boolean;
+      IO: TSQLDBParamInOutType=paramIn);
+    /// bind one TSQLVar value
+    // - the leftmost SQL parameter has an index of 1
+    procedure Bind(Param: Integer; const Data: TSQLVar;
+      IO: TSQLDBParamInOutType=paramIn); overload;
+    /// bind one RawUTF8 encoded value
+    // - the leftmost SQL parameter has an index of 1
+    // - the value should match the BindArray() format, i.e. be stored as in SQL
+    // (i.e. number, 'quoted string', 'YYYY-MM-DD hh:mm:ss', null)
+    procedure Bind(Param: Integer; ParamType: TSQLDBFieldType; const Value: RawUTF8;
+      ValueAlreadyUnquoted: boolean; IO: TSQLDBParamInOutType=paramIn); overload;
+    /// bind an array of const values
+    // - parameters marked as ? should be specified as method parameter in Params[]
+    // - BLOB parameters can be bound with this method, when set after encoding
+    // via BinToBase64WithMagic() call
+    // - TDateTime parameters can be bound with this method, when encoded via
+    // a DateToSQL() or DateTimeToSQL() call
+    procedure Bind(const Params: array of const;
+      IO: TSQLDBParamInOutType=paramIn); overload;
+    /// bind an array of fields from an existing SQL statement
+    // - can be used e.g. after ColumnsToSQLInsert() method call for fast data
+    // conversion between tables
+    procedure BindFromRows(const Fields: TSQLDBFieldTypeDynArray;
+      Rows: TSQLDBStatement);
+    /// bind a special CURSOR parameter to be returned as a SynDB result set
+    // - Cursors are not handled internally by mORMot, but some databases (e.g.
+    // Oracle) usually use such structures to get data from strored procedures
+    // - such parameters are mapped as ftUnknown
+    // - use BoundCursor() method to retrieve the corresponding ISQLDBRows after
+    // execution of the statement
+    procedure BindCursor(Param: integer);
+    /// return a special CURSOR parameter content as a SynDB result set
+    // - this method is not about a column, but a parameter defined with
+    // BindCursor() before method execution
+    // - Cursors are not handled internally by mORMot, but some databases (e.g.
+    // Oracle) usually use such structures to get data from strored procedures
+    // - this method allow direct access to the data rows after execution
+    function BoundCursor(Param: Integer): ISQLDBRows;
+
+    /// bind an array of values to a parameter
+    // - the leftmost SQL parameter has an index of 1
+    // - values are stored as in SQL (i.e. number, 'quoted string',
+    // 'YYYY-MM-DD hh:mm:ss', null)
+    // - this default implementation will raise an exception if the engine
+    // does not support array binding
+    procedure BindArray(Param: Integer; ParamType: TSQLDBFieldType;
+      const Values: TRawUTF8DynArray; ValuesCount: integer); overload;
+    /// bind an array of integer values to a parameter
+    // - the leftmost SQL parameter has an index of 1
+    // - this default implementation will raise an exception if the engine
+    // does not support array binding
+    procedure BindArray(Param: Integer; const Values: array of Int64); overload;
+    /// bind an array of double values to a parameter
+    // - the leftmost SQL parameter has an index of 1
+    // - this default implementation will raise an exception if the engine
+    // does not support array binding
+    procedure BindArray(Param: Integer; const Values: array of double); overload;
+    /// bind an array of TDateTime values to a parameter
+    // - the leftmost SQL parameter has an index of 1
+    // - values are stored as in SQL (i.e. 'YYYY-MM-DD hh:mm:ss')
+    // - this default implementation will raise an exception if the engine
+    // does not support array binding
+    procedure BindArrayDateTime(Param: Integer; const Values: array of TDateTime);
+    /// bind an array of currency values to a parameter
+    // - the leftmost SQL parameter has an index of 1
+    // - this default implementation will raise an exception if the engine
+    // does not support array binding
+    procedure BindArrayCurrency(Param: Integer; const Values: array of currency);
+    /// bind an array of RawUTF8 values to a parameter
+    // - the leftmost SQL parameter has an index of 1
+    // - values are stored as in SQL (i.e. 'quoted string')
+    // - this default implementation will raise an exception if the engine
+    // does not support array binding
+    procedure BindArray(Param: Integer; const Values: array of RawUTF8); overload;
+
+    {$ifndef LVCL}
+    /// retrieve the parameter content, after SQL execution
+    // - the leftmost SQL parameter has an index of 1
+    // - to be used e.g. with stored procedures:
+    // ! query :=  'BEGIN TEST_PKG.DUMMY(?, ?, ?, ?, ?); END;';
+    // ! stmt := Props.NewThreadSafeStatementPrepared(query, false);
+    // ! stmt.Bind(1, in1, paramIn);
+    // ! stmt.BindTextU(2, in2, paramIn);
+    // ! stmt.BindTextU(3, in3, paramIn);
+    // ! stmt.BindTextS(4, '', paramOut); //  to be retrieved with out1: string
+    // ! stmt.Bind(5, 0, paramOut);       //  to be retrieved with out2: integer
+    // ! stmt.ExecutePrepared;
+    // ! stmt.ParamToVariant(4, out1, true);
+    // ! stmt.ParamToVariant(5, out2, true);
+    // - the parameter should have been bound with IO=paramOut or IO=paramInOut
+    // if CheckIsOutParameter is TRUE
+    function ParamToVariant(Param: Integer; var Value: Variant;
+      CheckIsOutParameter: boolean=true): TSQLDBFieldType;
+    {$endif}
+
+    /// execute a prepared SQL statement
+    // - parameters marked as ? should have been already bound with Bind*() functions
+    // - should raise an Exception on any error
+    // - after execution, you can access any returned data via ISQLDBRows methods
+    procedure ExecutePrepared;
+    // execute a prepared SQL statement and return all rows content as a JSON string
+    // - JSON data is retrieved with UTF-8 encoding
+    // - if Expanded is true, JSON data is an array of objects, for direct use
+    // with any Ajax or .NET client:
+    // & [ {"col1":val11,"col2":"val12"},{"col1":val21,... ]
+    // - if Expanded is false, JSON data is serialized (used in TSQLTableJSON)
+    // & { "FieldCount":1,"Values":["col1","col2",val11,"val12",val21,..] }
+    // - BLOB field value is saved as Base64, in the '"\uFFF0base64encodedbinary"'
+    // format and contains true BLOB data
+    procedure ExecutePreparedAndFetchAllAsJSON(Expanded: boolean; out JSON: RawUTF8);
+
+    function GetForceBlobAsNull: boolean;
+    procedure SetForceBlobAsNull(value: boolean);
+    /// if set, any BLOB field won't be retrieved, and forced to be null
+    // - this may be used to speed up fetching the results for SQL requests
+    // with * statements
+    property ForceBlobAsNull: boolean read GetForceBlobAsNull write SetForceBlobAsNull;
+    function GetForceDateWithMS: boolean;
+    procedure SetForceDateWithMS(value: boolean);
+    /// if set, any ftDate field will contain the milliseconds information
+    // when serialized into ISO-8601 text
+    // - this setting is private to each statement, since may vary depending
+    // on data definition (e.g. ORM TDateTime/TDateTimeMS)
+    property ForceDateWithMS: boolean read GetForceDateWithMS write SetForceDateWithMS;
+    /// gets a number of updates made by latest executed statement
+    function UpdateCount: Integer;
+  end;
+
+{$ifdef WITH_PROXY}
+  /// proxy commands implemented by TSQLDBProxyConnectionProperties.Process()
+  // - method signature expect "const Input" and "var Output" arguments
+  // - Input is not used for cConnect, cDisconnect, cGetForeignKeys,
+  // cTryStartTransaction, cCommit, cRollback and cServerTimestamp
+  // - Input is the TSQLDBProxyConnectionProperties instance for cInitialize
+  // - Input is the RawUTF8 table name for most cGet* metadata commands
+  // - Input is the SQL statement and associated bound parameters for cExecute,
+  // cExecuteToBinary, cExecuteToJSON, and cExecuteToExpandedJSON, encoded as
+  // TSQLDBProxyConnectionCommandExecute record
+  // - Output is not used for cConnect, cDisconnect, cCommit, cRollback and cExecute
+  // - Output is TSQLDBDefinition (i.e. DBMS type) for cInitialize
+  // - Output is TTimeLog for cServerTimestamp
+  // - Output is boolean for cTryStartTransaction
+  // - Output is TSQLDBColumnDefineDynArray for cGetFields
+  // - Output is TSQLDBIndexDefineDynArray for cGetIndexes
+  // - Output is TSynNameValue (fForeignKeys) for cGetForeignKeys
+  // - Output is TRawUTF8DynArray for cGetTableNames
+  // - Output is RawByteString result data for cExecuteToBinary
+  // - Output is UpdateCount: integer text for cExecute
+  // - Output is RawUTF8 result data for cExecuteToJSON and cExecuteToExpandedJSON
+  // - calls could be declared as such:
+  // ! Process(cGetToken,?,result: Int64);
+  // ! Process(cGetDBMS,User#1Hash: RawUTF8,fDBMS: TSQLDBDefinition);
+  // ! Process(cConnect,?,?);
+  // ! Process(cDisconnect,?,?);
+  // ! Process(cTryStartTransaction,?,started: boolean);
+  // ! Process(cCommit,?,?);
+  // ! Process(cRollback,?,?);
+  // ! Process(cServerTimestamp,?,result: TTimeLog);
+  // ! Process(cGetFields,aTableName: RawUTF8,Fields: TSQLDBColumnDefineDynArray);
+  // ! Process(cGetIndexes,aTableName: RawUTF8,Indexes: TSQLDBIndexDefineDynArray);
+  // ! Process(cGetTableNames,?,Tables: TRawUTF8DynArray);
+  // ! Process(cGetForeignKeys,?,fForeignKeys: TSynNameValue);
+  // ! Process(cExecute,Request: TSQLDBProxyConnectionCommandExecute,UpdateCount: integer);
+  // ! Process(cExecuteToBinary,Request: TSQLDBProxyConnectionCommandExecute,Data: RawByteString);
+  // ! Process(cExecuteToJSON,Request: TSQLDBProxyConnectionCommandExecute,JSON: RawUTF8);
+  // ! Process(cExecuteToExpandedJSON,Request: TSQLDBProxyConnectionCommandExecute,JSON: RawUTF8);
+  // - cExceptionRaised is a pseudo-command, used only for sending an exception
+  // to the client in case of execution problem on the server side
+  TSQLDBProxyConnectionCommand = (
+    cGetToken,cGetDBMS,
+    cConnect, cDisconnect, cTryStartTransaction, cCommit, cRollback,
+    cServerTimestamp,
+    cGetFields, cGetIndexes, cGetTableNames, cGetForeignKeys,
+    cExecute, cExecuteToBinary, cExecuteToJSON, cExecuteToExpandedJSON,
+    cQuit, cExceptionRaised);
+
+{$endif WITH_PROXY}
+
+  {$M+} { published properties to be logged as JSON }
+  TSQLDBConnection = class;
+  TSQLDBConnectionProperties = class;
+  {$M-}
+
+  /// where the LIMIT clause should be inserted for a given SQL syntax
+  // - used by TSQLDBDefinitionLimitClause and SQLLimitClause() method
+  TSQLDBDefinitionLimitPosition = (posNone, posWhere, posSelect, posAfter, posOuter);
+
+  /// defines the LIMIT clause to be inserted for a given SQL syntax
+  // - used by TSQLDBDefinitionLimitClause and SQLLimitClause() method
+  TSQLDBDefinitionLimitClause = record
+    Position: TSQLDBDefinitionLimitPosition;
+    InsertFmt: PUTF8Char;
+  end;
+
+  /// possible events notified to TOnSQLDBProcess callback method
+  // - event handler is specified by TSQLDBConnectionProperties.OnProcess or
+  // TSQLDBConnection.OnProcess properties
+  // - speConnected / speDisconnected will notify TSQLDBConnection.Connect
+  // and TSQLDBConnection.Disconnect calls
+  // - speNonActive / speActive will be used to notify external DB blocking
+  // access, so can be used e.g. to change the mouse cursor shape (this trigger
+  // is re-entrant, i.e. it will be executed only once in case of nested calls)
+  // - speReconnected will be called if TSQLDBConnection did successfully
+  // recover its database connection (on error, TQuery will call
+  // speConnectionLost): this event will be called by TSQLDBConnection.Connect
+  // after a regular speConnected notification
+  // - speConnectionLost will be called by TQuery in case of broken connection,
+  // and if Disconnect/Reconnect did not restore it as expected (i.e. speReconnected)
+  // - speStartTransaction / speCommit / speRollback will notify the
+  // corresponding TSQLDBConnection.StartTransaction, TSQLDBConnection.Commit
+  // and TSQLDBConnection.Rollback methods
+  TOnSQLDBProcessEvent = (
+    speConnected, speDisconnected,
+    speNonActive, speActive,
+    speConnectionLost, speReconnected,
+    speStartTransaction, speCommit, speRollback);
+
+  /// event handler called during all external DB process
+  // - event handler is specified by TSQLDBConnectionProperties.OnProcess or
+  // TSQLDBConnection.OnProperties properties
+  TOnSQLDBProcess = procedure(Sender: TSQLDBConnection; Event: TOnSQLDBProcessEvent) of object;
+
+  /// event handler called when the low-level driver send some warning information
+  // - errors will trigger Exceptions, but sometimes the database driver returns
+  // some non critical information, which is logged and may be intercepted using
+  // the TSQLDBConnectionProperties.OnStatementInfo property
+  // - may be used e.g. to track ORA-28001 or ORA-28002 about account expire
+  // - is currently implemented by SynDBOracle, SynDBODBC and SynOleDB units
+  TOnSQLDBInfo = procedure(Sender: TSQLDBStatement; const Msg: RawUTF8) of object;
+
+  /// actions implemented by TSQLDBConnectionProperties.SharedTransaction()
+  TSQLDBSharedTransactionAction = (transBegin,
+    transCommitWithoutException, transCommitWithException, transRollback);
+
+  /// defines a callback signature able to handle multiple INSERT
+  // - may execute e.g. for 2 fields and 3 data rows on a database engine
+  // implementing INSERT with multiple VALUES (like MySQL, PostgreSQL, NexusDB,
+  // MSSQL or SQlite3), as implemented by
+  // TSQLDBConnectionProperties.MultipleValuesInsert() :
+  // $ INSERT INTO TableName(FieldNames[0],FieldNames[1]) VALUES
+  // $   (FieldValues[0][0],FieldValues[1][0]),
+  // $   (FieldValues[0][1],FieldValues[1][1]),
+  // $   (FieldValues[0][2],FieldValues[1][2]);
+  // - for other kind of DB which do not support multi values INSERT, may
+  // execute a dedicated driver command, like MSSQL "bulk insert" or Firebird
+  // "execute block"
+  TOnBatchInsert = procedure(Props: TSQLDBConnectionProperties;
+    const TableName: RawUTF8; const FieldNames: TRawUTF8DynArray;
+    const FieldTypes: TSQLDBFieldTypeArray; RowCount: integer;
+    const FieldValues: TRawUTF8DynArrayDynArray) of object;
+
+  /// specify the class of TSQLDBConnectionProperties
+  // - sometimes used to create connection properties instances, from a set
+  // of available classes (see e.g. SynDBExplorer or sample 16)
+  TSQLDBConnectionPropertiesClass = class of TSQLDBConnectionProperties;
+
+  /// abstract class used to set Database-related properties
+  // - handle e.g. the Database server location and connection parameters (like
+  // UserID and password)
+  // - should also provide some Database-specific generic SQL statement creation
+  // (e.g. how to create a Table), to be used e.g. by the mORMot layer
+  // - this class level will handle a single "main connection" - you may inherit
+  // from TSQLDBConnectionThreadSafe to maintain one connection per thread
+  TSQLDBConnectionProperties = class
+  protected
+    fServerName: RawUTF8;
+    fDatabaseName: RawUTF8;
+    fPassWord: RawUTF8;
+    fUserID: RawUTF8;
+    fForcedSchemaName: RawUTF8;
+    fMainConnection: TSQLDBConnection;
+    fBatchSendingAbilities: TSQLDBStatementCRUDs;
+    fBatchMaxSentAtOnce: integer;
+    fLoggedSQLMaxSize: integer;
+    fOnBatchInsert: TOnBatchInsert;
+    fDBMS: TSQLDBDefinition;
+    fUseCache, fStoreVoidStringAsNull, fLogSQLStatementOnException,
+    fRollbackOnDisconnect, fReconnectAfterConnectionError,
+    fFilterTableViewSchemaName: boolean;
+    fDateTimeFirstChar: AnsiChar;
+    {$ifndef UNICODE}
+    fVariantWideString: boolean;
+    {$endif}
+    fForeignKeys: TSynNameValue;
+    fSQLCreateField: TSQLDBFieldTypeDefinition;
+    fSQLCreateFieldMax: cardinal;
+    fSQLGetServerTimestamp: RawUTF8;
+    fEngineName: RawUTF8;
+    fOnProcess: TOnSQLDBProcess;
+    fOnStatementInfo: TOnSQLDBInfo;
+    fStatementCacheReplicates: integer;
+    fConnectionTimeOutTicks: Int64;
+    fSharedTransactions: array of record
+      SessionID: cardinal;
+      RefCount: integer;
+      Connection: TSQLDBConnection;
+    end;
+    fExecuteWhenConnected: TRawUTF8DynArray;
+    procedure SetConnectionTimeOutMinutes(minutes: cardinal);
+    function GetConnectionTimeOutMinutes: cardinal;
+    // this default implementation just returns the fDBMS value or dDefault
+    // (never returns dUnknwown)
+    function GetDBMS: TSQLDBDefinition; virtual;
+    function GetDBMSName: RawUTF8; virtual;
+    function GetForeignKeysData: RawByteString;
+    procedure SetForeignKeysData(const Value: RawByteString);
+    function FieldsFromList(const aFields: TSQLDBColumnDefineDynArray; aExcludeTypes: TSQLDBFieldTypes): RawUTF8;
+    function GetMainConnection: TSQLDBConnection; virtual;
+    function GetDatabaseNameSafe: RawUTF8; virtual;
+    /// any overriden TSQLDBConnectionProperties class should call it in the
+    // initialization section of its implementation unit to be recognized
+    class procedure RegisterClassNameForDefinition;
+    /// will be called at the end of constructor
+    // - this default implementation will do nothing
+    procedure SetInternalProperties; virtual;
+    /// Assign schema name to owner from ForceSchemaName or UserID or Database name
+    procedure SetSchemaNameToOwner(out Owner: RawUTF8); virtual;
+    /// SQL statement to get all field/column names for a specified Table
+    // - used by GetFieldDefinitions public method
+    // - should return a SQL "SELECT" statement with the field names as first
+    // column, a textual field type as 2nd column, then field length, then
+    // numeric precision and scale as 3rd, 4th and 5th columns, and the index
+    // count in 6th column
+    // - this default implementation just returns nothing
+    // - if this method is overridden, the ColumnTypeNativeToDB() method should
+    // also be overridden in order to allow conversion from native column
+    // type into the corresponding TSQLDBFieldType
+    function SQLGetField(const aTableName: RawUTF8): RawUTF8; virtual;
+    /// SQL statement to get advanced information about all indexes for a Table
+    // - should return a SQL "SELECT" statement with the index names as first
+    function SQLGetIndex(const aTableName: RawUTF8): RawUTF8; virtual;
+    /// SQL statement to get all parameter for a specified Stored Procedure
+    // - used by GetProcedureParameters public method
+    // - should return a SQL "SELECT" statement with the parameter names as first
+    // column, a textual field type as 2nd column, then parameter length as 3rd, then
+    // parameter direction as 4th
+    // - this default implementation just returns nothing
+    // - if this method is overridden, the ColumnTypeNativeToDB() method should
+    // also be overridden in order to allow conversion from native column
+    // type into the corresponding TSQLDBFieldType
+    function SQLGetParameter(const aProcName: RawUTF8): RawUTF8; virtual;
+    /// SQL statement to get all stored procedure names for current connection
+    // - used by GetProcedureNames public method
+    // - should return a SQL "SELECT" statement with the procedure names as unique column
+    // - this default implementation just returns nothing
+    // - if this method is overridden, the ColumnTypeNativeToDB() method should
+    // also be overridden in order to allow conversion from native column
+    // type into the corresponding TSQLDBFieldType
+    function SQLGetProcedure: RawUTF8; virtual;
+    /// SQL statement to get all table names
+    // - used by GetTableNames public method
+    // - should return a SQL "SELECT" statement with the table names as
+    // first column (any other columns will be ignored)
+    // - this default implementation just returns nothing
+    function SQLGetTableNames: RawUTF8; virtual;
+    /// SQL statement to get all view names
+    // - used by GetViewNames public method
+    // - should return a SQL "SELECT" statement with the view names as
+    // first column (any other columns will be ignored)
+    // - this default implementation just returns nothing
+    function SQLGetViewNames: RawUTF8; virtual;
+    /// should initialize fForeignKeys content with all foreign keys of this
+    // database
+    // - used by GetForeignKey method
+    procedure GetForeignKeys; virtual; abstract;
+    /// will use fSQLCreateField[Max] to create the SQL column definition
+    // - this default virtual implementation will handle properly all supported
+    // database engines, assuming aField.ColumnType as in TSQLDBFieldTypeDefinition
+    // - if the field is a primary key, aAddPrimaryKey may be modified to contain
+    // some text to be appended at the end of the ALTER/CREATE TABLE statement
+    function SQLFieldCreate(const aField: TSQLDBColumnCreate;
+      var aAddPrimaryKey: RawUTF8): RawUTF8; virtual;
+    /// wrapper around GetIndexes() + set Fields[].ColumnIndexed in consequence
+    // - used by some overridden versions of GetFields() method
+    procedure GetIndexesAndSetFieldsColumnIndexed(const aTableName: RawUTF8;
+      var Fields: TSQLDBColumnDefineDynArray);
+    /// check if the exception or its error message is about DB connection error
+    // - will be used by TSQLDBConnection.LastErrorWasAboutConnection method
+    // - default method will check for the 'conne' sub-string in the message text
+    // - should be overridden depending on the error message returned by the DB
+    function ExceptionIsAboutConnection(aClass: ExceptClass; const aMessage: RawUTF8): boolean; virtual;
+    /// generic method able to implement OnBatchInsert() with parameters
+    // - for MySQL, PostgreSQL, MSSQL2008, NexusDB or SQlite3, will execute
+    // (with parameters) the extended standard syntax:
+    // $ INSERT INTO TableName(FieldNames[0],FieldNames[1]) VALUES
+    // $   (FieldValues[0][0],FieldValues[1][0]),
+    // $   (FieldValues[0][1],FieldValues[1][1]),
+    // $   (FieldValues[0][2],FieldValues[1][2]);
+    // - for Firebird, will run the corresponding EXECUTE BLOCK() statement
+    // with parameters - but Firebird sounds slower than without any parameter
+    // (as tested with ZDBC/ZEOS or UniDAC)
+    // - for Oracle, will run (with parameters for values):
+    // $ INSERT ALL
+    // $  INTO TableName(FieldNames[0],FieldNames[1]) VALUES (?,?)
+    // $  INTO TableName(FieldNames[0],FieldNames[1]) VALUES (?,?)
+    // $  INTO TableName(FieldNames[0],FieldNames[1]) VALUES (?,?)
+    // $ SELECT 1 FROM DUAL;
+    procedure MultipleValuesInsert(Props: TSQLDBConnectionProperties;
+      const TableName: RawUTF8; const FieldNames: TRawUTF8DynArray;
+      const FieldTypes: TSQLDBFieldTypeArray; RowCount: integer;
+      const FieldValues: TRawUTF8DynArrayDynArray);
+    /// Firebird-dedicated method able to implement OnBatchInsert()
+    // - will run an EXECUTE BLOCK statement without any parameters, but
+    // including inlined values - sounds to be faster on ZEOS/ZDBC!
+    procedure MultipleValuesInsertFirebird(Props: TSQLDBConnectionProperties;
+      const TableName: RawUTF8; const FieldNames: TRawUTF8DynArray;
+      const FieldTypes: TSQLDBFieldTypeArray; RowCount: integer;
+      const FieldValues: TRawUTF8DynArrayDynArray);
+  public
+    /// initialize the properties
+    // - children may optionaly handle the fact that no UserID or Password
+    // is supplied here, by displaying a corresponding Dialog box
+    constructor Create(const aServerName, aDatabaseName, aUserID, aPassWord: RawUTF8); virtual;
+    /// release related memory, and close MainConnection
+    destructor Destroy; override;
+    /// save the properties into a persistent storage object
+    // - you can use TSQLDBConnectionPropertiesDescription.CreateFrom()
+    // later on to instantiate the proper TSQLDBConnectionProperties class
+    // - current Definition.Key value will be used for the password encryption
+    procedure DefinitionTo(Definition: TSynConnectionDefinition); virtual;
+    /// save the properties into a JSON file
+    // - you could use TSQLDBConnectionPropertiesDescription.CreateFromJSON()
+    // later on to instantiate the proper TSQLDBConnectionProperties class
+    // - you can specify a custom Key, if the default is not enough for you
+    function DefinitionToJSON(Key: cardinal=0): RawUTF8; virtual;
+    /// save the properties into a JSON file
+    // - you could use TSQLDBConnectionPropertiesDescription.CreateFromFile()
+    // later on to instantiate the proper TSQLDBConnectionProperties class
+    // - you can specify a custom Key, if the default is not enough for you
+    procedure DefinitionToFile(const aJSONFile: TFileName; Key: cardinal=0);
+    /// create a new TSQLDBConnectionProperties instance from the stored values
+    class function CreateFrom(aDefinition: TSynConnectionDefinition): TSQLDBConnectionProperties; virtual;
+    /// create a new TSQLDBConnectionProperties instance from a JSON content
+    // - as previously serialized with TSQLDBConnectionProperties.DefinitionToJSON
+    // - you can specify a custom Key, if the default is not safe enough for you
+    class function CreateFromJSON(const aJSONDefinition: RawUTF8;
+      aKey: cardinal=0): TSQLDBConnectionProperties; virtual;
+    /// create a new TSQLDBConnectionProperties instance from a JSON file
+    // - as previously serialized with TSQLDBConnectionProperties.DefinitionToFile
+    // - you can specify a custom Key, if the default is not safe enough for you
+    class function CreateFromFile(const aJSONFile: TFileName;
+      aKey: cardinal=0): TSQLDBConnectionProperties;
+    /// retrieve the registered class from the aDefinition.Kind string
+    class function ClassFrom(aDefinition: TSynConnectionDefinition): TSQLDBConnectionPropertiesClass;
+
+    /// create a new connection
+    // - call this method if the shared MainConnection is not enough (e.g. for
+    // multi-thread access)
+    // - the caller is responsible of freeing this instance
+    function NewConnection: TSQLDBConnection; virtual;
+    /// get a thread-safe connection
+    // - this default implementation will return the MainConnection shared
+    // instance, so the provider should be thread-safe by itself
+    // - TSQLDBConnectionPropertiesThreadSafe will implement a per-thread
+    // connection pool, via an internal TSQLDBConnection pool, per thread
+    // if necessary (e.g. for OleDB, which expect one TOleDBConnection instance
+    // per thread)
+    function ThreadSafeConnection: TSQLDBConnection; virtual;
+    /// release all existing connections
+    // - can be called e.g. after a DB connection problem, to purge the
+    // connection pool, and allow automatic reconnection
+    // - is called automatically if ConnectionTimeOutMinutes property is set
+    // - warning: no connection shall still be used on the background (e.g. in
+    // multi-threaded applications), or some unexpected border effects may occur
+    procedure ClearConnectionPool; virtual;
+    /// specify a maximum period of inactivity after which all connections will
+    // be flushed and recreated, to avoid potential broken connections issues
+    // - in practice, recreating the connections after a while is safe and
+    // won't slow done the process - on the contrary, it may help reducing the
+    // consumpted resources, and stabilize long running n-Tier servers
+    // - ThreadSafeConnection method will check for the last activity on this
+    // TSQLDBConnectionProperties instance, then call ClearConnectionPool
+    // to release all active connections if the idle time elapsed was too long
+    // - warning: no connection shall still be used on the background (e.g. in
+    // multi-threaded applications), or some unexpected issues may occur - for
+    // instance, ensure that your mORMot ORM server runs all its statements in
+    // blocking mode for both read and write:
+    // ! aServer.AcquireExecutionMode[execORMGet] := am***;
+    // ! aServer.AcquireExecutionMode[execORMWrite] := am***;
+    // here, safe blocking am*** modes are any mode but amUnlocked, i.e. either
+    // amLocked, amBackgroundThread or amMainThread
+    property ConnectionTimeOutMinutes: cardinal
+      read GetConnectionTimeOutMinutes write SetConnectionTimeOutMinutes;
+    /// intercept connection errors at statement preparation and try to reconnect
+    // - i.e. detect TSQLDBConnection.LastErrorWasAboutConnection in
+    // TSQLDBConnection.NewStatementPrepared
+    // - warning: no connection shall still be used on the background (e.g. in
+    // multi-threaded applications), or some unexpected issues may occur - see
+    // AcquireExecutionMode[] recommendations in ConnectionTimeOutMinutes
+    property ReconnectAfterConnectionError: boolean
+      read fReconnectAfterConnectionError write fReconnectAfterConnectionError;
+    /// create a new thread-safe statement
+    // - this method will call ThreadSafeConnection.NewStatement
+    function NewThreadSafeStatement: TSQLDBStatement;
+    /// create a new thread-safe statement from an internal cache (if any)
+    // - will call ThreadSafeConnection.NewStatementPrepared
+    // - this method should return a prepared statement instance on success
+    // - on error, returns nil and you can check Connnection.LastErrorMessage /
+    // Connection.LastErrorException to retrieve corresponding error information
+    // (if RaiseExceptionOnError is left to default FALSE value, otherwise, it will
+    // raise an exception)
+    function NewThreadSafeStatementPrepared(const aSQL: RawUTF8;
+       ExpectResults: Boolean; RaiseExceptionOnError: Boolean=false): ISQLDBStatement; overload;
+    /// create a new thread-safe statement from an internal cache (if any)
+    // - this method will call the overloaded NewThreadSafeStatementPrepared method
+    // - here Args[] array does not refer to bound parameters, but to values
+    // to be changed within SQLFormat in place of '%' characters (this method
+    // will call FormatUTF8() internaly); parameters will be bound directly
+    // on the returned TSQLDBStatement instance
+    // - this method should return a prepared statement instance on success
+    // - on error, returns nil and you can check Connnection.LastErrorMessage /
+    // Connection.LastErrorException to retrieve correspnding error information
+    // (if RaiseExceptionOnError is left to default FALSE value, otherwise, it will
+    // raise an exception)
+    function NewThreadSafeStatementPrepared(const SQLFormat: RawUTF8;
+      const Args: array of const; ExpectResults: Boolean;
+      RaiseExceptionOnError: Boolean=false): ISQLDBStatement; overload;
+    /// create, prepare and bound inlined parameters to a thread-safe statement
+    // - this implementation will call the NewThreadSafeStatement virtual method,
+    // then bound inlined parameters as :(1234): and return the resulting statement
+    // - raise an exception on error
+    // - consider using ExecuteInlined() for direct execution
+    function PrepareInlined(const aSQL: RawUTF8; ExpectResults: Boolean): ISQLDBStatement; overload;
+    /// create, prepare and bound inlined parameters to a thread-safe statement
+    // - overloaded method using FormatUTF8() and inlined parameters
+    // - consider using ExecuteInlined() for direct execution
+    function PrepareInlined(const SQLFormat: RawUTF8; const Args: array of const;
+      ExpectResults: Boolean): ISQLDBStatement; overload;
+    /// execute a SQL query, returning a statement interface instance to retrieve
+    // the result rows corresponding to the supplied SELECT statement
+    // - will call NewThreadSafeStatement method to retrieve a thread-safe
+    // statement instance, then run the corresponding Execute() method
+    // - raise an exception on error
+    // - returns an ISQLDBRows to access any resulting rows (if ExpectResults is
+    // TRUE), and provide basic garbage collection, as such:
+    // ! procedure WriteFamily(const aName: RawUTF8);
+    // ! var I: ISQLDBRows;
+    // ! begin
+    // !   I := MyConnProps.Execute('select * from table where name=?',[aName]);
+    // !   while I.Step do
+    // !     writeln(I['FirstName'],' ',DateToStr(I['BirthDate']));
+    // !   I.ReleaseRows;
+    // ! end;
+    // - if RowsVariant is set, you can use it to row column access via late
+    // binding, as such:
+    // ! procedure WriteFamily(const aName: RawUTF8);
+    // ! var R: Variant;
+    // ! begin
+    // !   with MyConnProps.Execute('select * from table where name=?',[aName],@R) do begin
+    // !     while Step do
+    // !       writeln(R.FirstName,' ',DateToStr(R.BirthDate));
+    // !     ReleaseRows;
+    // !   end;
+    // ! end;
+    // - you can any BLOB field to be returned as null with the ForceBlobAsNull
+    // optional parameter
+    function Execute(const aSQL: RawUTF8; const Params: array of const
+      {$ifndef LVCL}{$ifndef DELPHI5OROLDER}; RowsVariant: PVariant=nil{$endif}{$endif};
+      ForceBlobAsNull: boolean=false): ISQLDBRows;
+    /// execute a SQL query, without returning any rows
+    // - can be used to launch INSERT, DELETE or UPDATE statement, e.g.
+    // - will call NewThreadSafeStatement method to retrieve a thread-safe
+    // statement instance, then run the corresponding Execute() method
+    // - return the number of modified rows, i.e. the ISQLDBStatement.UpdateCount
+    // value (or 0 if the DB driver does not supply this value)
+    function ExecuteNoResult(const aSQL: RawUTF8; const Params: array of const): integer;
+    /// create, prepare, bound inlined parameters and execute a thread-safe statement
+    // - this implementation will call the NewThreadSafeStatement virtual method,
+    // then bound inlined parameters as :(1234): and call its Execute method
+    // - raise an exception on error
+    function ExecuteInlined(const aSQL: RawUTF8; ExpectResults: Boolean): ISQLDBRows; overload;
+    /// create, prepare, bound inlined parameters and execute a thread-safe statement
+    // - overloaded method using FormatUTF8() and inlined parameters
+    function ExecuteInlined(const SQLFormat: RawUTF8; const Args: array of const;
+      ExpectResults: Boolean): ISQLDBRows; overload;
+    /// handle a transaction process common to all associated connections
+    // - could be used to share a single transaction among several connections,
+    // or to run nested transactions even on DB engines which do not allow them
+    // - will use a simple reference counting mechanism to allow nested
+    // transactions, identified by a session identifier
+    // - will fail if the same connection is not used for the whole process,
+    // which would induce a potentially incorrect behavior
+    // - returns the connection corresponding to the session, nil on error
+    function SharedTransaction(SessionID: cardinal;
+      action: TSQLDBSharedTransactionAction): TSQLDBConnection; virtual;
+
+    /// convert a textual column data type, as retrieved e.g. from SQLGetField,
+    // into our internal primitive types
+    // - default implementation will always return ftUTF8
+    function ColumnTypeNativeToDB(const aNativeType: RawUTF8; aScale: integer): TSQLDBFieldType; virtual;
+    /// returns the SQL statement used to create a Table
+    // - should return the SQL "CREATE" statement needed to create a table with
+    // the specified field/column names and types
+    // - if aAddID is TRUE, "ID Int64 PRIMARY KEY" column is added as first,
+    // and will expect the ORM to create an unique RowID value sent at INSERT
+    // (could use "select max(ID) from table" to retrieve the last value) -
+    // note that 'ID' is used instead of 'RowID' since it fails on Oracle e.g.
+    // - this default implementation will use internal fSQLCreateField and
+    // fSQLCreateFieldMax protected values, which contains by default the
+    // ANSI SQL Data Types and maximum 1000 inlined WideChars: inherited classes
+    // may change the default fSQLCreateField* content or override this method
+    function SQLCreate(const aTableName: RawUTF8;
+      const aFields: TSQLDBColumnCreateDynArray; aAddID: boolean): RawUTF8; virtual;
+    /// returns the SQL statement used to add a column to a Table
+    // - should return the SQL "ALTER TABLE" statement needed to add a column to
+    // an existing table
+    // - this default implementation will use internal fSQLCreateField and
+    // fSQLCreateFieldMax protected values, which contains by default the
+    // ANSI SQL Data Types and maximum 1000 inlined WideChars: inherited classes
+    // may change the default fSQLCreateField* content or override this method
+    function SQLAddColumn(const aTableName: RawUTF8;
+      const aField: TSQLDBColumnCreate): RawUTF8; virtual;
+    /// returns the SQL statement used to add an index to a Table
+    // - should return the SQL "CREATE INDEX" statement needed to add an index
+    // to the specified column names of an existing table
+    // - index will expect UNIQUE values in the specified columns, if Unique
+    // parameter is set to true
+    // - this default implementation will return the standard SQL statement, i.e.
+    // 'CREATE [UNIQUE] INDEX index_name ON table_name (column_name[s])'
+    function SQLAddIndex(const aTableName: RawUTF8;
+      const aFieldNames: array of RawUTF8; aUnique: boolean;
+      aDescending: boolean=false;
+      const aIndexName: RawUTF8=''): RawUTF8; virtual;
+    /// used to compute a SELECT statement for the given fields
+    // - should return the SQL "SELECT ... FROM ..." statement to retrieve
+    // the specified column names of an existing table
+    // - by default, all columns specified in aFields[] will be available:
+    // it will return "SELECT * FROM TableName"
+    // - but if you specify a value in aExcludeTypes, it will compute the
+    // matching column names to ignore those kind of content (e.g. [stBlob] to
+    // save time and space)
+    function SQLSelectAll(const aTableName: RawUTF8;
+      const aFields: TSQLDBColumnDefineDynArray; aExcludeTypes: TSQLDBFieldTypes): RawUTF8; virtual;
+    /// SQL statement to create the corresponding database
+    // - this default implementation will only handle dFirebird by now
+    function SQLCreateDatabase(const aDatabaseName: RawUTF8;
+      aDefaultPageSize: integer=0): RawUTF8; virtual;
+    /// convert an ISO-8601 encoded time and date into a date appropriate to
+    // be pasted in the SQL request
+    // - this default implementation will return the quoted ISO-8601 value, i.e.
+    // 'YYYY-MM-DDTHH:MM:SS' (as expected by Microsoft SQL server e.g.)
+    // - returns  to_date('....','YYYY-MM-DD HH24:MI:SS')  for Oracle
+    function SQLIso8601ToDate(const Iso8601: RawUTF8): RawUTF8; virtual;
+    /// convert a TDateTime into a ISO-8601 encoded time and date, as expected
+    // by the database provider
+    // - e.g. SQLite3, DB2 and PostgreSQL will use non-standard ' ' instead of 'T'
+    function SQLDateToIso8601Quoted(DateTime: TDateTime): RawUTF8; virtual;
+    /// split a table name to its OWNER.TABLE full name (if applying)
+    // - will use ForcedSchemaName property (if applying), or the OWNER. already
+    // available within the supplied table name
+    procedure SQLSplitTableName(const aTableName: RawUTF8; out Owner, Table: RawUTF8); virtual;
+    /// split a procedure name to its OWNER.PACKAGE.PROCEDURE full name (if applying)
+    // - will use ForcedSchemaName property (if applying), or the OWNER. already
+    // available within the supplied table name
+    procedure SQLSplitProcedureName(const aProcName: RawUTF8; out Owner, Package, ProcName: RawUTF8); virtual;
+    /// return the fully qualified SQL table name
+    // - will use ForcedSchemaName property (if applying), or return aTableName
+    // - you can override this method to force the expected format
+    function SQLFullTableName(const aTableName: RawUTF8): RawUTF8; virtual;
+    /// return a SQL table name with quotes if necessary
+    // - can be used e.g. with SELECT statements
+    // - you can override this method to force the expected format
+    function SQLTableName(const aTableName: RawUTF8): RawUTF8; virtual;
+
+    /// retrieve the column/field layout of a specified table
+    // - this default implementation will use protected SQLGetField virtual
+    // method to retrieve the field names and properties
+    // - used e.g. by GetFieldDefinitions
+    // - will call ColumnTypeNativeToDB protected virtual method to guess the
+    // each mORMot TSQLDBFieldType
+    procedure GetFields(const aTableName: RawUTF8; out Fields: TSQLDBColumnDefineDynArray); virtual;
+    /// retrieve the advanced indexed information of a specified Table
+    //  - this default implementation will use protected SQLGetIndex virtual
+    // method to retrieve the index names and properties
+    // - currently only MS SQL and Oracle are supported
+    procedure GetIndexes(const aTableName: RawUTF8; out Indexes: TSQLDBIndexDefineDynArray); virtual;
+    /// get all field/column definition for a specified Table as text
+    // - call the GetFields method and retrieve the column field name and
+    // type as 'Name [Type Length Precision Scale]'
+    // - if WithForeignKeys is set, will add external foreign keys as '% tablename'
+    procedure GetFieldDefinitions(const aTableName: RawUTF8;
+      out Fields: TRawUTF8DynArray; WithForeignKeys: boolean);
+    /// get one field/column definition as text
+    // - return column type as 'Name [Type Length Precision Scale]'
+    class function GetFieldDefinition(const Column: TSQLDBColumnDefine): RawUTF8;
+    /// get one field/column definition as text, targeting a TSQLRecord
+    // published property
+    // - return e.g. property type information as:
+    // ! 'Name: RawUTF8 read fName write fName index 20;';
+    class function GetFieldORMDefinition(const Column: TSQLDBColumnDefine): RawUTF8;
+    /// check if the supplied text word is not a keyword for a given database engine
+    class function IsSQLKeyword(aDB: TSQLDBDefinition; aWord: RawUTF8): boolean; overload; virtual;
+    /// check if the supplied text word is not a keyword for the current database engine
+    // - just a wrapper around the overloaded class function
+    function IsSQLKeyword(aWord: RawUTF8): boolean; overload;
+    /// retrieve a list of stored procedure names from current connection
+    procedure GetProcedureNames(out Procedures: TRawUTF8DynArray); virtual;
+    /// retrieve procedure input/output parameter information
+    // - aProcName: stored procedure name to retrieve parameter infomation.
+    // - Parameters: parameter list info (name, datatype, direction, default)
+    procedure GetProcedureParameters(const aProcName: RawUTF8;
+      out Parameters: TSQLDBProcColumnDefineDynArray); virtual;
+    /// get all table names
+    // - this default implementation will use protected SQLGetTableNames virtual
+    // method to retrieve the table names
+    procedure GetTableNames(out Tables: TRawUTF8DynArray); virtual;
+    /// get all view names
+    // - this default implementation will use protected SQLGetViewNames virtual
+    // method to retrieve the view names
+    procedure GetViewNames(out Views: TRawUTF8DynArray); virtual;
+    /// retrieve a foreign key for a specified table and column
+    // - first time it is called, it will retrieve all foreign keys from the
+    // remote database using virtual protected GetForeignKeys method into
+    // the protected fForeignKeys list: this may be slow, depending on the
+    // database access (more than 10 seconds waiting is possible)
+    // - any further call will use this internal list, so response will be
+    // immediate
+    // - the whole foreign key list is shared by all connections
+    function GetForeignKey(const aTableName, aColumnName: RawUTF8): RawUTF8;
+
+    /// returns the information to adapt the LIMIT # clause in the SQL SELECT
+    // statement to a syntax matching the underlying DBMS
+    // - e.g. TSQLRestStorageExternal.AdaptSQLForEngineList() calls this
+    // to let TSQLRestServer.URI by-pass virtual table mechanism
+    function SQLLimitClause(AStmt: TSynTableStatement): TSQLDBDefinitionLimitClause; virtual;
+    /// determine if the SQL statement can be cached
+    // - used by TSQLDBConnection.NewStatementPrepared() for handling cache
+    function IsCachable(P: PUTF8Char): boolean; virtual;
+    /// return the database engine name, as computed from the class name
+    // - 'TSQLDBConnectionProperties' will be trimmed left side of the class name
+    class function EngineName: RawUTF8;
+
+    /// return a shared connection, corresponding to the given database
+    // - call the ThreadSafeConnection method instead e.g. for multi-thread
+    // access, or NewThreadSafeStatement for direct retrieval of a new statement
+    property MainConnection: TSQLDBConnection read GetMainConnection;
+    /// the associated User Password, as specified at creation
+    // - not published, for security reasons (may be serialized otherwise)
+    property PassWord: RawUTF8 read fPassWord;
+    /// the associated database name, as specified at creation
+    // - not published, for security reasons (may be serialized otherwise)
+    // - DatabaseNameSafe will be published, and delete any matching
+    // PasswordValue in DatabaseName
+    property DatabaseName: RawUTF8 read fDatabaseName;
+    /// can be used to store the fForeignKeys[] data in an external BLOB
+    // - since GetForeignKeys can be (somewhat) slow, could save a lot of time
+    property ForeignKeysData: RawByteString
+      read GetForeignKeysData write SetForeignKeysData;
+    /// this event handler will be called during all process
+    // - can be used e.g. to change the desktop cursor, or be notified
+    // on connection/disconnection/reconnection
+    // - you can override this property directly in the TSQLDBConnection
+    property OnProcess: TOnSQLDBProcess read fOnProcess write fOnProcess;
+    /// this event handler will be called when statements trigger some low-level
+    // information
+    property OnStatementInfo: TOnSQLDBInfo read fOnStatementInfo write fOnStatementInfo;
+    /// you can define a callback method able to handle multiple INSERT
+    // - may execute e.g. INSERT with multiple VALUES (like MySQL, MSSQL, NexusDB,
+    // PostgreSQL or SQlite3), as defined by MultipleValuesInsert() callback
+    property OnBatchInsert: TOnBatchInsert read fOnBatchInsert write fOnBatchInsert;
+  published { to be logged as JSON - no UserID nor Password for security :) }
+    /// return the database engine name, as computed from the class name
+    // - 'TSQLDBConnectionProperties' will be trimmed left side of the class name
+    property Engine: RawUTF8 read fEngineName;
+    /// the associated server name, as specified at creation
+    property ServerName: RawUTF8 read fServerName;
+    /// the associated database name, safely trimmed from the password
+    // - would replace any matching Password value content from DatabaseName
+    // by '***' for security reasons, e.g. before serialization
+    property DatabaseNameSafe: RawUTF8 read GetDatabaseNameSafe;
+    /// the associated User Identifier, as specified at creation
+    property UserID: RawUTF8 read fUserID;
+    /// the remote DBMS type, as stated by the inheriting class itself, or
+    //  retrieved at connecton time (e.g. for ODBC)
+    property DBMS: TSQLDBDefinition read GetDBMS;
+    /// the remote DBMS type name, retrieved as text from the DBMS property
+    property DBMSEngineName: RawUTF8 read GetDBMSName;
+    /// the abilities of the database for batch sending
+    // - e.g. Oracle will handle array DML binds, or MS SQL bulk insert
+    property BatchSendingAbilities: TSQLDBStatementCRUDs read fBatchSendingAbilities;
+    /// the maximum number of rows to be transmitted at once for batch sending
+    // - e.g. Oracle handles array DML operation with iters <= 32767 at best
+    // - if OnBatchInsert points to MultipleValuesInsert(), this value is
+    // ignored, and the maximum number of parameters is guessed per DBMS type
+    property BatchMaxSentAtOnce: integer read fBatchMaxSentAtOnce write fBatchMaxSentAtOnce;
+    /// the maximum size, in bytes, of logged SQL statements
+    // - setting 0 will log statement and parameters with no size limit
+    // - setting -1 will log statement without any parameter value (just ?)
+    // - setting any value >0 will log statement and parameters up to the
+    // number of bytes (default set to 2048 to log up to 2KB per statement)
+    property LoggedSQLMaxSize: integer read fLoggedSQLMaxSize write fLoggedSQLMaxSize;
+    /// allow to log the SQL statement when any low-level ESQLDBException is raised
+    property LogSQLStatementOnException: boolean read fLogSQLStatementOnException
+      write fLogSQLStatementOnException;
+    /// an optional Schema name to be used for SQLGetField() instead of UserID
+    // - by default, UserID will be used as schema name, if none is specified
+    // (i.e. if table name is not set as SCHEMA.TABLE)
+    // - depending on the DBMS identified, the class may also set automatically
+    // the default 'dbo' for MS SQL or 'public' for PostgreSQL
+    // - you can set a custom schema to be used instead
+    property ForcedSchemaName: RawUTF8 read fForcedSchemaName write fForcedSchemaName;
+    /// if GetTableNames/GetViewNames should only return the table names
+    // starting with 'ForcedSchemaName.' prefix
+    property FilterTableViewSchemaName: boolean
+      read fFilterTableViewSchemaName write fFilterTableViewSchemaName;
+    /// TRUE if an internal cache of SQL statement should be used
+    // - cache will be accessed for NewStatementPrepared() method only, by
+    // returning ISQLDBStatement interface instances
+    // - default value is TRUE for faster process (e.g. TTestSQLite3ExternalDB
+    // regression tests will be two times faster with statement caching)
+    // - will cache only statements containing ? parameters or a SELECT with no
+    // WHERE clause within
+    property UseCache: boolean read fUseCache write fUseCache;
+    /// if UseCache is true, how many statement replicates can be generated
+    // if the cached ISQLDBStatement is already used
+    // - such replication is normally not needed in a per-thread connection,
+    // unless ISQLDBStatement are not released as soon as possible
+    // - above this limit, no cache will be made, and a dedicated single-time
+    // statement will be prepared
+    // - default is 0 to cache statements once - but you may try to increase
+    // this value if you run identical SQL with long-standing ISQLDBStatement;
+    // or you can set -1 if you don't want the warning log to appear
+    property StatementCacheReplicates: integer read fStatementCacheReplicates
+      write fStatementCacheReplicates;
+    /// defines if TSQLDBConnection.Disconnect shall Rollback any pending
+    // transaction
+    // - some engines executes a COMMIT when the client is disconnected, others
+    // do raise an exception: this parameter ensures that any pending transaction
+    // is roll-backed before disconnection
+    // - is set to TRUE by default
+    property RollbackOnDisconnect: Boolean read fRollbackOnDisconnect write fRollbackOnDisconnect;
+    /// defines if '' string values are to be stored as SQL null
+    // - by default, '' will be stored as ''
+    // - but some DB engines (e.g. Jet or MS SQL) does not allow by default to
+    // store '' values, but expect NULL to be stored instead
+    property StoreVoidStringAsNull: Boolean read fStoreVoidStringAsNull write fStoreVoidStringAsNull;
+    /// customize the ISO-8601 text format expected by the database provider
+    // - is 'T' by default, as expected by the ISO-8601 standard
+    // - will be changed e.g. for PostgreSQL, which expects ' ' instead
+    // - as used by SQLDateToIso8601Quoted() and BindArray()
+    property DateTimeFirstChar: AnsiChar read fDateTimeFirstChar write fDateTimeFirstChar;
+    {$ifndef UNICODE}
+    /// set to true to force all variant conversion to WideString instead of
+    // the default faster AnsiString, for pre-Unicode version of Delphi
+    // - by default, the conversion to Variant will create an AnsiString kind
+    // of variant: for pre-Unicode Delphi, avoiding WideString/OleStr content
+    // will speed up the process a lot, if you are sure that the current
+    // charset matches the expected one (which is very likely)
+    // - set this property to TRUE so that the conversion to Variant will
+    // create a WideString kind of variant, to avoid any character data loss:
+    // the access to the property will be slower, but you won't have any
+    // potential data loss
+    // - starting with Delphi 2009, the TEXT content will be stored as an
+    // UnicodeString in the variant, so this property is not necessary
+    // - the Variant conversion is mostly used for the TQuery wrapper, or for
+    // the ISQLDBRows.Column[] property or ISQLDBRows.ColumnVariant() method;
+    // this won't affect other Column*() methods, or JSON production
+    property VariantStringAsWideString: boolean read fVariantWideString write fVariantWideString;
+    {$endif}
+    /// SQL statements what will be executed for each new connection
+    // usage scenarios examples:
+    // - Oracle: force case-insensitive like
+    // $  ['ALTER SESSION SET NLS_COMP=LINGUISTIC', 'ALTER SESSION SET NLS_SORT=BINARY_CI']
+    //  - Postgres: disable notices and warnings
+    // $  ['SET client_min_messages to ERROR']
+    // - SQLite3: turn foreign keys ON
+    // $  ['PRAGMA foreign_keys = ON']
+    property ExecuteWhenConnected: TRawUTF8DynArray read fExecuteWhenConnected
+      write fExecuteWhenConnected;
+  end;
+
+  {$ifdef WITH_PROXY}
+  /// server-side implementation of a proxy connection to any SynDB engine
+  // - this default implementation will send the data without compression,
+  // digital signature, nor encryption
+  // - inherit from this class to customize the transmission layer content
+  TSQLDBProxyConnectionProtocol = class
+  protected
+    fAuthenticate: TSynAuthenticationAbstract;
+    fTransactionSessionID: integer;
+    fTransactionRetryTimeout: Int64;
+    fTransactionActiveTimeout: Int64;
+    fTransactionActiveAutoReleaseTicks: Int64;
+    fLock: TRTLCriticalSection;
+    function GetAuthenticate: TSynAuthenticationAbstract;
+    /// default Handle*() will just return the incoming value
+    function HandleInput(const input: RawByteString): RawByteString; virtual;
+    function HandleOutput(const output: RawByteString): RawByteString; virtual;
+    /// default trial transaction
+    function TransactionStarted(connection: TSQLDBConnection;
+      sessionID: integer): boolean; virtual;
+    procedure TransactionEnd(sessionID: integer); virtual;
+  public
+    /// initialize a protocol, with a given authentication scheme
+    // - if no authentication is given, none will be processed
+    constructor Create(aAuthenticate: TSynAuthenticationAbstract); reintroduce;
+    /// release associated authentication class
+    destructor Destroy; override;
+    /// the associated authentication information
+    // - you can manage users via AuthenticateUser/DisauthenticateUser methods
+    property Authenticate: TSynAuthenticationAbstract read GetAuthenticate write fAuthenticate;
+  end;
+
+  /// server-side implementation of a remote connection to any SynDB engine
+  // - implements digitally signed SynLZ-compressed binary message format,
+  // with simple symmetric encryption, as expected by SynDBRemote.pas
+  TSQLDBRemoteConnectionProtocol = class(TSQLDBProxyConnectionProtocol)
+  protected
+    /// SynLZ decompression + digital signature + encryption
+    function HandleInput(const input: RawByteString): RawByteString; override;
+    /// SynLZ compression + digital signature + encryption
+    function HandleOutput(const output: RawByteString): RawByteString; override;
+  public
+  end;
+
+  /// specify the class of a proxy/remote connection to any SynDB engine
+  TSQLDBProxyConnectionProtocolClass = class of TSQLDBProxyConnectionProtocol;
+  {$endif WITH_PROXY}
+
+  /// abstract connection created from TSQLDBConnectionProperties
+  // - more than one TSQLDBConnection instance can be run for the same
+  // TSQLDBConnectionProperties
+  TSQLDBConnection = class
+  protected
+    fProperties: TSQLDBConnectionProperties;
+    fErrorException: ExceptClass;
+    fErrorMessage: RawUTF8;
+    fTransactionCount: integer;
+    fServerTimestampOffset: TDateTime;
+    fServerTimestampAtConnection: TDateTime;
+    fCache: TRawUTF8List;
+    fOnProcess: TOnSQLDBProcess;
+    fTotalConnectionCount: integer;
+    fInternalProcessActive: integer;
+    fRollbackOnDisconnect: Boolean;
+    fLastAccessTicks: Int64;
+    function IsOutdated(tix: Int64): boolean; // do not make virtual
+    function GetInTransaction: boolean; virtual;
+    function GetServerTimestamp: TTimeLog;
+    function GetServerDateTime: TDateTime; virtual;
+    function GetLastErrorWasAboutConnection: boolean;
+    /// raise an exception if IsConnected returns false
+    procedure CheckConnection;
+    /// call OnProcess() call back event, if needed
+    procedure InternalProcess(Event: TOnSQLDBProcessEvent);
+  public
+    /// connect to a specified database engine
+    constructor Create(aProperties: TSQLDBConnectionProperties); virtual;
+    /// release memory and connection
+    destructor Destroy; override;
+
+    /// connect to the specified database
+    // - should raise an Exception on error
+    // - this default implementation will notify OnProgress callback for
+    // sucessfull re-connection: it should be called in overridden methods
+    // AFTER actual connection process
+    procedure Connect; virtual;
+    /// stop connection to the specified database
+    // - should raise an Exception on error
+    // - this default implementation will release all cached statements: so it
+    // should be called in overridden methods BEFORE actual disconnection
+    procedure Disconnect; virtual;
+    /// return TRUE if Connect has been already successfully called
+    function IsConnected: boolean; virtual; abstract;
+    /// initialize a new SQL query statement for the given connection
+    // - the caller should free the instance after use
+    function NewStatement: TSQLDBStatement; virtual; abstract;
+    /// initialize a new SQL query statement for the given connection
+    // - this default implementation will call the NewStatement method, and
+    // implement handle statement caching is UseCache=true - in this case,
+    // the TSQLDBStatement.Reset method shall have been overridden to allow
+    // binding and execution of the very same prepared statement
+    // - the same aSQL can cache up to 9 statements in this TSQLDBConnection
+    // - this method should return a prepared statement instance on success
+    // - on error, if RaiseExceptionOnError=false (by default), it returns nil
+    // and you can check LastErrorMessage and LastErrorException properties to
+    // retrieve corresponding error information
+    // - if TSQLDBConnectionProperties.ReconnectAfterConnectionError is set,
+    // any connection error will be trapped, unless AllowReconnect is false
+    // - on error, if RaiseExceptionOnError=true, an exception is raised
+    function NewStatementPrepared(const aSQL: RawUTF8; ExpectResults: Boolean;
+      RaiseExceptionOnError: Boolean=false; AllowReconnect: Boolean=true): ISQLDBStatement; virtual;
+    /// begin a Transaction for this connection
+    // - this default implementation will check and set TransactionCount
+    procedure StartTransaction; virtual;
+    /// commit changes of a Transaction for this connection
+    // - StartTransaction method must have been called before
+    // - this default implementation will check and set TransactionCount
+    procedure Commit; virtual;
+    /// discard changes of a Transaction for this connection
+    // - StartTransaction method must have been called before
+    // - this default implementation will check and set TransactionCount
+    procedure Rollback; virtual;
+
+    /// direct export of a DB statement rows into a new table of this database
+    // - the corresponding table will be created within the current connection,
+    // if it does not exist
+    // - if the column types are not set, they will be identified from the
+    // first row of data
+    // - INSERTs will be nested within a transaction if WithinTransaction is TRUE
+    // - will raise an Exception in case of error
+    function NewTableFromRows(const TableName: RawUTF8;
+      Rows: TSQLDBStatement; WithinTransaction: boolean;
+      ColumnForcedTypes: TSQLDBFieldTypeDynArray=nil): integer;
+    {$ifdef WITH_PROXY}
+    /// server-side implementation of a remote connection to any SynDB engine
+    // - follow the compressed binary message format expected by the
+    // TSQLDBRemoteConnectionPropertiesAbstract.ProcessMessage method
+    // - any transmission protocol could call this method to execute the
+    // corresponding TSQLDBProxyConnectionCommand on the current connection
+    procedure RemoteProcessMessage(const Input: RawByteString;
+      out Output: RawByteString; Protocol: TSQLDBProxyConnectionProtocol); virtual;
+    {$endif}
+
+    /// the current Date and Time, as retrieved from the server
+    // - note that this value is the DB_SERVERTIME[] constant SQL value, so
+    // will most likely return a local time, not an UTC time
+    // - this property will return the timestamp in TTimeLog / TTimeLogBits /
+    // Int64 value
+    property ServerTimestamp: TTimeLog read GetServerTimestamp;
+    /// the current Date and Time, as retrieved from the server
+    // - note that this value is the DB_SERVERTIME[] constant SQL value, so
+    // will most likely return a local time, not an UTC time
+    // - this property will return the value as regular TDateTime
+    property ServerDateTime: TDateTime read GetServerDateTime;
+    /// this event handler will be called during all process
+    // - can be used e.g. to change the desktop cursor
+    // - by default, will follow TSQLDBConnectionProperties.OnProcess property
+    property OnProcess: TOnSQLDBProcess read fOnProcess write fOnProcess;
+  published { to be logged as JSON }
+    /// returns TRUE if the connection was set
+    property Connected: boolean read IsConnected;
+    /// the time returned by the server when the connection occurred
+    property ServerTimestampAtConnection: TDateTime read fServerTimestampAtConnection;
+    /// number of sucessfull connections for this instance
+    // - can be greater than 1 in case of re-connection via Disconnect/Connect
+    property TotalConnectionCount: integer read fTotalConnectionCount;
+    /// number of nested StartTransaction calls
+    // - equals 0 if no transaction is active
+    property TransactionCount: integer read fTransactionCount;
+    /// TRUE if StartTransaction has been called
+    // - check if TransactionCount>0
+    property InTransaction: boolean read GetInTransaction;
+    /// defines if Disconnect shall Rollback any pending transaction
+    // - some engines executes a COMMIT when the client is disconnected, others
+    // do raise an exception: this parameter ensures that any pending transaction
+    // is roll-backed before disconnection
+    // - is set to TRUE by default
+    property RollbackOnDisconnect: Boolean
+      read fRollbackOnDisconnect write fRollbackOnDisconnect;
+    /// some error message, e.g. during execution of NewStatementPrepared
+    property LastErrorMessage: RawUTF8 read fErrorMessage write fErrorMessage;
+    /// some error exception, e.g. during execution of NewStatementPrepared
+    property LastErrorException: ExceptClass read fErrorException;
+    /// TRUE if last error is a broken connection, e.g. during execution of
+    // NewStatementPrepared
+    // - i.e. LastErrorException/LastErrorMessage concerns the database connection
+    // - will use TSQLDBConnectionProperties.ExceptionIsAboutConnection virtual method
+    property LastErrorWasAboutConnection: boolean read GetLastErrorWasAboutConnection;
+    /// the associated database properties
+    property Properties: TSQLDBConnectionProperties read fProperties;
+  end;
+
+  /// generic abstract class to implement a prepared SQL query
+  // - inherited classes should implement the DB-specific connection in its
+  // overridden methods, especially Bind*(), Prepare(), ExecutePrepared, Step()
+  // and Column*() methods
+  TSQLDBStatement = class(TInterfacedObject, ISQLDBRows, ISQLDBStatement)
+  protected
+    fStripSemicolon: boolean;
+    fConnection: TSQLDBConnection;
+    fSQL: RawUTF8;
+    fExpectResults: boolean;
+    fParamCount: integer;
+    fColumnCount: integer;
+    fTotalRowsRetrieved: Integer;
+    fCurrentRow: Integer;
+    fForceBlobAsNull: boolean;
+    fForceDateWithMS: boolean;
+    fDBMS: TSQLDBDefinition;
+    {$ifndef SYNDB_SILENCE}
+    fSQLLogLog: TSynLog;
+    fSQLLogLevel: TSynLogInfo;
+    {$endif}
+    fSQLWithInlinedParams: RawUTF8;
+    fSQLLogTimer: TPrecisionTimer;
+    fCacheIndex: integer;
+    fSQLPrepared: RawUTF8;
+    function GetSQLCurrent: RawUTF8;
+    function GetSQLWithInlinedParams: RawUTF8;
+    procedure ComputeSQLWithInlinedParams;
+    function GetForceBlobAsNull: boolean;
+    procedure SetForceBlobAsNull(value: boolean);
+    function GetForceDateWithMS: boolean;
+    procedure SetForceDateWithMS(value: boolean);
+    /// raise an exception if Col is out of range according to fColumnCount
+    procedure CheckCol(Col: integer); {$ifdef HASINLINE}inline;{$endif}
+    /// will set a Int64/Double/Currency/TDateTime/RawUTF8/TBlobData Dest variable
+    // from a given column value
+    // - internal conversion will use a temporary Variant and ColumnToVariant method
+    // - expects Dest to be of the exact type (e.g. Int64, not Integer)
+    function ColumnToTypedValue(Col: integer; DestType: TSQLDBFieldType; var Dest): TSQLDBFieldType;
+    /// append the inlined value of a given parameter, mainly for GetSQLWithInlinedParams
+    // - optional MaxCharCount will truncate the text to a given number of chars
+    procedure AddParamValueAsText(Param: integer; Dest: TTextWriter; MaxCharCount: integer); virtual;
+    {$ifndef LVCL}
+    /// return a Column as a variant
+    function GetColumnVariant(const ColName: RawUTF8): Variant;
+    {$endif}
+    /// return the associated statement instance for a ISQLDBRows interface
+    function Instance: TSQLDBStatement;
+    /// wrappers to compute sllSQL/sllDB SQL context with a local timer
+    function SQLLogBegin(level: TSynLogInfo): TSynLog;
+    function SQLLogEnd(const Fmt: RawUTF8; const Args: array of const): Int64; overload;
+    function SQLLogEnd(msg: PShortString=nil): Int64; overload;
+  public
+    /// create a statement instance
+    constructor Create(aConnection: TSQLDBConnection); virtual;
+
+    /// bind a NULL value to a parameter
+    // - the leftmost SQL parameter has an index of 1
+    // - some providers (e.g. OleDB during MULTI INSERT statements) expect the
+    // proper column type to be set in BoundType, even for NULL values
+    procedure BindNull(Param: Integer; IO: TSQLDBParamInOutType=paramIn;
+      BoundType: TSQLDBFieldType=ftNull); virtual; abstract;
+    /// bind an integer value to a parameter
+    // - the leftmost SQL parameter has an index of 1
+    procedure Bind(Param: Integer; Value: Int64;
+      IO: TSQLDBParamInOutType=paramIn); overload; virtual; abstract;
+    /// bind a double value to a parameter
+    // - the leftmost SQL parameter has an index of 1
+    procedure Bind(Param: Integer; Value: double;
+      IO: TSQLDBParamInOutType=paramIn); overload; virtual; abstract;
+    /// bind a TDateTime value to a parameter
+    // - the leftmost SQL parameter has an index of 1
+    procedure BindDateTime(Param: Integer; Value: TDateTime;
+      IO: TSQLDBParamInOutType=paramIn); overload; virtual; abstract;
+    /// bind a currency value to a parameter
+    // - the leftmost SQL parameter has an index of 1
+    procedure BindCurrency(Param: Integer; Value: currency;
+      IO: TSQLDBParamInOutType=paramIn); overload; virtual; abstract;
+    /// bind a UTF-8 encoded string to a parameter
+    // - the leftmost SQL parameter has an index of 1
+    procedure BindTextU(Param: Integer; const Value: RawUTF8;
+      IO: TSQLDBParamInOutType=paramIn); overload; virtual; abstract;
+    /// bind a UTF-8 encoded buffer text (#0 ended) to a parameter
+    // - the leftmost SQL parameter has an index of 1
+    procedure BindTextP(Param: Integer; Value: PUTF8Char;
+      IO: TSQLDBParamInOutType=paramIn); overload; virtual; abstract;
+    /// bind a UTF-8 encoded string to a parameter
+    // - the leftmost SQL parameter has an index of 1
+    procedure BindTextS(Param: Integer; const Value: string;
+      IO: TSQLDBParamInOutType=paramIn); overload; virtual; abstract;
+    /// bind a UTF-8 encoded string to a parameter
+    // - the leftmost SQL parameter has an index of 1
+    procedure BindTextW(Param: Integer; const Value: WideString;
+      IO: TSQLDBParamInOutType=paramIn); overload; virtual; abstract;
+    /// bind a Blob buffer to a parameter
+    // - the leftmost SQL parameter has an index of 1
+    procedure BindBlob(Param: Integer; Data: pointer; Size: integer;
+      IO: TSQLDBParamInOutType=paramIn); overload; virtual; abstract;
+    /// bind a Blob buffer to a parameter
+    // - the leftmost SQL parameter has an index of 1
+    procedure BindBlob(Param: Integer; const Data: RawByteString;
+      IO: TSQLDBParamInOutType=paramIn); overload; virtual; abstract;
+    /// bind a Variant value to a parameter
+    // - the leftmost SQL parameter has an index of 1
+    // - will call all virtual Bind*() methods from the Data type
+    // - if DataIsBlob is TRUE, will call BindBlob(RawByteString(Data)) instead
+    // of BindTextW(WideString(Variant)) - used e.g. by TQuery.AsBlob/AsBytes
+    procedure BindVariant(Param: Integer; const Data: Variant; DataIsBlob: boolean;
+      IO: TSQLDBParamInOutType=paramIn); virtual;
+    /// bind one TSQLVar value
+    // - the leftmost SQL parameter has an index of 1
+    // - this default implementation will call corresponding Bind*() method
+    procedure Bind(Param: Integer; const Data: TSQLVar;
+      IO: TSQLDBParamInOutType=paramIn); overload; virtual;
+    /// bind one RawUTF8 encoded value
+    // - the leftmost SQL parameter has an index of 1
+    // - the value should match the BindArray() format, i.e. be stored as in SQL
+    // (i.e. number, 'quoted string', 'YYYY-MM-DD hh:mm:ss', null) - e.g. as
+    // computed by TJSONObjectDecoder.Decode()
+    procedure Bind(Param: Integer; ParamType: TSQLDBFieldType; const Value: RawUTF8;
+      ValueAlreadyUnquoted: boolean; IO: TSQLDBParamInOutType=paramIn); overload; virtual;
+    /// bind an array of const values
+    // - parameters marked as ? should be specified as method parameter in Params[]
+    // - BLOB parameters can be bound with this method, when set after encoding
+    // via BinToBase64WithMagic() call
+    // - TDateTime parameters can be bound with this method, when encoded via
+    // a DateToSQL() or DateTimeToSQL() call
+    // - any variant parameter will be bound with BindVariant(i,VVariant^,true,IO)
+    // i.e. with DataIsBlob=true
+    // - this default implementation will call corresponding Bind*() method
+    procedure Bind(const Params: array of const;
+      IO: TSQLDBParamInOutType=paramIn); overload; virtual;
+    /// bind an array of fields from an existing SQL statement
+    // - can be used e.g. after ColumnsToSQLInsert() method call for fast data
+    // conversion between tables
+    procedure BindFromRows(const Fields: TSQLDBFieldTypeDynArray;
+      Rows: TSQLDBStatement);
+    /// bind a special CURSOR parameter to be returned as a SynDB result set
+    // - Cursors are not handled internally by mORMot, but some databases (e.g.
+    // Oracle) usually use such structures to get data from strored procedures
+    // - such parameters are mapped as ftUnknown
+    // - use BoundCursor() method to retrieve the corresponding ISQLDBRows after
+    // execution of the statement
+    // - this default method will raise an exception about unexpected behavior
+    procedure BindCursor(Param: integer); virtual;
+    /// return a special CURSOR parameter content as a SynDB result set
+    // - this method is not about a column, but a parameter defined with
+    // BindCursor() before method execution
+    // - Cursors are not handled internally by mORMot, but some databases (e.g.
+    // Oracle) usually use such structures to get data from strored procedures
+    // - this method allow direct access to the data rows after execution
+    // - this default method will raise an exception about unexpected behavior
+    function BoundCursor(Param: Integer): ISQLDBRows; virtual;
+
+    /// bind an array of values to a parameter
+    // - the leftmost SQL parameter has an index of 1
+    // - values are stored as in SQL (i.e. number, 'quoted string',
+    // 'YYYY-MM-DD hh:mm:ss', null)
+    // - this default implementation will raise an exception if the engine
+    // does not support array binding
+    procedure BindArray(Param: Integer; ParamType: TSQLDBFieldType;
+      const Values: TRawUTF8DynArray; ValuesCount: integer); overload; virtual;
+    /// bind an array of integer values to a parameter
+    // - the leftmost SQL parameter has an index of 1
+    // - this default implementation will raise an exception if the engine
+    // does not support array binding
+    procedure BindArray(Param: Integer; const Values: array of Int64); overload; virtual;
+    /// bind an array of double values to a parameter
+    // - the leftmost SQL parameter has an index of 1
+    // - this default implementation will raise an exception if the engine
+    // does not support array binding
+    procedure BindArray(Param: Integer; const Values: array of double); overload; virtual;
+    /// bind an array of TDateTime values to a parameter
+    // - the leftmost SQL parameter has an index of 1
+    // - values are stored as in SQL (i.e. 'YYYY-MM-DD hh:mm:ss')
+    // - this default implementation will raise an exception if the engine
+    // does not support array binding
+    procedure BindArrayDateTime(Param: Integer; const Values: array of TDateTime); virtual;
+    /// bind an array of currency values to a parameter
+    // - the leftmost SQL parameter has an index of 1
+    // - this default implementation will raise an exception if the engine
+    // does not support array binding
+    procedure BindArrayCurrency(Param: Integer; const Values: array of currency); virtual;
+    /// bind an array of RawUTF8 values to a parameter
+    // - the leftmost SQL parameter has an index of 1
+    // - values are stored as in SQL (i.e. 'quoted string')
+    // - this default implementation will raise an exception if the engine
+    // does not support array binding
+    procedure BindArray(Param: Integer; const Values: array of RawUTF8); overload; virtual;
+
+    /// Prepare an UTF-8 encoded SQL statement
+    // - parameters marked as ? will be bound later, before ExecutePrepared call
+    // - if ExpectResults is TRUE, then Step() and Column*() methods are available
+    // to retrieve the data rows
+    // - should raise an Exception on any error
+    // - this default implementation will just store aSQL content and the
+    // ExpectResults parameter, and connect to the remote server is was not
+    // already connected
+    procedure Prepare(const aSQL: RawUTF8; ExpectResults: Boolean); overload; virtual;
+    /// Execute a prepared SQL statement
+    // - parameters marked as ? should have been already bound with Bind*() functions
+    // - should raise an Exception on any error
+    // - this void default implementation will call set fConnection.fLastAccess
+    procedure ExecutePrepared; virtual;
+    /// release cursor memory and resources once Step loop is finished
+    // - this method call is optional, but is better be used if the ISQLDBRows
+    // statement from taken from cache, and returned a lot of content which
+    // may still be in client (and server) memory
+    // - override to free cursor memory when ISQLDBStatement is back in cache
+    procedure ReleaseRows; virtual;
+    /// Reset the previous prepared statement
+    // - some drivers expect an explicit reset before binding parameters and
+    // executing the statement another time
+    // - this default implementation will just do nothing
+    procedure Reset; virtual;
+    /// Prepare and Execute an UTF-8 encoded SQL statement
+    // - parameters marked as ? should have been already bound with Bind*()
+    //  functions above
+    // - if ExpectResults is TRUE, then Step() and Column*() methods are available
+    //  to retrieve the data rows
+    // - should raise an Exception on any error
+    // - this method will call Prepare then ExecutePrepared methods
+    procedure Execute(const aSQL: RawUTF8; ExpectResults: Boolean); overload;
+    /// Prepare and Execute an UTF-8 encoded SQL statement
+    // - parameters marked as ? should be specified as method parameter in Params[]
+    // - BLOB parameters could not be bound with this method, but need an explicit
+    // call to BindBlob() method
+    // - if ExpectResults is TRUE, then Step() and Column*() methods are available
+    // to retrieve the data rows
+    // - should raise an Exception on any error
+    // - this method will bind parameters, then call Excecute() virtual method
+    procedure Execute(const aSQL: RawUTF8; ExpectResults: Boolean;
+      const Params: array of const); overload;
+    /// Prepare and Execute an UTF-8 encoded SQL statement
+    // - parameters marked as % will be replaced by Args[] value in the SQL text
+    // - parameters marked as ? should be specified as method parameter in Params[]
+    // - so could be used as such, mixing both % and ? parameters:
+    // ! Statement.Execute('SELECT % FROM % WHERE RowID=?',true,[FieldName,TableName],[ID])
+    // - BLOB parameters could not be bound with this method, but need an explicit
+    // call to BindBlob() method
+    // - if ExpectResults is TRUE, then Step() and Column*() methods are available
+    // to retrieve the data rows
+    // - should raise an Exception on any error
+    // - this method will bind parameters, then call Excecute() virtual method
+    procedure Execute(const SQLFormat: RawUTF8; ExpectResults: Boolean;
+      const Args, Params: array of const); overload;
+    /// execute a prepared SQL statement and return all rows content as a JSON string
+    // - JSON data is retrieved with UTF-8 encoding
+    // - if Expanded is true, JSON data is an array of objects, for direct use
+    // with any Ajax or .NET client:
+    // & [ {"col1":val11,"col2":"val12"},{"col1":val21,... ]
+    // - if Expanded is false, JSON data is serialized (used in TSQLTableJSON)
+    // & { "FieldCount":1,"Values":["col1","col2",val11,"val12",val21,..] }
+    // - BLOB field value is saved as Base64, in the '"\uFFF0base64encodedbinary"'
+    // format and contains true BLOB data
+    // - this virtual implementation calls ExecutePrepared then FetchAllAsJSON()
+    procedure ExecutePreparedAndFetchAllAsJSON(Expanded: boolean; out JSON: RawUTF8); virtual;
+    /// gets a number of updates made by latest executed statement
+    // - default implementation returns 0
+    function UpdateCount: integer; virtual;
+    {$ifndef LVCL}
+    /// retrieve the parameter content, after SQL execution
+    // - the leftmost SQL parameter has an index of 1
+    // - to be used e.g. with stored procedures:
+    // ! query :=  'BEGIN TEST_PKG.DUMMY(?, ?, ?, ?, ?); END;';
+    // ! stmt := Props.NewThreadSafeStatementPrepared(query, false);
+    // ! stmt.Bind(1, in1, paramIn);
+    // ! stmt.BindTextU(2, in2, paramIn);
+    // ! stmt.BindTextU(3, in3, paramIn);
+    // ! stmt.BindTextS(4, '', paramOut); //  to be retrieved with out1: string
+    // ! stmt.Bind(5, 0, paramOut);       //  to be retrieved with out2: integer
+    // ! stmt.ExecutePrepared;
+    // ! stmt.ParamToVariant(4, out1, true);
+    // ! stmt.ParamToVariant(5, out2, true);
+    // - the parameter should have been bound with IO=paramOut or IO=paramInOut
+    // if CheckIsOutParameter is TRUE
+    // - this implementation just check that Param is correct: overridden method
+    // should fill Value content
+    function ParamToVariant(Param: Integer; var Value: Variant;
+      CheckIsOutParameter: boolean=true): TSQLDBFieldType; virtual;
+    {$endif}
+
+    /// After a statement has been prepared via Prepare() + ExecutePrepared() or
+    // Execute(), this method must be called one or more times to evaluate it
+    // - you shall call this method before calling any Column*() methods
+    // - return TRUE on success, with data ready to be retrieved by Column*()
+    // - return FALSE if no more row is available (e.g. if the SQL statement
+    // is not a SELECT but an UPDATE or INSERT command)
+    // - access the first or next row of data from the SQL Statement result:
+    // if SeekFirst is TRUE, will put the cursor on the first row of results,
+    // otherwise, it will fetch one row of data, to be called within a loop
+    // - should raise an Exception on any error
+    // - typical use may be (see also e.g. the mORMotDB unit):
+    // ! var Query: ISQLDBStatement;
+    // ! begin
+    // !   Query := Props.NewThreadSafeStatementPrepared('select AccountNumber from Sales.Customer where AccountNumber like ?', ['AW000001%'],true);
+    // !   if Query<>nil then begin
+    // !     assert(SameTextU(Query.ColumnName(0),'AccountNumber'));
+    // !     while Query.Step do //  loop through all matching data rows
+    // !       assert(Copy(Query.ColumnUTF8(0),1,8)='AW000001');
+    // !     Query.ReleaseRows;
+    // !   end;
+    // ! end;
+    function Step(SeekFirst: boolean=false): boolean; virtual; abstract;
+    /// the column/field count of the current Row
+    function ColumnCount: integer;
+    /// the Column name of the current Row
+    // - Columns numeration (i.e. Col value) starts with 0
+    // - it's up to the implementation to ensure than all column names are unique
+    function ColumnName(Col: integer): RawUTF8; virtual; abstract;
+    /// returns the Column index of a given Column name
+    // - Columns numeration (i.e. Col value) starts with 0
+    // - returns -1 if the Column name is not found (via case insensitive search)
+    function ColumnIndex(const aColumnName: RawUTF8): integer; virtual; abstract;
+    /// the Column type of the current Row
+    // - FieldSize can be set to store the size in chars of a ftUTF8 column
+    // (0 means BLOB kind of TEXT column)
+    function ColumnType(Col: integer; FieldSize: PInteger=nil): TSQLDBFieldType; virtual; abstract;
+    /// returns TRUE if the column contains NULL
+    function ColumnNull(Col: integer): boolean; virtual; abstract;
+    /// return a Column integer value of the current Row, first Col is 0
+    function ColumnInt(Col: integer): Int64; overload; virtual; abstract;
+    /// return a Column floating point value of the current Row, first Col is 0
+    function ColumnDouble(Col: integer): double; overload; virtual; abstract;
+    /// return a Column date and time value of the current Row, first Col is 0
+    function ColumnDateTime(Col: integer): TDateTime; overload; virtual; abstract;
+    /// return a column date and time value of the current Row, first Col is 0
+    // - call ColumnDateTime or ColumnUTF8 to convert into TTimeLogBits/Int64 time
+    // stamp from a TDateTime or text
+    function ColumnTimestamp(Col: integer): TTimeLog; overload;
+    /// return a Column currency value of the current Row, first Col is 0
+    function ColumnCurrency(Col: integer): currency; overload; virtual; abstract;
+    /// return a Column UTF-8 encoded text value of the current Row, first Col is 0
+    function ColumnUTF8(Col: integer): RawUTF8; overload; virtual; abstract;
+    /// return a Column text value as generic VCL string of the current Row, first Col is 0
+    // - this default implementation will call ColumnUTF8
+    function ColumnString(Col: integer): string; overload; virtual;
+    /// return a Column as a blob value of the current Row, first Col is 0
+    function ColumnBlob(Col: integer): RawByteString; overload; virtual; abstract;
+    /// return a Column as a blob value of the current Row, first Col is 0
+    // - this function will return the BLOB content as a TBytes
+    // - this default virtual method will call ColumnBlob()
+    function ColumnBlobBytes(Col: integer): TBytes; overload; virtual;
+    /// read a blob Column into the Stream parameter
+    // - default implementation will just call ColumnBlob(), whereas some
+    // providers (like SynDBOracle) may implement direct support
+    procedure ColumnBlobToStream(Col: integer; Stream: TStream); overload; virtual;
+    /// write a blob Column into the Stream parameter
+    // - expected to be used with 'SELECT .. FOR UPDATE' locking statements
+    // - default implementation will through an exception, since it is highly
+    // provider-specific; SynDBOracle e.g. implements it properly
+    procedure ColumnBlobFromStream(Col: integer; Stream: TStream); overload; virtual;
+    {$ifndef LVCL}
+    /// return a Column as a variant, first Col is 0
+    // - this default implementation will call ColumnToVariant() method
+    // - a ftUTF8 TEXT content will be mapped into a generic WideString variant
+    // for pre-Unicode version of Delphi, and a generic UnicodeString (=string)
+    // since Delphi 2009: you may not loose any data during charset conversion
+    // - a ftBlob BLOB content will be mapped into a TBlobData AnsiString variant
+    function ColumnVariant(Col: integer): Variant; overload;
+    /// return a Column as a variant, first Col is 0
+    // - this default implementation will call Column*() method above
+    // - a ftUTF8 TEXT content will be mapped into a generic WideString variant
+    // for pre-Unicode version of Delphi, and a generic UnicodeString (=string)
+    // since Delphi 2009: you may not loose any data during charset conversion
+    // - a ftBlob BLOB content will be mapped into a TBlobData AnsiString variant
+    function ColumnToVariant(Col: integer; var Value: Variant): TSQLDBFieldType; virtual;
+    {$endif}
+    /// return a Column as a TSQLVar value, first Col is 0
+    // - the specified Temp variable will be used for temporary storage of
+    // svtUTF8/svtBlob values
+    procedure ColumnToSQLVar(Col: Integer; var Value: TSQLVar;
+      var Temp: RawByteString); virtual;
+    /// return a special CURSOR Column content as a SynDB result set
+    // - Cursors are not handled internally by mORMot, but some databases (e.g.
+    // Oracle) usually use such structures to get data from strored procedures
+    // - such columns are mapped as ftNull internally - so this method is the only
+    // one giving access to the data rows
+    // - this default method will raise an exception about unexpected behavior
+    function ColumnCursor(Col: integer): ISQLDBRows; overload; virtual;
+    /// return a Column integer value of the current Row, from a supplied column name
+    function ColumnInt(const ColName: RawUTF8): Int64; overload;
+    /// return a Column floating point value of the current Row, from a supplied column name
+    function ColumnDouble(const ColName: RawUTF8): double; overload;
+    /// return a Column date and time value of the current Row, from a supplied column name
+    function ColumnDateTime(const ColName: RawUTF8): TDateTime; overload;
+    /// return a column date and time value of the current Row, from a supplied column name
+    // - call ColumnDateTime or ColumnUTF8 to convert into TTimeLogBits/Int64 time
+    // stamp from a TDateTime or text
+    function ColumnTimestamp(const ColName: RawUTF8): TTimeLog; overload;
+    /// return a Column currency value of the current Row, from a supplied column name
+    function ColumnCurrency(const ColName: RawUTF8): currency; overload;
+    /// return a Column UTF-8 encoded text value of the current Row, from a supplied column name
+    function ColumnUTF8(const ColName: RawUTF8): RawUTF8; overload;
+    /// return a Column text value as generic VCL string of the current Row, from a supplied column name
+    function ColumnString(const ColName: RawUTF8): string; overload;
+    /// return a Column as a blob value of the current Row, from a supplied column name
+    function ColumnBlob(const ColName: RawUTF8): RawByteString; overload;
+    /// return a Column as a blob value of the current Row, from a supplied column name
+    function ColumnBlobBytes(const ColName: RawUTF8): TBytes; overload;
+    /// read a blob Column into the Stream parameter
+    procedure ColumnBlobToStream(const ColName: RawUTF8; Stream: TStream); overload;
+    /// write a blob Column into the Stream parameter
+    // - expected to be used with 'SELECT .. FOR UPDATE' locking statements
+    procedure ColumnBlobFromStream(const ColName: RawUTF8; Stream: TStream); overload;
+    {$ifndef LVCL}
+    /// return a Column as a variant, from a supplied column name
+    function ColumnVariant(const ColName: RawUTF8): Variant; overload;
+    {$ifndef DELPHI5OROLDER}
+    /// create a TSQLDBRowVariantType able to access any field content via late binding
+    // - i.e. you can use Data.Name to access the 'Name' column of the current row
+    // - this Variant will point to the corresponding TSQLDBStatement instance,
+    // so it's not necessary to retrieve its value for each row
+    // - typical use is:
+    // ! var Row: Variant;
+    // ! (...)
+    // !  with MyConnProps.Execute('select * from table where name=?',[aName]) do begin
+    // !    Row := RowDaa;
+    // !    while Step do
+    // !      writeln(Row.FirstName,Row.BirthDate);
+    // !    ReleaseRows;
+    // !  end;
+    function RowData: Variant; virtual;
+    /// create a TDocVariant custom variant containing all columns values
+    // - will create a "fast" TDocVariant object instance with all fields
+    procedure RowDocVariant(out aDocument: variant;
+      aOptions: TDocVariantOptions=JSON_OPTIONS_FAST); virtual;
+    {$endif}
+    {$endif}
+    /// return a special CURSOR Column content as a SynDB result set
+    // - Cursors are not handled internally by mORMot, but some databases (e.g.
+    // Oracle) usually use such structures to get data from strored procedures
+    // - such columns are mapped as ftNull internally - so this method is the only
+    // one giving access to the data rows
+    // - this default method will raise an exception about unexpected behavior
+    function ColumnCursor(const ColName: RawUTF8): ISQLDBRows; overload;
+    /// append all columns values of the current Row to a JSON stream
+    // - will use WR.Expand to guess the expected output format
+    // - this default implementation will call Column*() methods above, but you
+    // should also implement a custom version with no temporary variable
+    // - BLOB field value is saved as Base64, in the '"\uFFF0base64encodedbinary"
+    // format and contains true BLOB data (unless ForceBlobAsNull property was set)
+    procedure ColumnsToJSON(WR: TJSONWriter); virtual;
+    /// compute the SQL INSERT statement corresponding to this columns row
+    // - and populate the Fields[] array with columns information (type and name)
+    // - if the current column value is NULL, will return ftNull: it is up to the
+    // caller to set the proper field type
+    // - the SQL statement is prepared with bound parameters, e.g.
+    // $ insert into TableName (Col1,Col2) values (?,N)
+    // - used e.g. to convert some data on the fly from one database to another,
+    // via the TSQLDBConnection.NewTableFromRows method
+    function ColumnsToSQLInsert(const TableName: RawUTF8;
+      var Fields: TSQLDBColumnCreateDynArray): RawUTF8; virtual;
+    // append all rows content as a JSON stream
+    // - JSON data is added to the supplied TStream, with UTF-8 encoding
+    // - if Expanded is true, JSON data is an array of objects, for direct use
+    // with any Ajax or .NET client:
+    // & [ {"col1":val11,"col2":"val12"},{"col1":val21,... ]
+    // - if Expanded is false, JSON data is serialized (used in TSQLTableJSON)
+    // & { "FieldCount":1,"Values":["col1","col2",val11,"val12",val21,..] }
+    // - BLOB field value is saved as Base64, in the '"\uFFF0base64encodedbinary"'
+    // format and contains true BLOB data
+    // - similar to corresponding TSQLRequest.Execute method in SynSQLite3 unit
+    // - returns the number of row data returned (excluding field names)
+    // - warning: TSQLRestStorageExternal.EngineRetrieve in mORMotDB unit
+    // expects the Expanded=true format to return '[{...}]'#10
+    function FetchAllToJSON(JSON: TStream; Expanded: boolean): PtrInt;
+    // Append all rows content as a CSV stream
+    // - CSV data is added to the supplied TStream, with UTF-8 encoding
+    // - if Tab=TRUE, will use TAB instead of ',' between columns
+    // - you can customize the ',' separator - use e.g. the global ListSeparator
+    // variable (from SysUtils) to reflect the current system definition (some
+    // country use ',' as decimal separator, for instance our "douce France")
+    // - AddBOM will add a UTF-8 Byte Order Mark at the beginning of the content
+    // - BLOB fields will be appended as "blob" with no data
+    // - returns the number of row data returned
+    function FetchAllToCSVValues(Dest: TStream; Tab: boolean; CommaSep: AnsiChar=',';
+      AddBOM: boolean=true): PtrInt;
+    // return all rows content as a JSON string
+    // - JSON data is retrieved with UTF-8 encoding
+    // - if Expanded is true, JSON data is an array of objects, for direct use
+    // with any Ajax or .NET client:
+    // & [ {"col1":val11,"col2":"val12"},{"col1":val21,... ]
+    // - if Expanded is false, JSON data is serialized (used in TSQLTableJSON)
+    // & { "FieldCount":1,"Values":["col1","col2",val11,"val12",val21,..] }
+    // - BLOB field value is saved as Base64, in the '"\uFFF0base64encodedbinary"'
+    // format and contains true BLOB data
+    // - if ReturnedRowCount points to an integer variable, it will be filled with
+    // the number of row data returned (excluding field names)
+    // - similar to corresponding TSQLRequest.Execute method in SynSQLite3 unit
+    function FetchAllAsJSON(Expanded: boolean; ReturnedRowCount: PPtrInt=nil): RawUTF8;
+    /// append all rows content as binary stream
+    // - will save the column types and name, then every data row in optimized
+    // binary format (faster and smaller than JSON)
+    // - you can specify a LIMIT for the data extent (default 0 meaning all data)
+    // - generates the format expected by TSQLDBProxyStatement
+    function FetchAllToBinary(Dest: TStream; MaxRowCount: cardinal=0;
+      DataRowPosition: PCardinalDynArray=nil): cardinal; virtual;
+    /// append current row content as binary stream
+    // - will save one data row in optimized binary format (if not in Null)
+    // - virtual method called by FetchAllToBinary()
+    // - follows the format expected by TSQLDBProxyStatement
+    procedure ColumnsToBinary(W: TFileBufferWriter;
+      Null: pointer; const ColTypes: TSQLDBFieldTypeDynArray); virtual;
+    /// low-level access to the Timer used for last DB operation
+    property SQLLogTimer: TPrecisionTimer read fSQLLogTimer;
+    /// after a call to Prepare(), contains the query text to be passed to the DB
+    // - depending on the DB, parameters placeholders are replaced by ?, :1, $1 etc
+    // - this SQL is ready to be used in any DB tool, e.g. to check the real 
+    // execution plan/timing
+    property SQLPrepared: RawUTF8 read fSQLPrepared;
+    /// the prepared SQL statement, in its current state
+    // - if statement is prepared, then equals SQLPrepared, otherwise, contains
+    // the raw SQL property content
+    // - used internally by the implementation units, e.g. for errors logging
+    property SQLCurrent: RawUTF8 read GetSQLCurrent;
+    /// low-level access to the statement cache index, after a call to Prepare()
+    // - contains >= 0 if the database supports prepared statement cache 
+    //(Oracle, Postgres) and query plan is cached; contains -1 in other cases
+    property CacheIndex: integer read fCacheIndex;
+  published
+    /// the prepared SQL statement, as supplied to Prepare() method
+    property SQL: RawUTF8 read fSQL;
+    /// the prepared SQL statement, with all '?' changed into the supplied
+    // parameter values
+    // - such statement query plan usually differ from a real execution plan
+    // for prepared statements with parameters - see SQLPrepared property instead
+    property SQLWithInlinedParams: RawUTF8 read GetSQLWithInlinedParams;
+    /// the current row after Execute/Step call, corresponding to Column*() methods
+    // - contains 0 before initial Step call, or a number >=1 during data retrieval
+    property CurrentRow: Integer read fCurrentRow;
+    /// the total number of data rows retrieved by this instance
+    // - is not reset when there is no more row of available data (Step returns
+    // false), or when Step() is called with SeekFirst=true
+    property TotalRowsRetrieved: Integer read fTotalRowsRetrieved;
+    /// the associated database connection
+    property Connection: TSQLDBConnection read fConnection;
+    /// strip last semicolon in query
+    // - expectation may vary, depending on the SQL statement and the engine
+    // - default is true
+    property StripSemicolon: boolean read fStripSemicolon write fStripSemicolon;
+  end;
+
+  /// abstract connection created from TSQLDBConnectionProperties
+  // - this overridden class will defined an hidden thread ID, to ensure
+  // that one connection will be create per thread
+  // - e.g. OleDB, ODBC and Oracle connections will inherit from this class
+  TSQLDBConnectionThreadSafe = class(TSQLDBConnection)
+  protected
+    fThreadID: TThreadID;
+  end;
+
+  /// threading modes set to TSQLDBConnectionPropertiesThreadSafe.ThreadingMode
+  // - default mode is to use a Thread Pool, i.e. one connection per thread
+  // - or you can force to use the main connection
+  // - or you can use a shared background thread process (not implemented yet)
+  // - last two modes could be used for embedded databases (SQLite3/FireBird),
+  // when multiple connections may break stability, consume too much resources
+  // and/or decrease performance
+  TSQLDBConnectionPropertiesThreadSafeThreadingMode = (
+    tmThreadPool, tmMainConnection, tmBackgroundThread);
+
+  /// connection properties which will implement an internal Thread-Safe
+  // connection pool
+  TSQLDBConnectionPropertiesThreadSafe = class(TSQLDBConnectionProperties)
+  protected
+    fConnectionPool: TSynObjectListLocked;
+    fLatestConnectionRetrievedInPool: integer;
+    fThreadingMode: TSQLDBConnectionPropertiesThreadSafeThreadingMode;
+    /// returns -1 if none was defined yet
+    function CurrentThreadConnectionIndex: Integer;
+    /// overridden method to properly handle multi-thread
+    function GetMainConnection: TSQLDBConnection; override;
+  public
+    /// initialize the properties
+    // - this overridden method will initialize the internal per-thread connection pool
+    constructor Create(const aServerName, aDatabaseName, aUserID, aPassWord: RawUTF8); override;
+    /// release related memory, and all per-thread connections
+    destructor Destroy; override;
+    /// get a thread-safe connection
+    // - this overridden implementation will define a per-thread TSQLDBConnection
+    // connection pool, via an internal  pool
+    function ThreadSafeConnection: TSQLDBConnection; override;
+    /// release all existing connections
+    // - this overridden implementation will release all per-thread
+    // TSQLDBConnection internal connection pool
+    // - warning: no connection shall still be used on the background (e.g. in
+    // multi-threaded applications), or some unexpected border effects may occur
+    procedure ClearConnectionPool; override;
+    /// you can call this method just before a thread is finished to ensure
+    // that the associated Connection will be released
+    // - could be used e.g. in a try...finally block inside a TThread.Execute
+    // overridden method
+    // - could be used e.g. to call CoUnInitialize from thread in which
+    // CoInitialize was made, for instance via a method defined as such:
+    // ! procedure TMyServer.OnHttpThreadTerminate(Sender: TObject);
+    // ! begin
+    // !   fMyConnectionProps.EndCurrentThread;
+    // ! end;
+    // - this method shall be called from the thread about to be terminated: e.g.
+    // if you call it from the main thread, it may fail to release resources
+    // - within the mORMot server, mORMotDB unit will call this method
+    // for every terminating thread created for TSQLRestServerNamedPipeResponse
+    // or TSQLHttpServer multi-thread process
+    procedure EndCurrentThread; virtual;
+    /// set this property if you want to disable the per-thread connection pool
+    // - to be used e.g. in database embedded mode (SQLite3/FireBird), when
+    // multiple connections may break stability and decrease performance
+    // - see TSQLDBConnectionPropertiesThreadSafeThreadingMode for the
+    // possible values
+    property ThreadingMode: TSQLDBConnectionPropertiesThreadSafeThreadingMode
+      read fThreadingMode write fThreadingMode;
+  end;
+
+  /// a structure used to store a standard binding parameter
+  // - you can use your own internal representation of parameters
+  // (TOleDBStatement use its own TOleDBStatementParam type), but
+  // this type can be used to implement a generic parameter
+  // - used e.g. by TSQLDBStatementWithParams as a dynamic array
+  // (and its inherited TSQLDBOracleStatement)
+  // - don't change this structure, since it will be serialized as binary
+  // for TSQLDBProxyConnectionCommandExecute
+  TSQLDBParam = packed record
+    /// storage used for TEXT (ftUTF8) and BLOB (ftBlob) values
+    // - ftBlob are stored as RawByteString
+    // - ftUTF8 are stored as RawUTF8
+    // - sometimes, may be ftInt64 or ftCurrency provided as SQLT_AVC text,
+    // or ftDate value converted to SQLT_TIMESTAMP
+    VData: RawByteString;
+    /// storage used for bound array values
+    // - number of items in array is stored in VInt64
+    // - values are stored as in SQL (i.e. number, 'quoted string',
+    // 'YYYY-MM-DD hh:mm:ss', null)
+    VArray: TRawUTF8DynArray;
+    /// the column/parameter Value type
+    VType: TSQLDBFieldType;
+    /// define if parameter can be retrieved after a stored procedure execution
+    VInOut: TSQLDBParamInOutType;
+    /// used e.g. by TSQLDBOracleStatement
+    VDBType: word;
+    /// storage used for ftInt64, ftDouble, ftDate and ftCurrency value
+    VInt64: Int64;
+  end;
+
+  PSQLDBParam = ^TSQLDBParam;
+
+  /// dynamic array used to store standard binding parameters
+  // - used e.g. by TSQLDBStatementWithParams (and its
+  // inherited TSQLDBOracleStatement)
+  TSQLDBParamDynArray = array of TSQLDBParam;
+
+  /// generic abstract class handling prepared statements with binding
+  // - will provide protected fields and methods for handling standard
+  // TSQLDBParam parameters
+  TSQLDBStatementWithParams = class(TSQLDBStatement)
+  protected
+    fParams: TSQLDBParamDynArray;
+    fParam: TDynArray;
+    fParamsArrayCount: integer;
+    function CheckParam(Param: Integer; NewType: TSQLDBFieldType;
+      IO: TSQLDBParamInOutType): PSQLDBParam; overload;
+    function CheckParam(Param: Integer; NewType: TSQLDBFieldType;
+      IO: TSQLDBParamInOutType; ArrayCount: integer): PSQLDBParam; overload;
+    /// append the inlined value of a given parameter
+    // - faster overridden method
+    procedure AddParamValueAsText(Param: integer; Dest: TTextWriter;
+      MaxCharCount: integer); override;
+  public
+    /// create a statement instance
+    // - this overridden version will initialize the internal fParam* fields
+    constructor Create(aConnection: TSQLDBConnection); override;
+    /// bind a NULL value to a parameter
+    // - the leftmost SQL parameter has an index of 1
+    // - raise an Exception on any error
+    // - some providers (only OleDB during MULTI INSERT statements, so never used
+    // in this class) expect the  proper column type to be set in BoundType
+    procedure BindNull(Param: Integer; IO: TSQLDBParamInOutType=paramIn;
+      BoundType: TSQLDBFieldType=ftNull); override;
+    /// bind an integer value to a parameter
+    // - the leftmost SQL parameter has an index of 1
+    // - raise an Exception on any error
+    procedure Bind(Param: Integer; Value: Int64;
+      IO: TSQLDBParamInOutType=paramIn); overload; override;
+    /// bind a double value to a parameter
+    // - the leftmost SQL parameter has an index of 1
+    // - raise an Exception on any error
+    procedure Bind(Param: Integer; Value: double;
+      IO: TSQLDBParamInOutType=paramIn); overload; override;
+    /// bind a TDateTime value to a parameter
+    // - the leftmost SQL parameter has an index of 1
+    // - raise an Exception on any error
+    procedure BindDateTime(Param: Integer; Value: TDateTime;
+      IO: TSQLDBParamInOutType=paramIn); overload; override;
+    /// bind a currency value to a parameter
+    // - the leftmost SQL parameter has an index of 1
+    // - raise an Exception on any error
+    procedure BindCurrency(Param: Integer; Value: currency;
+      IO: TSQLDBParamInOutType=paramIn); overload; override;
+    /// bind a UTF-8 encoded string to a parameter
+    // - the leftmost SQL parameter has an index of 1
+    // - raise an Exception on any error
+    procedure BindTextU(Param: Integer; const Value: RawUTF8;
+      IO: TSQLDBParamInOutType=paramIn); overload; override;
+    /// bind a UTF-8 encoded buffer text (#0 ended) to a parameter
+    // - the leftmost SQL parameter has an index of 1
+    procedure BindTextP(Param: Integer; Value: PUTF8Char;
+      IO: TSQLDBParamInOutType=paramIn); overload; override;
+    /// bind a VCL string to a parameter
+    // - the leftmost SQL parameter has an index of 1
+    // - raise an Exception on any error
+    procedure BindTextS(Param: Integer; const Value: string;
+      IO: TSQLDBParamInOutType=paramIn); overload; override;
+    /// bind an OLE WideString to a parameter
+    // - the leftmost SQL parameter has an index of 1
+    // - raise an Exception on any error }
+    procedure BindTextW(Param: Integer; const Value: WideString;
+      IO: TSQLDBParamInOutType=paramIn); overload; override;
+    /// bind a Blob buffer to a parameter
+    // - the leftmost SQL parameter has an index of 1
+    // - raise an Exception on any error
+    procedure BindBlob(Param: Integer; Data: pointer; Size: integer;
+      IO: TSQLDBParamInOutType=paramIn); overload; override;
+    /// bind a Blob buffer to a parameter
+    // - the leftmost SQL parameter has an index of 1
+    // - raise an Exception on any error M
+    procedure BindBlob(Param: Integer; const Data: RawByteString;
+      IO: TSQLDBParamInOutType=paramIn); overload; override;
+
+    /// bind an array of values to a parameter using OCI bind array feature
+    // - the leftmost SQL parameter has an index of 1
+    // - values are stored as in SQL (i.e. number, 'quoted string',
+    // 'YYYY-MM-DD hh:mm:ss', null)
+    // - values are stored as in SQL (i.e. 'YYYY-MM-DD hh:mm:ss')
+    procedure BindArray(Param: Integer; ParamType: TSQLDBFieldType;
+      const Values: TRawUTF8DynArray; ValuesCount: integer); overload; override;
+    /// bind an array of integer values to a parameter
+    // - the leftmost SQL parameter has an index of 1
+    // - this default implementation will call BindArray() after conversion into
+    // RawUTF8 items, stored in TSQLDBParam.VArray
+    procedure BindArray(Param: Integer; const Values: array of Int64); overload; override;
+    /// bind an array of double values to a parameter
+    // - the leftmost SQL parameter has an index of 1
+    // - this default implementation will raise an exception if the engine
+    // does not support array binding
+    // - this default implementation will call BindArray() after conversion into
+    // RawUTF8 items, stored in TSQLDBParam.VArray
+    procedure BindArray(Param: Integer; const Values: array of double); overload; override;
+    /// bind an array of TDateTime values to a parameter
+    // - the leftmost SQL parameter has an index of 1
+    // - values are stored as in SQL (i.e. 'YYYY-MM-DD hh:mm:ss')
+    // - this default implementation will raise an exception if the engine
+    // does not support array binding
+    // - this default implementation will call BindArray() after conversion into
+    // RawUTF8 items, stored in TSQLDBParam.VArray
+    procedure BindArrayDateTime(Param: Integer; const Values: array of TDateTime); override;
+    /// bind an array of currency values to a parameter
+    // - the leftmost SQL parameter has an index of 1
+    // - this default implementation will raise an exception if the engine
+    // does not support array binding
+    // - this default implementation will call BindArray() after conversion into
+    // RawUTF8 items, stored in TSQLDBParam.VArray
+    procedure BindArrayCurrency(Param: Integer; const Values: array of currency); override;
+    /// bind an array of RawUTF8 values to a parameter
+    // - the leftmost SQL parameter has an index of 1
+    // - values are stored as 'quoted string'
+    // - this default implementation will raise an exception if the engine
+    // does not support array binding
+    procedure BindArray(Param: Integer; const Values: array of RawUTF8); overload; override;
+
+    /// start parameter array binding per-row process
+    // - BindArray*() methods expect the data to be supplied "verticaly": this
+    // method allow-per row binding
+    // - call this method, then BindArrayRow() with the corresponding values for
+    // one statement row, then Execute to send the query
+    procedure BindArrayRowPrepare(const aParamTypes: array of TSQLDBFieldType;
+      aExpectedMinimalRowCount: integer=0);
+    /// bind a set of parameters for further array binding
+    // - supplied parameters shall follow the BindArrayRowPrepare() supplied
+    // types (i.e. RawUTF8, Integer/Int64, double);  you can also bind directly
+    // a TDateTime value if the corresponding binding has been defined as ftDate
+    // by BindArrayRowPrepare()
+    procedure BindArrayRow(const aValues: array of const);
+    /// bind an array of fields from an existing SQL statement for array binding
+    // - supplied Rows columns shall follow the BindArrayRowPrepare() supplied
+    // types (i.e. RawUTF8, Integer/Int64, double, date)
+    // - can be used e.g. after ColumnsToSQLInsert() method call for fast data
+    // conversion between tables
+    procedure BindFromRows(Rows: TSQLDBStatement); virtual;
+
+    {$ifndef LVCL}
+    /// retrieve the parameter content, after SQL execution
+    // - the leftmost SQL parameter has an index of 1
+    // - to be used e.g. with stored procedures
+    // - this overridden function will retrieve the value stored in the protected
+    // fParams[] array: the ExecutePrepared method should have updated its
+    // content as exepcted
+    function ParamToVariant(Param: Integer; var Value: Variant;
+      CheckIsOutParameter: boolean=true): TSQLDBFieldType; override;
+    {$endif}
+
+    /// Reset the previous prepared statement
+    // - this overridden implementation will just do reset the internal fParams[]
+    procedure Reset; override;
+    /// Release used memory
+    // - this overridden implementation will free the fParams[] members (e.g.
+    // VData) but not the parameters themselves
+    procedure ReleaseRows; override;
+  end;
+
+  /// generic abstract class handling prepared statements with binding
+  // and column description
+  // - will provide protected fields and methods for handling both TSQLDBParam
+  // parameters and standard TSQLDBColumnProperty column description
+  TSQLDBStatementWithParamsAndColumns = class(TSQLDBStatementWithParams)
+  protected
+    fColumns: TSQLDBColumnPropertyDynArray;
+    fColumn: TDynArrayHashed;
+  public
+    /// create a statement instance
+    // - this overridden version will initialize the internal fColumn* fields
+    constructor Create(aConnection: TSQLDBConnection); override;
+    /// retrieve a column name of the current Row
+    // - Columns numeration (i.e. Col value) starts with 0
+    // - it's up to the implementation to ensure than all column names are unique
+    function ColumnName(Col: integer): RawUTF8; override;
+    /// returns the Column index of a given Column name
+    // - Columns numeration (i.e. Col value) starts with 0
+    // - returns -1 if the Column name is not found (via case insensitive search)
+    function ColumnIndex(const aColumnName: RawUTF8): integer; override;
+    /// the Column type of the current Row
+    // - ftCurrency type should be handled specifically, for faster process and
+    // avoid any rounding issue, since currency is a standard OleDB type
+    // - FieldSize can be set to store the size in chars of a ftUTF8 column
+    // (0 means BLOB kind of TEXT column) - this implementation will store
+    // fColumns[Col].ColumnValueDBSize if ColumnValueInlined=true
+    function ColumnType(Col: integer; FieldSize: PInteger=nil): TSQLDBFieldType; override;
+    /// direct access to the columns description
+    // - gives more details than the default ColumnType() function
+    property Columns: TSQLDBColumnPropertyDynArray read fColumns;
+  end;
+
+  /// generic Exception type, as used by the SynDB unit
+  ESQLDBException = class(ESynException)
+  protected
+    fStatement: TSQLDBStatement;
+  public
+    /// constructor which will use FormatUTF8() instead of Format()
+    // - if the first Args[0] is a TSQLDBStatement class instance, the current
+    // SQL statement will be part of the exception message
+    constructor CreateUTF8(const Format: RawUTF8; const Args: array of const);
+  published
+    /// associated TSQLDBStatement instance, if supplied as first parameter
+    property Statement: TSQLDBStatement read fStatement;
+  end;
+
+{$ifdef WITH_PROXY}
+
+  /// exception raised during remote connection process
+  ESQLDBRemote = class(ESQLDBException);
+
+  /// structure to embedd all needed parameters to execute a SQL statement
+  // - used for cExecute, cExecuteToBinary, cExecuteToJSON and cExecuteToExpandedJSON
+  // commands of TSQLDBProxyConnectionProperties.Process()
+  // - set by TSQLDBProxyStatement.ParamsToCommand() protected method
+  TSQLDBProxyConnectionCommandExecute = packed record
+    /// the associated SQL statement
+    SQL: RawUTF8;
+    /// input parameters
+    // - trunked to the exact number of parameters
+    Params: TSQLDBParamDynArray;
+    /// if input parameters expected BindArray() process
+    ArrayCount: integer;
+    /// how server side would handle statement execution
+    // - fBlobAsNull and fDateWithMS do match ForceBlobAsNull and ForceDateWithMS
+    // ISQLDBStatement properties
+    // - fNoUpdateCount avoids to call ISQLDBStatement.UpdateCount method, e.g.
+    // for performance reasons
+    Force: set of (fBlobAsNull, fDateWithMS, fNoUpdateCount);
+  end;
+
+  /// implements a proxy-like virtual connection statement to a DB engine
+  // - will generate TSQLDBProxyConnection kind of connection
+  TSQLDBProxyConnectionPropertiesAbstract = class(TSQLDBConnectionProperties)
+  protected
+    fHandleConnection: boolean;
+    fProtocol: TSQLDBProxyConnectionProtocol;
+    fCurrentSession: integer;
+    fStartTransactionTimeOut: Int64;
+    /// abstract process of internal commands
+    // - one rough unique method is used, in order to make easier several
+    // implementation schemes and reduce data marshalling as much as possible
+    // - should raise an exception on error
+    // - returns the session ID (if any)
+    function Process(Command: TSQLDBProxyConnectionCommand;
+      const Input; var Output): integer; virtual; abstract;
+    /// calls Process(cGetToken) + Process(cGetDBMS)
+    // - override this method and set fProtocol before calling inherited
+    procedure SetInternalProperties; override;
+    /// calls Process(cGetForeignKeys,self,fForeignKeys)
+    procedure GetForeignKeys; override;
+  public
+    /// will notify for proxy disconnection
+    destructor Destroy; override;
+    /// create a new TSQLDBProxyConnection instance
+    // - the caller is responsible of freeing this instance
+    function NewConnection: TSQLDBConnection; override;
+    /// retrieve the column/field layout of a specified table
+    // - calls Process(cGetFields,aTableName,Fields)
+    procedure GetFields(const aTableName: RawUTF8; out Fields: TSQLDBColumnDefineDynArray); override;
+    /// retrieve the advanced indexed information of a specified Table
+    // - calls Process(cGetIndexes,aTableName,Indexes)
+    procedure GetIndexes(const aTableName: RawUTF8; out Indexes: TSQLDBIndexDefineDynArray); override;
+    /// get all table names
+    // - this default implementation will use protected SQLGetTableNames virtual
+    // - calls Process(cGetTableNames,self,Tables)
+    procedure GetTableNames(out Tables: TRawUTF8DynArray); override;
+    /// determine if the SQL statement can be cached
+    // - always returns false, to force a new fake statement to be created
+    function IsCachable(P: PUTF8Char): boolean; override;
+  published
+    /// Connect and Disconnect won't really connect nor disconnect the
+    // remote connection
+    // - you can set this property to TRUE if you expect the remote connection
+    // by in synch with the remote proxy connection (should not be used in
+    // most cases, unless you are sure you have only one single client at a time
+    property HandleConnection: boolean read fHandleConnection write fHandleConnection;
+    /// milliseconds to way until StartTransaction is allowed by the server
+    // - in the current implementation, there should be a single transaction
+    // at once on the server side: this is the time to try before reporting
+    // an ESQLDBRemote exception failure
+    property StartTransactionTimeOut: Int64
+      read fStartTransactionTimeOut write fStartTransactionTimeOut;
+  end;
+
+  /// implements an abstract proxy-like virtual connection to a DB engine
+  // - can be used e.g. for remote access or execution in a background thread
+  TSQLDBProxyConnection = class(TSQLDBConnection)
+  protected
+    fConnected: boolean;
+    fProxy: TSQLDBProxyConnectionPropertiesAbstract;
+    function GetServerDateTime: TDateTime; override;
+  public
+    /// connect to a specified database engine
+    constructor Create(aProperties: TSQLDBConnectionProperties); override;
+    /// connect to the specified database
+    procedure Connect; override;
+    /// stop connection to the specified database
+    procedure Disconnect; override;
+    /// return TRUE if Connect has been already successfully called
+    function IsConnected: boolean; override;
+    /// initialize a new SQL query statement for the given connection
+    function NewStatement: TSQLDBStatement; override;
+    /// begin a Transaction for this connection
+    procedure StartTransaction; override;
+    /// commit changes of a Transaction for this connection
+    procedure Commit; override;
+    /// discard changes of a Transaction for this connection
+    procedure Rollback; override;
+  end;
+
+  /// implements a proxy-like virtual connection statement to a DB engine
+  // - abstract class, with no corresponding kind of connection, but allowing
+  // access to the mapped data via Column*() methods
+  // - will handle an internal binary buffer when the statement returned rows
+  // data, as generated by TSQLDBStatement.FetchAllToBinary()
+  TSQLDBProxyStatementAbstract = class(TSQLDBStatementWithParamsAndColumns)
+  protected
+    fDataRowCount: integer;
+    fDataRowReaderOrigin, fDataRowReader: PByte;
+    fDataRowNullSize: cardinal;
+    fDataCurrentRowIndex: integer;
+    fDataCurrentRowNullLen: cardinal;
+    fDataCurrentRowNull: TByteDynArray;
+    fDataCurrentRowValues: array of pointer;
+    fDataCurrentRowValuesStart: pointer;
+    fDataCurrentRowValuesSize: Cardinal;
+    // per-row column type (SQLite3 only) e.g. select coalesce(column,0) from ..
+    fDataCurrentRowColTypes: array of TSQLDBFieldType;
+    function IntColumnType(Col: integer; out Data: PByte): TSQLDBFieldType;
+      {$ifdef HASINLINE}inline;{$endif}
+    procedure IntHeaderProcess(Data: PByte; DataLen: integer);
+    procedure IntFillDataCurrent(var Reader: PByte; IgnoreColumnDataSize: boolean);
+  public
+    /// the Column type of the current Row
+    function ColumnType(Col: integer; FieldSize: PInteger=nil): TSQLDBFieldType; override;
+    /// returns TRUE if the column contains NULL
+    function ColumnNull(Col: integer): boolean; override;
+    /// return a Column integer value of the current Row, first Col is 0
+    function ColumnInt(Col: integer): Int64; override;
+    /// return a Column floating point value of the current Row, first Col is 0
+    function ColumnDouble(Col: integer): double; override;
+    /// return a Column floating point value of the current Row, first Col is 0
+    function ColumnDateTime(Col: integer): TDateTime; override;
+    /// return a Column currency value of the current Row, first Col is 0
+    // - should retrieve directly the 64 bit Currency content, to avoid
+    // any rounding/conversion error from floating-point types
+    function ColumnCurrency(Col: integer): currency; override;
+    /// return a Column UTF-8 encoded text value of the current Row, first Col is 0
+    function ColumnUTF8(Col: integer): RawUTF8; override;
+    /// return a Column text value as generic VCL string of the current Row, first Col is 0
+    function ColumnString(Col: integer): string; override;
+    /// return a Column as a blob value of the current Row, first Col is 0
+    function ColumnBlob(Col: integer): RawByteString; override;
+    /// return all columns values into JSON content
+    procedure ColumnsToJSON(WR: TJSONWriter); override;
+    /// direct access to the data buffer of the current row
+    // - points to Double/Currency value, or variable-length Int64/UTF8/Blob
+    // - points to nil if the column value is NULL
+    function ColumnData(Col: integer): pointer;
+    /// append current row content as binary stream
+    // - will save one data row in optimized binary format (if not in Null)
+    // - virtual method called by FetchAllToBinary()
+    // - follows the format expected by TSQLDBProxyStatement
+    procedure ColumnsToBinary(W: TFileBufferWriter;
+      Null: pointer; const ColTypes: TSQLDBFieldTypeDynArray); override;
+
+    /// read-only access to the number of data rows stored
+    property DataRowCount: integer read fDataRowCount;
+  end;
+
+  /// implements a proxy-like virtual connection statement to a DB engine
+  // - is generated by TSQLDBProxyConnection kind of connection
+  // - will use an internal binary buffer when the statement returned rows data,
+  // as generated by TSQLDBStatement.FetchAllToBinary() or JSON for
+  // ExecutePreparedAndFetchAllAsJSON() method (as expected by our ORM)
+  TSQLDBProxyStatement = class(TSQLDBProxyStatementAbstract)
+  protected
+    fDataInternalCopy: RawByteString;
+    fUpdateCount: integer;
+    fForceNoUpdateCount: boolean;
+    procedure ParamsToCommand(var Input: TSQLDBProxyConnectionCommandExecute);
+  public
+    /// Execute a SQL statement
+    // - for TSQLDBProxyStatement, preparation and execution are processed in
+    // one step, when this method is executed - as such, Prepare() won't call
+    // the remote process, but will just set fSQL
+    // - this overridden implementation will use out optimized binary format
+    //  as generated by TSQLDBStatement.FetchAllToBinary(), and not JSON
+    procedure ExecutePrepared; override;
+    /// execute a prepared SQL statement and return all rows content as a JSON string
+    // - JSON data is retrieved with UTF-8 encoding
+    // - if Expanded is true, JSON data is an array of objects, for direct use
+    // with any Ajax or .NET client:
+    // & [ {"col1":val11,"col2":"val12"},{"col1":val21,... ]
+    // - if Expanded is false, JSON data is serialized (used in TSQLTableJSON)
+    // & { "FieldCount":1,"Values":["col1","col2",val11,"val12",val21,..] }
+    // - BLOB field value is saved as Base64, in the '"\uFFF0base64encodedbinary"'
+    // format and contains true BLOB data
+    // - this overridden implementation will use JSON for transmission, and
+    // binary encoding only for parameters (to avoid unneeded conversions, e.g.
+    // when called from mORMotDB.pas)
+    procedure ExecutePreparedAndFetchAllAsJSON(Expanded: boolean; out JSON: RawUTF8); override;
+    /// append all rows content as binary stream
+    // - will save the column types and name, then every data row in optimized
+    // binary format (faster and smaller than JSON)
+    // - you can specify a LIMIT for the data extent (default 0 meaning all data)
+    // - generates the format expected by TSQLDBProxyStatement
+    // - this overriden method will use the internal data copy of the binary
+    // buffer retrieved by ExecutePrepared, so would be almost immediate,
+    // and would allow e.g. direct consumption via our TSynSQLStatementDataSet
+    // - note that DataRowPosition won't be set by this method: will be done
+    // e.g. in TSQLDBProxyStatementRandomAccess.Create
+    function FetchAllToBinary(Dest: TStream; MaxRowCount: cardinal=0;
+      DataRowPosition: PCardinalDynArray=nil): cardinal; override;
+    /// gets a number of updates made by latest executed statement
+    // - this overriden method will return the integer value returned by
+    // cExecute command
+    function UpdateCount: integer; override;
+    /// force no UpdateCount method call on server side
+    // - may be needed to reduce server load, if this information is not needed
+    property ForceNoUpdateCount: boolean read fForceNoUpdateCount write fForceNoUpdateCount;
+
+    /// after a statement has been prepared via Prepare() + ExecutePrepared() or
+    //   Execute(), this method must be called one or more times to evaluate it
+    function Step(SeekFirst: boolean=false): boolean; override;
+  end;
+
+  /// client-side implementation of a remote connection to any SynDB engine
+  // - will compute binary compressed messages for the remote processing,
+  // ready to be served e.g. over HTTP via our SynDBRemote.pas unit
+  // - abstract class which should override its protected ProcessMessage() method
+  // e.g. by TSQLDBRemoteConnectionPropertiesTest or
+  TSQLDBRemoteConnectionPropertiesAbstract = class(TSQLDBProxyConnectionPropertiesAbstract)
+  protected
+    /// will build and interpret binary messages to be served with ProcessMessage
+    // - would raise an exception in case of error, even on the server side
+    function Process(Command: TSQLDBProxyConnectionCommand;
+      const Input; var Output): integer; override;
+    /// abstract method to override for the expected transmission protocol
+    // - could raise an exception on transmission error
+    procedure ProcessMessage(const Input: RawByteString; out Output: RawByteString);
+      virtual; abstract;
+  end;
+
+  /// fake proxy class for testing the remote connection to any SynDB engine
+  // - resulting overhead due to our binary messaging: unnoticeable :)
+  TSQLDBRemoteConnectionPropertiesTest = class(TSQLDBRemoteConnectionPropertiesAbstract)
+  protected
+    fProps: TSQLDBConnectionProperties;
+    // this overriden method will just call fProps.RemoteProcessMessage()
+    procedure ProcessMessage(const Input: RawByteString; out Output: RawByteString); override;
+  public
+    /// create a test redirection to an existing local connection property
+    // - you can specify a User/Password credential pair to also test the
+    // authentication via TSynAuthentication
+    constructor Create(aProps: TSQLDBConnectionProperties;
+      const aUserID,aPassword: RawUTF8; aProtocol: TSQLDBProxyConnectionProtocolClass); reintroduce;
+  end;
+
+
+  /// implements a virtual statement with direct data access
+  // - is generated with no connection, but allows direct random access to any
+  // data row retrieved from TSQLDBStatement.FetchAllToBinary() binary data
+  // - GotoRow() method allows direct access to a row data via Column*()
+  // - is used e.g. by TSynSQLStatementDataSet of SynDBVCL unit
+  TSQLDBProxyStatementRandomAccess = class(TSQLDBProxyStatementAbstract)
+  protected
+    fRowData: TCardinalDynArray;
+  public
+    /// initialize the internal structure from a given memory buffer
+    // - by default, ColumnDataSize would be computed from the supplied data,
+    // unless you set IgnoreColumnDataSize=true to set the value to 0 (and
+    // force e.g. SynDBVCL TSynBinaryDataSet.InternalInitFieldDefs define the
+    // field as ftDefaultMemo)
+    constructor Create(Data: PByte; DataLen: integer;
+      DataRowPosition: PCardinalDynArray=nil; IgnoreColumnDataSize: boolean=false); reintroduce;
+
+    /// Execute a prepared SQL statement
+    // - this unexpected overridden method will raise a ESQLDBException
+    procedure ExecutePrepared; override;
+    /// Change cursor position to the next available row
+    // - this unexpected overridden method will raise a ESQLDBException
+    function Step(SeekFirst: boolean=false): boolean; override;
+
+    /// change the current data Row
+    // - if Index<DataRowCount, returns TRUE and you can access to the data
+    // via regular Column*() methods
+    // - can optionally raise an ESQLDBException if Index is not correct
+    function GotoRow(Index: integer; RaiseExceptionOnWrongIndex: Boolean=false): boolean;
+  end;
+
+{$endif WITH_PROXY}
+
+
+const
+  /// TSQLDBFieldType kind of columns which have a fixed width
+  FIXEDLENGTH_SQLDBFIELDTYPE = [ftInt64, ftDouble, ftCurrency, ftDate];
+
+  /// conversion matrix from TSQLDBFieldType into variant type
+  MAP_FIELDTYPE2VARTYPE: array[TSQLDBFieldType] of Word = (
+    varEmpty, varNull, varInt64, varDouble, varCurrency, varDate,
+    varSynUnicode, varString);
+// ftUnknown, ftNull, ftInt64, ftDouble, ftCurrency, ftDate, ftUTF8, ftBlob
+
+
+/// function helper logging some column truncation information text
+procedure LogTruncatedColumn(const Col: TSQLDBColumnProperty);
+
+/// retrieve a table name without any left schema
+// - e.g. TrimLeftSchema('SCHEMA.TABLENAME')='TABLENAME'
+function TrimLeftSchema(const TableName: RawUTF8): RawUTF8;
+
+/// replace all '?' in the SQL statement with named parameters like :AA :AB..
+// - returns the number of ? parameters found within aSQL
+// - won't generate any SQL keyword parameters (e.g. :AS :OF :BY), to be
+// compliant with Oracle OCI expectations
+// - any ending ';' character is deleted, unless aStripSemicolon is unset
+function ReplaceParamsByNames(const aSQL: RawUTF8; var aNewSQL: RawUTF8;
+  aStripSemicolon: boolean=true): integer;
+
+/// replace all '?' in the SQL statement with indexed parameters like $1 $2 ...
+// - returns the number of ? parameters found within aSQL
+// - as used e.g. by PostgreSQL & Oracle (:1 :2) library
+// - if AllowSemicolon is false (by default), reject any statement with ;
+// (Postgres do not allow ; inside prepared statement); it should be 
+// true for Oracle
+function ReplaceParamsByNumbers(const aSQL: RawUTF8; var aNewSQL: RawUTF8;
+  IndexChar: AnsiChar = '$'; AllowSemicolon: boolean = false): integer;
+
+/// create a JSON array from an array of UTF-8 bound values
+// - as generated during array binding, i.e. with quoted strings
+// 'one','t"wo' -> '{"one","t\"wo"}'   and  1,2,3 -> '{1,2,3}'
+// - as used e.g. by PostgreSQL library
+function BoundArrayToJSONArray(const Values: TRawUTF8DynArray): RawUTF8;
+
+
+{ -------------- native connection interfaces, without OleDB }
+
+type
+  /// access to a native library
+  // - this generic class is to be used for any native connection using an
+  // external library
+  // - is used e.g. in SynDBOracle by TSQLDBOracleLib to access the OCI library,
+  // or by SynDBODBC to access the ODBC library
+  TSQLDBLib = class
+  protected
+    fHandle: {$ifdef FPC}TLibHandle{$else}HMODULE{$endif};
+    fLibraryPath: TFileName;
+    /// same as SafeLoadLibrary() but setting fLibraryPath and cwd on Windows
+    function TryLoadLibrary(const aLibrary: array of TFileName;
+      aRaiseExceptionOnFailure: ESynExceptionClass): boolean; virtual;
+  public
+    /// release associated memory and linked library
+    destructor Destroy; override;
+    /// the associated library handle
+    property Handle: {$ifdef FPC}TLibHandle{$else}HMODULE{$endif} read fHandle write fHandle;
+    /// the loaded library path
+    property LibraryPath: TFileName read fLibraryPath;
+  end;
+
+
+{$ifdef EMULATES_TQUERY}
+
+{ -------------- TQuery TField TParam emulation classes and types }
+
+type
+  /// generic Exception type raised by the TQuery class
+  ESQLQueryException = class(ESynException)
+  public
+    constructor CreateFromError(aMessage: string; aConnection: TSQLDBConnection);
+  end;
+
+  /// generic type used by TQuery / TQueryValue for BLOBs fields
+  TBlobData = RawByteString;
+
+  /// represent the use of parameters on queries or stored procedures
+  // - same enumeration as with the standard DB unit from VCL
+  TParamType = (ptUnknown, ptInput, ptOutput, ptInputOutput, ptResult);
+
+  TQuery = class;
+
+  /// pseudo-class handling a TQuery bound parameter or column value
+  // - will mimic both TField and TParam classes as defined in standard DB unit,
+  // by pointing both classes types to PQueryValue
+  // - usage of an object instead of a class allow faster access via a
+  // dynamic array (and our TDynArrayHashed wrapper) for fast property name
+  // handling (via name hashing) and pre-allocation
+  // - it is based on an internal Variant to store the parameter or column value
+  {$ifdef USERECORDWITHMETHODS}TQueryValue = record
+    {$else}TQueryValue = object{$endif}
+  private
+    /// fName should be the first property, i.e. the searched hashed value
+    fName: string;
+    fValue: Variant;
+    fValueBlob: boolean;
+    fParamType: TParamType;
+    // =-1 if empty, =0 if eof, >=1 if cursor on row data
+    fRowIndex: integer;
+    fColumnIndex: integer;
+    fQuery: TQuery;
+    procedure CheckExists;
+    procedure CheckValue;
+    function GetIsNull: boolean;
+    function GetDouble: double;
+    function GetString: string;
+    function GetAsWideString: SynUnicode;
+    function GetCurrency: Currency;
+    function GetDateTime: TDateTime;
+    function GetVariant: Variant;
+    function GetInteger: integer;
+    function GetInt64: Int64;
+    function GetBlob: TBlobData;
+    function GetAsBytes: TBytes;
+    function GetBoolean: Boolean;
+    procedure SetDouble(const aValue: double);
+    procedure SetString(const aValue: string);
+    procedure SetAsWideString(const aValue: SynUnicode);
+    procedure SetCurrency(const aValue: Currency);
+    procedure SetDateTime(const aValue: TDateTime);
+    procedure SetVariant(const aValue: Variant);
+    procedure SetInteger(const aValue: integer);
+    procedure SetInt64(const aValue: Int64);
+    procedure SetBlob(const aValue: TBlobData);
+    procedure SetAsBytes(const Value: TBytes);
+    procedure SetBoolean(const aValue: Boolean);
+    procedure SetBound(const aValue: Boolean);
+  public
+    /// set the column value to null
+    procedure Clear;
+    /// the associated (field) name
+    property FieldName: string read fName;
+    /// the associated (parameter) name
+    property Name: string read fName;
+    /// parameter type for queries or stored procedures
+    property ParamType: TParamType read fParamType write fParamType;
+    /// returns TRUE if the stored Value is null
+    property IsNull: Boolean read GetIsNull;
+    /// just do nothing - here for compatibility reasons with Clear + Bound := true
+    property Bound: Boolean write SetBound;
+    /// access the Value as Integer
+    property AsInteger: integer read GetInteger write SetInteger;
+    /// access the Value as Int64
+    // - note that under Delphi 5, Int64 is not handled: the Variant type
+    // only handle integer types, in this Delphi version :(
+    property AsInt64: Int64 read GetInt64 write SetInt64;
+    /// access the Value as Int64
+    // - note that under Delphi 5, Int64 is not handled: the Variant type
+    // only handle integer types, in this Delphi version :(
+    property AsLargeInt: Int64 read GetInt64 write SetInt64;
+    /// access the Value as boolean
+    property AsBoolean: Boolean read GetBoolean write SetBoolean;
+    /// access the Value as String
+    // - used in the VCL world for both TEXT and BLOB content (BLOB content
+    // will only work in pre-Unicode Delphi version, i.e. before Delphi 2009)
+    property AsString: string read GetString write SetString;
+    /// access the Value as an unicode String
+    // - will return a WideString before Delphi 2009, and an UnicodeString
+    // for Unicode versions of the compiler (i.e. our SynUnicode type)
+    property AsWideString: SynUnicode read GetAsWideString write SetAsWideString;
+    /// access the BLOB Value as an AnsiString
+    // - will work for all Delphi versions, including Unicode versions (i.e.
+    // since Delphi 2009)
+    // - for a BLOB parameter or column, you should use AsBlob or AsBlob
+    // properties instead of AsString (this later won't work after Delphi 2007)
+    property AsBlob: TBlobData read GetBlob write SetBlob;
+    /// access the BLOB Value as array of byte (TBytes)
+     // - will work for all Delphi versions, including Unicode versions (i.e.
+    // since Delphi 2009)
+    // - for a BLOB parameter or column, you should use AsBlob or AsBlob
+    // properties instead of AsString (this later won't work after Delphi 2007)
+    property AsBytes: TBytes read GetAsBytes write SetAsBytes;
+    /// access the Value as double
+    property AsFloat: double read GetDouble write SetDouble;
+    /// access the Value as TDateTime
+    property AsDateTime: TDateTime read GetDateTime write SetDateTime;
+    /// access the Value as TDate
+    property AsDate: TDateTime read GetDateTime write SetDateTime;
+    /// access the Value as TTime
+    property AsTime: TDateTime read GetDateTime write SetDateTime;
+    /// access the Value as Currency
+    // - avoid any rounding conversion, as with AsFloat
+    property AsCurrency: Currency read GetCurrency write SetCurrency;
+    /// access the Value as Variant
+    property AsVariant: Variant read GetVariant write SetVariant;
+  end;
+
+  /// a dynamic array of TQuery bound parameters or column values
+  // - TQuery will use TDynArrayHashed for fast search
+  TQueryValueDynArray = array of TQueryValue;
+
+  /// pointer to TQuery bound parameter or column value
+  PQueryValue = ^TQueryValue;
+
+  /// pointer mapping the VCL DB TField class
+  // - to be used e.g. with code using local TField instances in a loop
+  TField = PQueryValue;
+
+  /// pointer mapping the VCL DB TParam class
+  // - to be used e.g. with code using local TParam instances
+  TParam = PQueryValue;
+
+  /// class mapping VCL DB TQuery for direct database process
+  // - this class can mimic basic TQuery VCL methods, but won't need any BDE
+  // installed, and will be faster for field and parameters access than the
+  // standard TDataSet based implementation; in fact, OleDB replaces the BDE
+  // or the DBExpress layer, or access directly to the client library
+  // (e.g. for TSQLDBOracleConnectionProperties which calls oci.dll)
+  // - it is able to run basic queries as such:
+  // !  Q := TQuery.Create(aSQLDBConnection);
+  // !  try
+  // !    Q.SQL.Clear; // optional
+  // !    Q.SQL.Add('select * from DOMAIN.TABLE');
+  // !    Q.SQL.Add('  WHERE ID_DETAIL=:detail;');
+  // !    Q.ParamByName('DETAIL').AsString := '123420020100000430015';
+  // !    Q.Open;
+  // !    Q.First;    // optional
+  // !    while not Q.Eof do begin
+  // !      assert(Q.FieldByName('id_detail').AsString='123420020100000430015');
+  // !      Q.Next;
+  // !    end;
+  // !    Q.Close;    // optional
+  // !  finally
+  // !    Q.Free;
+  // !  end;
+  // - since there is no underlying TDataSet, you can't have read and write
+  // access, or use the visual DB components of the VCL: it's limited to
+  // direct emulation of low-level SQL as in the above code, with one-direction
+  // retrieval (e.g. the Edit, Post, Append, Cancel, Prior, Locate, Lookup
+  // methods do not exist within this class)
+  // - use ToDataSet() function from SynDBVCL.pas to create a TDataSet
+  // from such a TQuery instance, and link this request to visual DB components
+  // - this class is Unicode-ready even before Delphi 2009 (via the TQueryValue
+  // AsWideString method), will natively handle Int64/TBytes field or parameter
+  // data, and will have less overhead than the standard DB components of the VCL
+  // - you should better use TSQLDBStatement instead of this wrapper, but
+  // having such code-compatible TQuery replacement could make easier some
+  // existing code upgrade (e.g. to avoid deploying the deprecated BDE, generate
+  // smaller executable, access any database without paying a big fee,
+  // avoid rewriting a lot of existing code lines of a big application...)
+  TQuery = class
+  protected
+    fSQL: TStringList;
+    fPrepared: ISQLDBStatement;
+    fRowIndex: Integer;
+    fConnection: TSQLDBConnection;
+    fParams: TQueryValueDynArray;
+    fResults: TQueryValueDynArray;
+    fResult: TDynArrayHashed;
+    fResultCount: integer;
+    fParam: TDynArrayHashed;
+    fParamCount: Integer;
+    fTag: PtrInt;
+    function GetIsEmpty: Boolean;
+    function GetActive: Boolean;
+    function GetFieldCount: integer;
+    function GetParamCount: integer;
+    function GetField(aIndex: integer): TField;
+    function GetParam(aIndex: integer): TParam;
+    function GetEof: boolean;
+    function GetBof: Boolean;
+    function GetRecordCount: integer;
+    function GetSQLAsText: string;
+    procedure OnSQLChange(Sender: TObject);
+    /// prepare and execute the SQL query
+    procedure Execute(ExpectResults: Boolean);
+  public
+    /// initialize a query for the associated database connection
+    constructor Create(aConnection: TSQLDBConnection);
+    /// release internal memory and statements
+    destructor Destroy; override;
+    /// a do-nothing method, just available for compatibility purpose
+    procedure Prepare;
+    /// begin the SQL query, for a SELECT statement
+    // - will parse the entered SQL statement, and bind parameters
+    // - will then execute the SELECT statement, ready to use First/Eof/Next
+    // methods, the returned rows being available via FieldByName methods
+    procedure Open;
+    /// begin the SQL query, for a non SELECT statement
+    // - will parse the entered SQL statement, and bind parameters
+    // - the query will be released with a call to Close within this method
+    // - will return the number of updated rows (i.e.
+    // PreparedSQLDBStatement.UpdateCount)
+    procedure ExecSQL;
+    /// begin the SQL query, for a non SELECT statement
+    // - will parse the entered SQL statement, and bind parameters
+    // - the query will be released with a call to Close within this method
+    // - this method will return the number of updated rows (i.e.
+    // PreparedSQLDBStatement.UpdateCount)
+    function ExecSQLAndReturnUpdateCount: integer;
+    /// after a successfull Open, will get the first row of results
+    procedure First;
+    /// after successfull Open and First, go the the next row of results
+    procedure Next;
+    /// end the SQL query
+    // - will release the SQL statement, results and bound parameters
+    // - the query should be released with a call to Close before reopen
+    procedure Close;
+    /// access a SQL statement parameter, entered as :aParamName in the SQL
+    // - if the requested parameter do not exist yet in the internal fParams
+    // list, AND if CreateIfNotExisting=true, a new TQueryValue instance
+    // will be created and registered
+    function ParamByName(const aParamName: string; CreateIfNotExisting: boolean=true): TParam;
+    /// retrieve a column value from the current opened SQL query row
+    // - will raise an ESQLQueryException error in case of error, e.g. if no column
+    // name matchs the supplied name
+    function FieldByName(const aFieldName: string): TField;
+    /// retrieve a column value from the current opened SQL query row
+    // - will return nil in case of error, e.g. if no column name matchs the
+    // supplied name
+    function FindField(const aFieldName: string): TField;
+    /// the associated database connection
+    property Connection: TSQLDBConnection read fConnection;
+    /// the SQL statement to be executed
+    // - statement will be prepared and executed via Open or ExecSQL methods
+    // - SQL.Clear will force a call to the Close method (i.e. reset the query,
+    // just as with the default VCL implementation)
+    property SQL: TStringList read fSQL;
+    /// the SQL statement with inlined bound parameters
+    property SQLAsText: string read GetSQLAsText;
+    /// equals true if there is some rows pending
+    property Eof: Boolean read GetEof;
+    /// equals true if on first row
+    property Bof: Boolean read GetBof;
+    /// returns 0 if no record was retrievd, 1 if there was some records
+    // - not the exact count: just here for compatibility purpose with code
+    // like   if aQuery.RecordCount>0 then ...
+    property RecordCount: integer read GetRecordCount;
+    /// equals true if there is no row returned
+    property IsEmpty: Boolean read GetIsEmpty;
+    /// equals true if the query is opened
+    property Active: Boolean read GetActive;
+    /// the number of columns in the current opened SQL query row
+    property FieldCount: integer read GetFieldCount;
+    /// the number of bound parameters in the current SQL statement
+    property ParamCount: integer read GetParamCount;
+    /// retrieve a column value from the current opened SQL query row
+    // - will return nil in case of error, e.g. out of range index
+    property Fields[aIndex: integer]: TField read GetField;
+    /// retrieve a  bound parameters in the current SQL statement
+    // - will return nil in case of error, e.g. out of range index
+    property Params[aIndex: integer]: TParam read GetParam;
+    /// non VCL property to access the internal SynDB prepared statement
+    // - is nil if the TQuery is not prepared (e.g. after Close)
+    property PreparedSQLDBStatement: ISQLDBStatement read fPrepared;
+    /// user-customizable number attached to this instance
+    // - for compatibility with TComponent
+    property Tag: PtrInt read fTag write fTag;
+  end;
+
+{$endif EMULATES_TQUERY}
+
+var
+  /// the TSynLog class used for logging for all our SynDB related units
+  // - you may override it with TSQLLog, if available from mORMot.pas
+  // - since not all exceptions are handled specificaly by this unit, you
+  // may better use a common TSynLog class for the whole application or module
+  SynDBLog: TSynLogClass=TSynLog;
+
+
+
+{ -------------- Database specific classes - shared by several SynDB units }
+
+const
+  /// the known column data types corresponding to our TSQLDBFieldType types
+  // - will be used e.g. for TSQLDBConnectionProperties.SQLFieldCreate()
+  // - see TSQLDBFieldTypeDefinition documentation to find out the mapping
+  DB_FIELDS: array[TSQLDBDefinition] of TSQLDBFieldTypeDefinition = (
+  // ftUnknown=int32, ftNull=UTF8, ftInt64, ftDouble, ftCurrency, ftDate, ftUTF8, ftBlob
+
+  // dUnknown
+  (' INT',' NVARCHAR(%)',' BIGINT',' DOUBLE',' NUMERIC(19,4)',' TIMESTAMP',
+   ' CLOB',' BLOB'),
+
+  // dDefault
+  (' INT',' NVARCHAR(%)',' BIGINT',' DOUBLE',' NUMERIC(19,4)',' TIMESTAMP',
+   ' CLOB',' BLOB'),
+
+  // dOracle
+  (' NUMBER(22,0)',' NVARCHAR2(%)',' NUMBER(22,0)',' BINARY_DOUBLE',' NUMBER(19,4)',
+   ' DATE',' NCLOB',' BLOB'),
+    // NCLOB (National Character Large Object) is an Oracle data type that can hold
+    // up to 4 GB of character data. It's similar to a CLOB, but characters are
+    // stored in a NLS or multibyte national character set (like NVARCHAR2)
+
+  // dMSSQL
+  (' int',' nvarchar(%)',' bigint',' float',' money',' datetime',' nvarchar(max)',
+   ' varbinary(max)'),
+
+  // dJet
+  (' Long',' VarChar(%)',' Decimal(19,0)',' Double',' Currency',' DateTime',
+   ' LongText',' LongBinary'),
+
+  // dMySQL
+  (' int',' varchar(%) character set UTF8',' bigint',' double',' decimal(19,4)',
+   ' datetime',' mediumtext character set UTF8',' mediumblob'),
+
+  // dSQLite
+  (' INTEGER',' TEXT',' INTEGER',' FLOAT',' FLOAT',' TEXT',' TEXT',' BLOB'),
+
+  // dFirebird
+  (' INTEGER',' VARCHAR(%) CHARACTER SET UTF8',' BIGINT',' FLOAT',' DECIMAL(18,4)',
+   ' TIMESTAMP',' BLOB SUB_TYPE 1 SEGMENT SIZE 2000 CHARACTER SET UTF8',
+   ' BLOB SUB_TYPE 0 SEGMENT SIZE 2000'),
+   // about BLOB: http://www.ibphoenix.com/resources/documents/general/doc_54
+
+  // dNexusDB
+  (' INTEGER',' NVARCHAR(%)',' LARGEINT',' REAL',' MONEY',' DATETIME',' NCLOB',' BLOB'),
+    // VARCHAR(%) CODEPAGE 65001 just did not work well with Delphi<2009
+
+  // dPostgreSQL
+  (' INTEGER',' TEXT',' BIGINT',' DOUBLE PRECISION',' NUMERIC(19,4)',
+   ' TIMESTAMP',' TEXT',' BYTEA'),
+    // like SQLite3, we will create TEXT column instead of VARCHAR(%), as stated
+    // by http://www.postgresql.org/docs/current/static/datatype-character.html
+
+  // dDB2 (for CCSID Unicode tables)
+  (' int',' varchar(%)',' bigint',' real',' decimal(19,4)',' timestamp',' clob', ' blob'),
+    { note: bigint needs 9.1 and up }
+
+  // dInformix
+  (' int',' lvarchar(%)',' bigint',' smallfloat',' decimal(19,4)',
+   ' datetime year to fraction(3)',' clob', ' blob')
+  );
+
+  /// the known column data types corresponding to our TSQLDBFieldType types
+  // - will be used e.g. for TSQLDBConnectionProperties.SQLFieldCreate()
+  // - SQLite3 doesn't expect any field length, neither PostgreSQL, so set to 0
+  DB_FIELDSMAX: array[TSQLDBDefinition] of cardinal = (
+    1000, 1000, 1333, { =4000/3 since WideChar is up to 3 bytes in UTF-8 }
+    4000, 255, 4000, 0, 32760, 32767, 0, 32700, 32700);
+
+  /// the known SQL statement to retrieve the server date and time
+  DB_SERVERTIME: array[TSQLDBDefinition] of RawUTF8 = (
+    '','', // return local server time by default
+    'select sysdate from dual',
+    'select GETDATE()',
+    '', // Jet is local -> return local time
+    'SELECT NOW()',
+    '', // SQlite is local -> return local time
+    'select current_timestamp from rdb$database',
+    'SELECT CURRENT_TIMESTAMP',
+    'SELECT LOCALTIMESTAMP',
+    'select current timestamp from sysibm.sysdummy1',
+    'select CURRENT YEAR TO FRACTION(3) from SYSTABLES where tabid = 1'
+  );
+
+const
+  /// the known SQL syntax to limit the number of returned rows in a SELECT
+  // - Positon indicates if should be included within the WHERE clause,
+  // at the beginning of the SQL statement, or at the end of the SQL statement
+  // - InsertFmt will replace '%' with the maximum number of lines to be retrieved
+  // - used by TSQLDBConnectionProperties.AdaptSQLLimitForEngineList()
+  DB_SQLLIMITCLAUSE: array[TSQLDBDefinition] of TSQLDBDefinitionLimitClause  = (
+    (Position: posNone;   InsertFmt:nil),                         { dUnknown    }
+    (Position: posNone;   InsertFmt:nil),                         { dDefault    }
+    (Position: posWhere;  InsertFmt:'rownum<=%'),                 { dOracle     }
+    (Position: posSelect; InsertFmt:'top(%) '),                   { dMSSQL      }
+    (Position: posSelect; InsertFmt:'top % '),                    { dJet        }
+    (Position: posAfter;  InsertFmt:' limit %'),                  { dMySQL      }
+    (Position: posAfter;  InsertFmt:' limit %'),                  { dSQLite     }
+    (Position: posSelect; InsertFmt:'first % '),                  { dFirebird   }
+    (Position: posSelect; InsertFmt:'top % '),                    { dNexusDB    }
+    (Position: posAfter;  InsertFmt:' limit %'),                  { dPostgreSQL }
+    (Position: posAfter;  InsertFmt:' fetch first % rows only'),  { dDB2        }
+    (Position: posAfter;  InsertFmt:' first % '));                { dInformix   }
+
+  /// the known database engines handling CREATE INDEX IF NOT EXISTS statement
+  DB_HANDLECREATEINDEXIFNOTEXISTS = [dSQLite];
+
+  /// the known database engines handling CREATE INDEX on BLOB columns
+  // - SQLite3 does not have any issue about indexing any column
+  // - PostgreSQL is able to index TEXT columns, which are some kind of CLOB
+  DB_HANDLEINDEXONBLOBS = [dSQLite,dPostgreSQL];
+
+  /// where the DESC clause shall be used for a CREATE INDEX statement
+  // - only identified syntax exception is for FireBird
+  DB_SQLDESENDINGINDEXPOS: array[TSQLDBDefinition] of
+    (posWithColumn, posGlobalBefore) = (
+    posWithColumn, posWithColumn, posWithColumn, posWithColumn, posWithColumn,
+    posWithColumn, posWithColumn, posGlobalBefore, posWithColumn, posWithColumn,
+    posWithColumn, posWithColumn);
+
+  /// the SQL text corresponding to the identified WHERE operators for a SELECT
+  DB_SQLOPERATOR: array[opEqualTo..opLike] of RawUTF8 = (
+    '=','<>','<','<=','>','>=',' in ',' is null',' is not null',' like ');
+
+
+/// retrieve the text of a given Database SQL dialect enumeration
+// - see also TSQLDBConnectionProperties.GetDBMSName() method
+function ToText(DBMS: TSQLDBDefinition): PShortString; overload;
+
+/// retrieve the text of a given Database field type enumeration
+// - see also TSQLDBFieldTypeToString() function
+function ToText(Field: TSQLDBFieldType): PShortString; overload;
+
+/// retrieve the ready-to-be displayed text of a given Database field
+// type enumeration
+function TSQLDBFieldTypeToString(aType: TSQLDBFieldType): TShort16;
+
+{$ifdef WITH_PROXY}
+/// retrieve the ready-to-be displayed text of proxy commands implemented by
+// TSQLDBProxyConnectionProperties.Process()
+function ToText(cmd: TSQLDBProxyConnectionCommand): PShortString; overload;
+{$endif}
+
+
+implementation
+
+function ToText(DBMS: TSQLDBDefinition): PShortString;
+begin
+  result := GetEnumName(TypeInfo(TSQLDBDefinition),ord(DBMS));
+end;
+
+function ToText(Field: TSQLDBFieldType): PShortString;
+begin
+  result := GetEnumName(TypeInfo(TSQLDBFieldType),ord(Field));
+end;
+
+{$ifdef WITH_PROXY}
+function ToText(cmd: TSQLDBProxyConnectionCommand): PShortString;
+begin
+  result := GetEnumName(TypeInfo(TSQLDBProxyConnectionCommand),ord(cmd));
+end;
+{$endif}
+
+function TSQLDBFieldTypeToString(aType: TSQLDBFieldType): TShort16;
+begin
+  if aType<=high(aType) then
+    result := TrimLeftLowerCaseToShort(ToText(aType)) else
+    FormatShort16('#%',[ord(aType)],result);
+end;
+
+
+{$ifdef EMULATES_TQUERY}
+
+{ ESQLQueryException }
+
+constructor ESQLQueryException.CreateFromError(aMessage: string; aConnection: TSQLDBConnection);
+begin
+  if aMessage='' then
+    aMessage := 'Error';
+  if (aConnection=nil) or (aConnection.fErrorMessage='') then
+    Create(aMessage) else
+  if aConnection.fErrorException=nil then
+    CreateUTF8('% [%]',[aMessage,aConnection.fErrorMessage]) else
+    CreateUTF8('% as % with message [%]',
+      [aMessage,aConnection.fErrorException,aConnection.fErrorMessage]);
+end;
+
+{ TQueryValue }
+
+procedure TQueryValue.CheckExists;
+begin
+  if @self=nil then
+    raise ESQLQueryException.Create('Parameter/Field not existing');
+end;
+
+procedure TQueryValue.CheckValue;
+begin
+  CheckExists;
+  if fQuery=nil then
+    exit; // Params already have updated value
+  if fQuery.fRowIndex<=0 then // =-1 if empty, =0 if eof, >=1 if row data
+    SetVariantNull(fValue) else
+  if fRowIndex<>fQuery.fRowIndex then begin // get column value once per row
+    fRowIndex := fQuery.fRowIndex;
+    fQuery.fPrepared.ColumnToVariant(fColumnIndex,fValue);
+  end;
+end;
+
+// in code below, most of the work should have been done by the Variants unit :)
+// but since Delphi 5 does not handle varInt64 type, we had do handle it :(
+// in all cases, our version should speed up process a little bit ;)
+
+procedure TQueryValue.Clear;
+begin
+  SetVariantNull(fValue);
+end;
+
+function TQueryValue.GetAsBytes: TBytes;
+var tmp: TBlobData;
+begin
+  CheckValue;
+  VariantToRawByteString(fValue,tmp);
+  RawByteStringToBytes(tmp,result);
+end;
+
+function TQueryValue.GetAsWideString: SynUnicode;
+begin
+  CheckValue;
+  with TVarData(fValue) do
+  case VType of
+    varNull:     result := '';
+    varInt64:    result := UTF8ToSynUnicode(Int64ToUtf8(VInt64));
+    varString:   result := UTF8ToSynUnicode(RawUTF8(VAny));
+    {$ifdef HASVARUSTRING}
+    varUString:  result := UnicodeString(VAny);
+    {$endif}
+  else Result := SynUnicode(fValue);
+  end;
+end;
+
+function TQueryValue.GetBlob: TBlobData;
+begin
+  CheckValue;
+  VariantToRawByteString(fValue,result);
+end;
+
+function TQueryValue.GetBoolean: Boolean;
+begin
+  Result := GetInt64<>0;
+end;
+
+function TQueryValue.GetCurrency: Currency;
+begin
+  CheckValue;
+  with TVarData(fValue) do
+  case VType of
+    varNull:     result := 0;
+    varInteger:  result := VInteger;
+    varInt64:    result := VInt64;
+    varCurrency: result := VCurrency;
+    varDouble, varDate: result := VDouble;
+    else result := fValue;
+  end;
+end;
+
+function TQueryValue.GetDateTime: TDateTime;
+begin
+  CheckValue;
+  with TVarData(fValue) do
+  case VType of
+    varString:     result := Iso8601ToDateTime(RawUTF8(VAny));
+    varSynUnicode: result := Iso8601ToDateTime(SynUnicodeToUtf8(SynUnicode(VAny)));
+  else result := GetDouble;
+  end;
+end;
+
+function TQueryValue.GetDouble: double;
+begin
+  CheckValue;
+  with TVarData(fValue) do
+  case VType of
+    varNull:     result := 0;
+    varInteger:  result := VInteger;
+    varInt64:    result := VInt64;
+    varCurrency: result := VCurrency;
+    varDouble, varDate: result := VDouble;
+    else result := fValue;
+  end;
+end;
+
+function TQueryValue.GetInt64: Int64;
+begin
+  CheckValue;
+  with TVarData(fValue) do
+  case VType of
+    varNull:     result := 0;
+    varInteger:  result := VInteger;
+    varInt64:    result := VInt64;
+    varCurrency: result := trunc(VCurrency);
+    varDouble, varDate: result := trunc(VDouble);
+    else result := {$ifdef DELPHI5OROLDER}integer{$endif}(fValue);
+  end;
+end;
+
+function TQueryValue.GetInteger: integer;
+begin
+  CheckValue;
+  with TVarData(fValue) do
+  case VType of
+    varNull:     result := 0;
+    varInteger:  result := VInteger;
+    varInt64:    result := VInt64;
+    varCurrency: result := trunc(VCurrency);
+    varDouble, varDate:   result := trunc(VDouble);
+    else result := fValue;
+  end;
+end;
+
+function TQueryValue.GetIsNull: boolean;
+begin
+  CheckValue;
+  result := TVarData(fValue).VType=varNull;
+end;
+
+function TQueryValue.GetString: string;
+begin
+  CheckValue;
+  with TVarData(fValue) do
+  case VType of
+    varNull:     result := '';
+    varInteger:  result := IntToString(VInteger);
+    varInt64:    result := IntToString(VInt64);
+    varCurrency: result := Curr64ToString(VInt64);
+    varDouble:   result := DoubleToString(VDouble);
+    varDate:     result := Ansi7ToString(DateTimeToIso8601Text(VDate,' '));
+    varString:   result := UTF8ToString(RawUTF8(VAny));
+    {$ifdef HASVARUSTRING}
+    varUString:  result := string(UnicodeString(VAny));
+    {$endif HASVARUSTRING}
+    varOleStr:   result := string(WideString(VAny));
+    else result := fValue;
+  end;
+end;
+
+function TQueryValue.GetVariant: Variant;
+begin
+  CheckValue;
+  {$ifdef DELPHI5OROLDER}
+  with TVarData(fValue) do // Delphi 5 need conversion to float to avoid overflow
+  if VType=varInt64 then
+    if (VInt64<low(Integer)) or (VInt64>high(Integer)) then
+      result := VInt64*1.0 else
+      result := integer(VInt64) else
+  {$endif}
+    result := fValue;
+end;
+
+procedure TQueryValue.SetAsBytes(const Value: TBytes);
+begin
+  CheckExists;
+  RawByteStringToVariant(pointer(Value),length(Value),fValue);
+  fValueBlob := true;
+end;
+
+procedure TQueryValue.SetAsWideString(const aValue: SynUnicode);
+begin
+  CheckExists;
+  fValue := aValue;
+end;
+
+procedure TQueryValue.SetBlob(const aValue: TBlobData);
+begin
+  CheckExists;
+  RawByteStringToVariant(aValue,fValue);
+  fValueBlob := true;
+end;
+
+procedure TQueryValue.SetBoolean(const aValue: Boolean);
+begin
+  CheckExists;
+  fValue := ord(aValue); // store 0/1 in the DB, not 0/65535
+end;
+
+procedure TQueryValue.SetBound(const aValue: Boolean);
+begin
+  ; // just do nothing
+end;
+
+procedure TQueryValue.SetCurrency(const aValue: Currency);
+begin
+  CheckExists;
+  fValue := aValue;
+end;
+
+procedure TQueryValue.SetDateTime(const aValue: TDateTime);
+begin
+  CheckExists;
+  fValue := aValue;
+end;
+
+procedure TQueryValue.SetDouble(const aValue: double);
+begin
+  CheckExists;
+  fValue := aValue;
+end;
+
+procedure TQueryValue.SetInt64(const aValue: Int64);
+begin
+  CheckExists;
+{$ifdef DELPHI5OROLDER}
+  with TVarData(fValue) do begin
+    VarClear(fValue);
+    VType := varInt64;
+    VInt64 := aValue;
+  end;
+{$else}
+  fValue := aValue;
+{$endif}
+end;
+
+procedure TQueryValue.SetInteger(const aValue: integer);
+begin
+  CheckExists;
+  fValue := aValue;
+end;
+
+procedure TQueryValue.SetString(const aValue: string);
+begin
+  CheckExists;
+  {$ifdef UNICODE}
+  fValue := aValue;
+  {$else}
+  VarClear(fValue);
+  with TVarData(fValue) do begin
+    VType := varString;
+    VAny := nil; // avoid GPF below when assigning a string variable to VAny
+    StringToUTF8(aValue,RawUTF8(VAny));
+  end;
+  {$endif}
+end;
+
+procedure TQueryValue.SetVariant(const aValue: Variant);
+begin
+  CheckExists;
+  fValue := aValue;
+end;
+
+
+{ TQuery }
+
+procedure TQuery.Close;
+begin
+  try
+    fPrepared := nil;
+  finally
+    //fSQL.Clear; // original TQuery expect SQL content to be preserved
+    fParam.Clear;
+    fParam.ReHash; // ensure no GPF if reOpen
+    fResult.Clear;
+    fResult.ReHash; // ensure no GPF if reOpen
+    fRowIndex := -1; // =-1 if empty
+  end;
+end;
+
+constructor TQuery.Create(aConnection: TSQLDBConnection);
+begin
+  inherited Create;
+  fConnection := aConnection;
+  fSQL := TStringList.Create;
+  fSQL.OnChange := OnSQLChange;
+  fParam.InitSpecific(TypeInfo(TQueryValueDynArray),fParams,djString,@fParamCount,true);
+  fResult.InitSpecific(TypeInfo(TQueryValueDynArray),fResults,djString,@fResultCount,true);
+end;
+
+destructor TQuery.Destroy;
+begin
+  try
+    Close;
+  finally
+    fSQL.Free;
+    inherited;
+  end;
+end;
+
+procedure TQuery.Prepare;
+begin
+  // just available for compatibility purpose
+end;
+
+procedure TQuery.ExecSQL;
+begin
+  Execute(false);
+  Close;
+end;
+
+function TQuery.ExecSQLAndReturnUpdateCount: integer;
+begin
+  Execute(false);
+  result := fPrepared.UpdateCount;
+  Close;
+end;
+
+function TQuery.FieldByName(const aFieldName: string): PQueryValue;
+var i: integer;
+begin
+  if self=nil then
+    result := nil else begin
+    i := fResult.FindHashed(aFieldName);
+    if i<0 then
+      raise ESQLQueryException.CreateUTF8(
+        '%.FieldByName("%"): unknown field name',[self,aFieldName]) else
+      result := @fResults[i];
+  end;
+end;
+
+function TQuery.FindField(const aFieldName: string): TField;
+var i: integer;
+begin
+  result := nil;
+  if (self=nil) or (fRowIndex<=0) then // -1=empty, 0=eof, >=1 if row data
+    exit;
+  i := fResult.FindHashed(aFieldName);
+  if i>=0 then
+    result := @fResults[i];
+end;
+
+procedure TQuery.First;
+begin
+  if (self=nil) or (fPrepared=nil) then
+    raise ESQLQueryException.Create('First: Invalid call');
+  if fRowIndex<>1 then // perform only if cursor not already on first data row
+    if fPrepared.Step(true) then
+      // cursor sucessfully set to 1st row
+      fRowIndex := 1 else
+      // no row is available, or unable to seek first row -> empty result
+      fRowIndex := -1; // =-1 if empty, =0 if eof, >=1 if cursor on row data
+end;
+
+function TQuery.GetEof: boolean;
+begin
+  result := (Self=nil) or (fRowIndex<=0);
+end;
+
+function TQuery.GetRecordCount: integer;
+begin
+  if IsEmpty then
+    result := 0 else
+    result := 1;
+end;
+
+function TQuery.GetBof: Boolean;
+begin
+  result := (Self<>nil) and (fRowIndex=1);
+end;
+
+function TQuery.GetIsEmpty: Boolean;
+begin
+  result := (Self=nil) or (fRowIndex<0); // =-1 if empty, =0 if eof
+end;
+
+function TQuery.GetActive: Boolean;
+begin
+  result := (self<>nil) and (fPrepared<>nil);
+end;
+
+function TQuery.GetFieldCount: integer;
+begin
+  if IsEmpty then
+    result := 0 else
+    result := fResultCount;
+end;
+
+function TQuery.GetParamCount: integer;
+begin
+  if IsEmpty then
+    result := 0 else
+    result := fParamCount;
+end;
+
+function TQuery.GetField(aIndex: integer): TField;
+begin
+  if (Self=nil) or (fRowIndex<0) or (cardinal(aIndex)>=cardinal(fResultCount)) then
+    result := nil else
+    result := @fResults[aIndex];
+end;
+
+function TQuery.GetParam(aIndex: integer): TParam;
+begin
+  if (Self=nil) or (cardinal(aIndex)>=cardinal(fParamCount)) then
+    result := nil else
+    result := @fParams[aIndex];
+end;
+
+function TQuery.GetSQLAsText: string;
+begin
+  if (self=nil) or (fPrepared=nil) then
+    result := '' else
+    result := Utf8ToString(fPrepared.Instance.GetSQLWithInlinedParams);
+end;
+
+procedure TQuery.OnSQLChange(Sender: TObject);
+begin
+  if (self<>nil) and (SQL.Count=0) then
+    Close; // expected previous behavior
+end;
+
+procedure TQuery.Next;
+begin
+  if (self=nil) or (fPrepared=nil) then
+    raise ESQLQueryException.Create('Next: Invalid call');
+  Connection.InternalProcess(speActive);
+  try
+    if fPrepared.Step(false) then
+      inc(fRowIndex) else
+      // no more row is available
+      fRowIndex := 0;
+  finally
+    Connection.InternalProcess(speNonActive);
+  end;
+end;
+
+procedure TQuery.Open;
+var i, h: integer;
+    added: boolean;
+    ColumnName: string;
+begin
+  if fResultCount>0 then
+    Close;
+  Execute(true);
+  for i := 0 to fPrepared.ColumnCount-1 do begin
+    ColumnName := UTF8ToString(fPrepared.ColumnName(i));
+    h := fResult.FindHashedForAdding(ColumnName,added);
+    if not added then
+      raise ESQLQueryException.CreateUTF8('Duplicated column name [%]',[ColumnName]);
+    with fResults[h] do begin
+      fQuery := self;
+      fRowIndex := 0;
+      fColumnIndex := i;
+      fName := ColumnName;
+    end;
+  end;
+  if fResultCount<>fPrepared.ColumnCount then
+    raise ESQLQueryException.CreateUTF8('%.Open count %<>%',[self,fResultCount,fPrepared.ColumnCount]);
+  First; // always read the first row
+end;
+
+function TQuery.ParamByName(const aParamName: string;
+  CreateIfNotExisting: boolean): PQueryValue;
+var i: integer;
+    added: boolean;
+begin
+  if CreateIfNotExisting then begin
+    i := fParam.FindHashedForAdding(aParamName,added);
+    result := @fParams[i];
+    if added then
+      result^.fName := aParamName;
+  end else begin
+    i := fParam.FindHashed(aParamName);
+    if i>=0 then
+      result := @fParams[i] else
+      result := nil;
+  end;
+end;
+
+procedure TQuery.Execute(ExpectResults: Boolean);
+const
+  DB2OLE: array[TParamType] of TSQLDBParamInOutType = (
+     paramIn,  paramIn, paramOut, paramInOut,    paramIn);
+ // ptUnknown, ptInput, ptOutput, ptInputOutput, ptResult
+var req, new, tmp: RawUTF8;
+    paramName: string; // just like TQueryValue.Name: string
+    P, B: PUTF8Char;
+    col, i: Integer;
+    cols: TIntegerDynArray;
+begin
+  if (self=nil) or (fResultCount>0) or
+     (fConnection=nil) or (fPrepared<>nil) then
+    raise ESQLQueryException.Create('TQuery.Prepare called with no previous Close');
+  fRowIndex := -1;
+  if fConnection=nil then
+    raise ESQLQueryException.Create('No Connection to DB specified');
+  req := Trim(StringToUTF8(SQL.Text));
+  P := pointer(req);
+  if P=nil then
+    ESQLQueryException.Create('No SQL statement');
+  col := 0;
+  repeat
+    B := P;
+    while not (P^ in [':',#0]) do begin
+      case P^ of
+      '''': begin
+        repeat // ignore chars inside ' quotes
+          inc(P);
+        until (P[0]=#0) or ((P[0]='''')and(P[1]<>''''));
+        if P[0]=#0 then break;
+        end;
+      #1..#31:
+        P^ := ' '; // convert #13/#10 into ' '
+      end;
+      inc(P);
+    end;
+    FastSetString(tmp,B,P-B);
+    if P^=#0 then begin
+      new := new+tmp;
+      break;
+    end;
+    new := new+tmp+'?';
+    inc(P); // jump ':'
+    B := P;
+    while tcIdentifier in TEXT_CHARS[P^] do
+      inc(P); // go to end of parameter name
+    paramName := UTF8DecodeToString(B,P-B);
+    i := fParam.FindHashed(paramName);
+    if i<0 then
+      raise ESQLQueryException.CreateUTF8('Parameter [%] not bound for [%]',[paramName,req]);
+    if col=length(cols) then
+      SetLength(cols,col+64);
+    cols[col] := i;
+    inc(col);
+  until P^=#0;
+  Connection.InternalProcess(speActive);
+  try
+    fPrepared := Connection.NewStatementPrepared(new,ExpectResults,
+      {raiseexc=}false,{allowreconnect=}false);
+    if fPrepared=nil then
+      try
+        if Connection.LastErrorWasAboutConnection then begin
+          SynDBLog.Add.Log(sllDB,'TQuery.Execute() now tries to reconnect');
+          Connection.Disconnect;
+          Connection.Connect;
+          fPrepared := Connection.NewStatementPrepared(new,ExpectResults,false,false);
+          if fPrepared=nil then
+            raise ESQLQueryException.CreateFromError('Unable to reconnect DB',Connection);
+        end else
+          raise ESQLQueryException.CreateFromError('DB Error',Connection);
+      finally
+        if fPrepared=nil then
+          Connection.InternalProcess(speConnectionLost);
+      end;
+    for i := 0 to col-1 do
+      try
+        with fParams[cols[i]] do // the leftmost SQL parameter has an index of 1
+          fPrepared.BindVariant(i+1,fValue,fValueBlob,DB2OLE[fParamType]);
+      except
+        on E: Exception do
+          raise ESQLQueryException.CreateUTF8(
+            '% [%] when binding value for parameter [%] in [%]',
+            [E,E.Message,fParams[cols[i]].fName,req]);
+      end;
+    fPrepared.ExecutePrepared;
+  finally
+    Connection.InternalProcess(speNonActive);
+  end;
+end;
+
+{$endif EMULATES_TQUERY}
+
+
+{ TSQLDBConnection }
+
+procedure TSQLDBConnection.CheckConnection;
+begin
+  if self=nil then
+    raise ESQLDBException.Create('TSQLDBConnection not created');
+  if not Connected then
+    raise ESQLDBException.CreateUTF8('% on %/% should be connected',
+      [self,Properties.ServerName,Properties.DataBaseName]);
+end;
+
+procedure TSQLDBConnection.InternalProcess(Event: TOnSQLDBProcessEvent);
+begin
+  if (self=nil) or not Assigned(OnProcess) then
+    exit;
+  case Event of // thread-safe handle of speActive/peNonActive nested calls
+  speActive:
+    if InterlockedIncrement(fInternalProcessActive)=1 then
+      OnProcess(self,Event);
+  speNonActive:
+    if InterlockedDecrement(fInternalProcessActive)=0 then
+      OnProcess(self,Event);
+  else
+    OnProcess(self,Event);
+  end;
+end;
+
+procedure TSQLDBConnection.Commit;
+begin
+  CheckConnection;
+  if TransactionCount<=0 then
+    raise ESQLDBException.CreateUTF8('Invalid %.Commit call',[self]);
+  dec(fTransactionCount);
+  InternalProcess(speCommit);
+end;
+
+constructor TSQLDBConnection.Create(aProperties: TSQLDBConnectionProperties);
+begin
+  fProperties := aProperties;
+  if aProperties<>nil then begin
+    fOnProcess := aProperties.OnProcess;
+    fRollbackOnDisconnect := aProperties.RollbackOnDisconnect;
+  end;
+end;
+
+procedure TSQLDBConnection.Connect;
+var i: integer;
+begin
+  inc(fTotalConnectionCount);
+  InternalProcess(speConnected);
+  if fTotalConnectionCount>1 then
+    InternalProcess(speReconnected);
+  if fServerTimestampAtConnection=0 then
+    try
+      fServerTimestampAtConnection := ServerDateTime;
+    except
+      fServerTimestampAtConnection := Now;
+    end;
+  for i := 0 to length(fProperties.ExecuteWhenConnected)-1 do
+    with NewStatement do
+    try
+      Execute(fProperties.ExecuteWhenConnected[i],false);
+    finally
+      Free;
+    end;
+end;
+
+procedure TSQLDBConnection.Disconnect;
+var i: PtrInt;
+    Obj: PPointerArray;
+begin
+  InternalProcess(speDisconnected);
+  if fCache<>nil then begin
+    InternalProcess(speActive);
+    try
+      Obj := fCache.ObjectPtr;
+      if Obj<>nil then
+        for i := 0 to fCache.Count-1 do
+          TSQLDBStatement(Obj[i]).FRefCount := 0; // force clean release
+      FreeAndNil(fCache); // release all cached statements
+    finally
+      InternalProcess(speNonActive);
+    end;
+  end;
+  if InTransaction then
+    try
+      if RollbackOnDisconnect then begin
+        fTransactionCount := 1; // flush transaction nesting level
+        Rollback;
+      end;
+    finally
+      fTransactionCount := 0; // flush transaction nesting level
+    end;
+end;
+
+destructor TSQLDBConnection.Destroy;
+begin
+  try
+    Disconnect;
+  except
+    on E: Exception do
+      SynDBLog.Add.Log(sllError,E);
+  end;
+  inherited;
+end;
+
+function TSQLDBConnection.IsOutdated(tix: Int64): boolean;
+begin
+  result := false;
+  if (self=nil) or (fProperties.fConnectionTimeOutTicks=0) then
+    exit;
+  if fLastAccessTicks<0 then begin // was forced by ClearConnectionPool
+    result := true;
+    exit;
+  end;
+  if (fLastAccessTicks=0) or (tix-fLastAccessTicks<fProperties.fConnectionTimeOutTicks) then
+    // brand new connection, or active enough connection
+    fLastAccessTicks := tix else
+    // notify connection is clearly outdated
+    result := true;
+end;
+
+function TSQLDBConnection.GetInTransaction: boolean;
+begin
+  result := TransactionCount>0;
+end;
+
+function TSQLDBConnection.GetServerTimestamp: TTimeLog;
+begin
+  PTimeLogBits(@result)^.From(GetServerDateTime);
+end;
+
+function TSQLDBConnection.GetServerDateTime: TDateTime;
+var Current: TDateTime;
+begin
+  Current := NowUTC; // so won't conflict with any potential time zone change
+  if (fServerTimestampOffset=0) and
+     (fProperties.fSQLGetServerTimestamp<>'') then begin
+    with fProperties do
+      with Execute(fSQLGetServerTimestamp,[]) do
+        if Step then
+        fServerTimestampOffset := ColumnDateTime(0)-Current;
+    if fServerTimestampOffset=0 then
+      fServerTimestampOffset := 0.000001; // request server only once
+  end;
+  result := Current+fServerTimestampOffset;
+end;
+
+function TSQLDBConnection.GetLastErrorWasAboutConnection: boolean;
+begin
+  result := (self<>nil) and (Properties<>nil) and (fErrorMessage<>'') and
+    Properties.ExceptionIsAboutConnection(fErrorException,fErrorMessage);
+end;
+
+function TSQLDBConnection.NewStatementPrepared(const aSQL: RawUTF8;
+  ExpectResults, RaiseExceptionOnError, AllowReconnect: Boolean): ISQLDBStatement;
+var Stmt: TSQLDBStatement;
+    ToCache: boolean;
+    ndx,altern: integer;
+    cachedSQL: RawUTF8;
+
+  procedure TryPrepare(doraise: boolean);
+  var Stmt: TSQLDBStatement;
+  begin
+    Stmt := nil;
+    try
+      InternalProcess(speActive);
+      try
+        Stmt := NewStatement;
+        Stmt.Prepare(aSQL,ExpectResults);
+        if ToCache then begin
+          if fCache=nil then
+            fCache := TRawUTF8List.Create([fObjectsOwned,fNoDuplicate,fCaseSensitive]);
+          if fCache.AddObject(cachedSQL,Stmt)>=0 then
+            Stmt._AddRef else // will be owned by fCache.Objects[]
+            SynDBLog.Add.Log(sllWarning,'NewStatementPrepared: unexpected '+
+              'cache duplicate for %',[Stmt.SQLWithInlinedParams],self);
+        end;
+        result := Stmt;
+      finally
+        InternalProcess(speNonActive);
+      end;
+    except
+      on E: Exception do begin
+        {$ifndef SYNDB_SILENCE}
+        with SynDBLog.Add do
+          if [sllSQL,sllDB,sllException,sllError]*Family.Level<>[] then
+            LogLines(sllSQL,pointer(Stmt.SQLWithInlinedParams),self,'--');
+        {$endif}
+        Stmt.Free;
+        result := nil;
+        StringToUTF8(E.Message,fErrorMessage);
+        fErrorException := PPointer(E)^;
+        if doraise then
+          raise;
+      end;
+    end;
+  end;
+begin
+  result := nil;
+  fErrorMessage := '';
+  fErrorException := nil;
+  if length(aSQL)<5 then
+    exit;
+  // first check if could be retrieved from cache
+  cachedSQL := aSQL;
+  ToCache := fProperties.IsCachable(Pointer(aSQL));
+  if ToCache and (fCache<>nil) then begin
+    ndx := fCache.IndexOf(cachedSQL);
+    if ndx>=0 then begin
+      Stmt := fCache.Objects[ndx];
+      if Stmt.RefCount=1 then begin // ensure statement is not currently in use
+        result := Stmt; // acquire the statement
+        Stmt.Reset;
+        exit;
+      end else begin // in use -> create cached alternatives
+        ToCache := false; // if all slots are used, won't cache this statement
+        if fProperties.StatementCacheReplicates = 0 then
+          SynDBLog.Add.Log(sllWarning, 'NewStatementPrepared: cached statement still in use ' +
+            '-> you should release ISQLDBStatement ASAP [%]',[cachedSQL],self) else
+          for altern := 1 to fProperties.StatementCacheReplicates do begin
+            cachedSQL := aSQL+RawUTF8(AnsiChar(altern)); // safe SQL duplicate
+            ndx := fCache.IndexOf(cachedSQL);
+            if ndx>=0 then begin
+              Stmt := fCache.Objects[ndx];
+              if Stmt.RefCount=1 then begin
+                result := Stmt;
+                Stmt.Reset;
+                exit;
+              end;
+            end else begin
+              ToCache := true; // cache the statement in this void slot
+              break;
+            end;
+          end;
+      end;
+    end;
+  end;
+  // not in cache (or not cachable) -> prepare now
+  if fProperties.ReconnectAfterConnectionError and AllowReconnect then begin
+    TryPrepare({doraise=}false);
+    if result<>nil then
+      exit; // success
+    if LastErrorWasAboutConnection then
+    try
+      SynDBLog.Add.Log(sllDB, 'NewStatementPrepared: reconnect after %',[fErrorException],self);
+      Disconnect;
+      Connect;
+      TryPrepare(RaiseExceptionOnError);
+      if result=nil then begin
+        SynDBLog.Add.Log(sllDB, 'NewStatementPrepared: unable to reconnect',self);
+        InternalProcess(speConnectionLost);
+      end;
+    except
+      if RaiseExceptionOnError then
+        raise else
+        result := nil;
+    end
+    else if RaiseExceptionOnError and (fErrorException<>nil) then
+      // propagate error not related to connection (e.g. SQL syntax error)
+      raise fErrorException.Create(UTF8ToString(fErrorMessage));
+  end else
+    // regular preparation, with no connection error interception
+    TryPrepare(RaiseExceptionOnError);
+end;
+
+procedure TSQLDBConnection.Rollback;
+begin
+  CheckConnection;
+  if TransactionCount<=0 then
+    raise ESQLDBException.CreateUTF8('Invalid %.Rollback call',[self]);
+  dec(fTransactionCount);
+  InternalProcess(speRollback);
+end;
+
+procedure TSQLDBConnection.StartTransaction;
+begin
+  CheckConnection;
+  inc(fTransactionCount);
+  InternalProcess(speStartTransaction);
+end;
+
+function TSQLDBConnection.NewTableFromRows(const TableName: RawUTF8;
+  Rows: TSQLDBStatement; WithinTransaction: boolean;
+  ColumnForcedTypes: TSQLDBFieldTypeDynArray): integer;
+var Fields: TSQLDBColumnCreateDynArray;
+    aTableName, SQL: RawUTF8;
+    Tables: TRawUTF8DynArray;
+    Ins: TSQLDBStatement;
+    i,n: integer;
+begin
+  result := 0;
+  if (self=nil) or (Rows=nil) or (Rows.ColumnCount=0) then
+    exit;
+  aTableName := Properties.SQLTableName(TableName);
+  if WithinTransaction then
+    StartTransaction; // MUCH faster within a transaction
+  try
+    Ins := nil;
+   InternalProcess(speActive);
+    try
+      while Rows.Step do begin
+        // init when first row of data is available
+        if Ins=nil then begin
+          SQL := Rows.ColumnsToSQLInsert(aTableName,Fields);
+          n := length(Fields);
+          if Length(ColumnForcedTypes)<>n then begin
+            SetLength(ColumnForcedTypes,n);
+            for i := 0 to n-1 do
+            case Fields[i].DBType of
+            ftUnknown: ColumnForcedTypes[i] := ftInt64;
+            ftNull:    ColumnForcedTypes[i] := ftBlob; // assume NULL is a BLOB
+            else ColumnForcedTypes[i] := Fields[i].DBType;
+            end;
+          end;
+          Properties.GetTableNames(Tables);
+          if FindRawUTF8(Tables,TableName,false)<0 then
+            with Properties do
+              ExecuteNoResult(SQLCreate(aTableName,Fields,false),[]);
+          Ins := NewStatement;
+          Ins.Prepare(SQL,false);
+        end;
+        Rows.ReleaseRows;
+        // write row data
+        Ins.BindFromRows(ColumnForcedTypes,Rows);
+        Ins.ExecutePrepared;
+        Ins.Reset;
+        inc(result);
+      end;
+      if WithinTransaction then
+        Commit;
+    finally
+      Ins.Free;
+      InternalProcess(speNonActive);
+    end;
+  except
+    on Exception do begin
+      if WithinTransaction then
+        Rollback;
+      raise;
+    end;
+  end;
+end;
+
+{$ifdef WITH_PROXY}
+
+const
+  REMOTE_MAGIC = 1;
+
+type
+  TRemoteMessageHeader = packed record
+    Magic: byte;
+    SessionID: integer;
+    Command: TSQLDBProxyConnectionCommand;
+  end;
+  PRemoteMessageHeader = ^TRemoteMessageHeader;
+
+constructor TSQLDBProxyConnectionProtocol.Create(aAuthenticate: TSynAuthenticationAbstract);
+begin
+  fAuthenticate := aAuthenticate;
+  fTransactionRetryTimeout := 100;
+  fTransactionActiveTimeout := 120000; // after 2 minutes, clear any transaction
+  InitializeCriticalSection(fLock);
+end;
+
+function TSQLDBProxyConnectionProtocol.GetAuthenticate: TSynAuthenticationAbstract;
+begin
+  if self=nil then
+    result := nil else
+    result := fAuthenticate;
+end;
+
+function TSQLDBProxyConnectionProtocol.HandleInput(const input: RawByteString): RawByteString;
+begin
+  result := input;
+end;
+
+function TSQLDBProxyConnectionProtocol.HandleOutput(const output: RawByteString): RawByteString;
+begin
+  result := output;
+end;
+
+function TSQLDBProxyConnectionProtocol.TransactionStarted(connection: TSQLDBConnection;
+  sessionID: integer): boolean;
+var endTrial: Int64;
+begin
+  if sessionID=0 then
+    raise ESQLDBRemote.Create('Remote transaction expects authentication/session');
+  if connection.Properties.InheritsFrom(TSQLDBConnectionPropertiesThreadSafe) and
+     (TSQLDBConnectionPropertiesThreadSafe(connection.Properties).ThreadingMode=tmThreadPool) then
+    raise ESQLDBRemote.CreateUTF8('Remote transaction expects %.ThreadingMode<>tmThreadPool: '+
+      'commit/execute/rollback should be in the same thread/connection',[connection.Properties]);
+  endTrial := GetTickCount64+fTransactionRetryTimeout;
+  repeat
+    EnterCriticalSection(fLock);
+    try
+      if (fTransactionActiveAutoReleaseTicks<>0) and
+         (GetTickCount64>fTransactionActiveAutoReleaseTicks) then
+        try
+          connection.Rollback;
+        finally
+          fTransactionSessionID := 0;
+          fTransactionActiveAutoReleaseTicks := 0;
+        end;
+      result := fTransactionSessionID=0;
+      if result then begin
+        fTransactionSessionID := sessionID;
+        fTransactionActiveAutoReleaseTicks := GetTickCount64+fTransactionActiveTimeout;
+        connection.StartTransaction;
+      end;
+    finally
+      LeaveCriticalSection(fLock);
+    end;
+    if result or (GetTickCount64>endTrial) then
+      break;
+    SleepHiRes(1);
+  until false;
+end;
+
+procedure TSQLDBProxyConnectionProtocol.TransactionEnd(sessionID: integer);
+begin
+  if sessionID=0 then
+    raise ESQLDBRemote.Create('Remote transaction expects authentication/session');
+  EnterCriticalSection(fLock);
+  try
+    if sessionID<>fTransactionSessionID then
+      raise ESQLDBRemote.CreateUTF8('Invalid %.TransactionEnd(%) - expected %',
+        [self,sessionID,fTransactionSessionID]);
+    fTransactionSessionID := 0;
+    fTransactionActiveAutoReleaseTicks := 0;
+  finally
+    LeaveCriticalSection(fLock);
+  end;
+end;
+
+destructor TSQLDBProxyConnectionProtocol.Destroy;
+begin
+  fAuthenticate.Free;
+  DeleteCriticalSection(fLock);
+  inherited Destroy;
+end;
+
+function TSQLDBRemoteConnectionProtocol.HandleInput(const input: RawByteString): RawByteString;
+begin
+  result := Input;
+  SymmetricEncrypt(REMOTE_MAGIC,result);
+  result := SynLZDecompress(result);
+end;
+
+function TSQLDBRemoteConnectionProtocol.HandleOutput(const output: RawByteString): RawByteString;
+begin
+  result := SynLZCompress(output);
+  SymmetricEncrypt(REMOTE_MAGIC,result);
+end;
+
+procedure TSQLDBConnection.RemoteProcessMessage(const Input: RawByteString;
+  out Output: RawByteString; Protocol: TSQLDBProxyConnectionProtocol);
+var Stmt: ISQLDBStatement;
+    Data: TRawByteStringStream;
+    msgInput,msgOutput: RawByteString;
+    header: PRemoteMessageHeader;
+    O: PAnsiChar;
+    i,session: Integer;
+    user: RawUTF8;
+    InputExecute: TSQLDBProxyConnectionCommandExecute;
+    ExecuteWithResults: boolean;
+    OutputSQLDBColumnDefineDynArray: TSQLDBColumnDefineDynArray;
+    OutputSQLDBIndexDefineDynArray: TSQLDBIndexDefineDynArray;
+    OutputRawUTF8DynArray: TRawUTF8DynArray;
+procedure AppendOutput(value: Int64);
+var len: integer;
+begin
+  len := Length(msgOutput);
+  SetLength(msgOutput,len+sizeof(Int64));
+  PInt64(@PByteArray(msgOutput)[len])^ := value;
+end;
+begin // follow TSQLDBRemoteConnectionPropertiesAbstract.Process binary layout
+  if Protocol=nil then
+    raise ESQLDBRemote.CreateUTF8('%.RemoteProcessMessage(protocol=nil)',[self]);
+  msgInput := Protocol.HandleInput(Input);
+  header := pointer(msgInput);
+  if (header=nil) or (header.Magic<>REMOTE_MAGIC) then
+    raise ESQLDBRemote.CreateUTF8('Wrong %.RemoteProcessMessage() input',[self]);
+  if (Protocol.Authenticate<>nil) and (Protocol.Authenticate.UsersCount>0) and
+     not (header.Command in [cGetToken,cGetDBMS]) then
+    if not Protocol.Authenticate.SessionExists(header.SessionID) then
+      raise ESQLDBRemote.Create('You do not have the right to be here');
+  O := pointer(msgInput);
+  inc(O,sizeof(header^));
+  try
+    msgOutput := copy(msgInput,1,SizeOf(header^));
+    case header.Command of
+    cGetToken:
+      AppendOutput(Protocol.Authenticate.CurrentToken);
+    cGetDBMS: begin
+      session := 0;
+      if (Protocol.Authenticate<>nil) and (Protocol.Authenticate.UsersCount>0) then begin
+        GetNextItem(PUTF8Char(O),#1,user);
+        session := Protocol.Authenticate.CreateSession(user,PCardinal(O)^);
+        if session=0 then
+          raise ESQLDBRemote.Create('Impossible to Open a Session - '+
+           'check connection and User/Password');
+      end;
+      PRemoteMessageHeader(msgOutput)^.SessionID := session;
+      msgOutput := msgOutput+AnsiChar(Properties.DBMS);
+    end;
+    cConnect:
+      Connect;
+    cDisconnect:
+      Disconnect;
+    cTryStartTransaction:
+      msgOutput := msgOutput+AnsiChar(Protocol.TransactionStarted(self,header.SessionID));
+    cCommit: begin
+      Protocol.TransactionEnd(header.SessionID);
+      Commit;
+    end;
+    cRollback: begin
+      Protocol.TransactionEnd(header.SessionID);
+      Rollback;
+    end;
+    cServerTimestamp:
+      AppendOutput(ServerTimestamp);
+    cGetFields: begin
+      Properties.GetFields(O,OutputSQLDBColumnDefineDynArray);
+      msgOutput := msgOutput+DynArraySave(
+        OutputSQLDBColumnDefineDynArray,TypeInfo(TSQLDBColumnDefineDynArray));
+    end;
+    cGetIndexes:  begin
+      Properties.GetIndexes(O,OutputSQLDBIndexDefineDynArray);
+      msgOutput := msgOutput+DynArraySave(
+        OutputSQLDBIndexDefineDynArray,TypeInfo(TSQLDBIndexDefineDynArray));
+    end;
+    cGetTableNames: begin
+      Properties.GetTableNames(OutputRawUTF8DynArray);
+      msgOutput := msgOutput+DynArraySave(OutputRawUTF8DynArray,TypeInfo(TRawUTF8DynArray));
+    end;
+    cGetForeignKeys: begin
+      Properties.GetForeignKey('',''); // ensure Dest.fForeignKeys exists
+      msgOutput := msgOutput+Properties.ForeignKeysData;
+    end;
+    cExecute, cExecuteToBinary, cExecuteToJSON, cExecuteToExpandedJSON: begin
+      RecordLoad(InputExecute,O,TypeInfo(TSQLDBProxyConnectionCommandExecute));
+      ExecuteWithResults := header.Command<>cExecute;
+      Stmt := NewStatementPrepared(InputExecute.SQL,ExecuteWithResults,true);
+      if fBlobAsNull in InputExecute.Force then
+        Stmt.ForceBlobAsNull := true;
+      if fDateWithMS in InputExecute.Force then
+        Stmt.ForceDateWithMS := true;
+      for i := 1 to Length(InputExecute.Params) do
+      with InputExecute.Params[i-1] do
+      if InputExecute.ArrayCount=0 then
+        case VType of
+          ftNull:     Stmt.BindNull(i,VInOut);
+          ftInt64:    Stmt.Bind(i,VInt64,VInOut);
+          ftDouble:   Stmt.Bind(i,unaligned(PDouble(@VInt64)^),VInOut);
+          ftCurrency: Stmt.Bind(i,PCurrency(@VInt64)^,VInOut);
+          ftDate:     Stmt.BindDateTime(i,PDateTime(@VInt64)^,VInOut);
+          ftUTF8:     Stmt.BindTextU(i,VData,VInOut);
+          ftBlob:     Stmt.BindBlob(i,VData,VInOut);
+          else raise ESQLDBRemote.CreateUTF8(
+            'Invalid VType=% parameter #% in %.ProcessExec(%)',
+            [ord(VType),i,self,ToText(header.Command)^]);
+        end else
+        Stmt.BindArray(i,VType,VArray,InputExecute.ArrayCount);
+      Stmt.ExecutePrepared;
+      if ExecuteWithResults then begin
+        Data := TRawByteStringStream.Create(msgOutput);
+        try
+          Data.Seek(0,soFromEnd); // include header
+          case header.Command of
+          cExecuteToBinary:
+            Stmt.FetchAllToBinary(Data);
+          cExecuteToJSON:
+            Stmt.FetchAllToJSON(Data,false);
+          cExecuteToExpandedJSON:
+            Stmt.FetchAllToJSON(Data,true);
+          end;
+          msgOutput := Data.DataString;
+        finally
+          Data.Free;
+        end;
+      end else
+        if not (fNoUpdateCount in InputExecute.Force) then
+          msgOutput := msgOutput+ToUTF8(Stmt.UpdateCount);
+    end;
+    cQuit: begin
+      if header.SessionID=Protocol.fTransactionSessionID then
+        Protocol.TransactionEnd(header.SessionID);
+      Protocol.Authenticate.RemoveSession(header.SessionID);
+    end;
+    else raise ESQLDBRemote.CreateUTF8(
+      'Unknown %.RemoteProcessMessage() command %',[self,ord(header.Command)]);
+    end;
+  except
+    on E: Exception do begin
+      PRemoteMessageHeader(msgOutput)^.Command := cExceptionRaised;
+      msgOutput := msgOutput+StringToUTF8(E.ClassName+#0+E.Message);
+    end;
+  end;
+  Output := Protocol.HandleOutput(msgOutput);
+end;
+
+{$endif WITH_PROXY}
+
+
+{ TSQLDBConnectionProperties }
+
+constructor TSQLDBConnectionProperties.Create(const aServerName, aDatabaseName,
+  aUserID, aPassWord: RawUTF8);
+var aDBMS: TSQLDBDefinition;
+begin
+  fServerName := aServerName;
+  fDatabaseName := aDatabaseName;
+  fUserID := aUserID;
+  fPassWord := aPassWord;
+  fEngineName := EngineName;
+  fRollbackOnDisconnect := true; // enabled by default
+  fUseCache := true;
+  fLoggedSQLMaxSize := 2048; // log up to 2KB of inlined SQL by default
+  SetInternalProperties; // virtual method used to override default parameters
+  aDBMS := GetDBMS;
+  if aDBMS in [dSQLite, dDB2, dPostgreSQL] then // for SQLDateToIso8601Quoted()
+    fDateTimeFirstChar := ' ' else
+    fDateTimeFirstChar := 'T';
+  if fForcedSchemaName='' then
+    case aDBMS of // should make every one life's easier
+    dMSSQL:      fForcedSchemaName := 'dbo';
+    dPostgreSql: fForcedSchemaName := 'public';
+    end;
+  if fSQLCreateField[ftUnknown]='' then
+    fSQLCreateField := DB_FIELDS[aDBMS];
+  if fSQLCreateFieldMax=0 then
+    fSQLCreateFieldMax := DB_FIELDSMAX[aDBMS];
+  if fSQLGetServerTimestamp='' then
+    fSQLGetServerTimestamp := DB_SERVERTIME[aDBMS];
+  case aDBMS of
+  dMSSQL, dJet: fStoreVoidStringAsNull := true;
+  end;
+  if byte(fBatchSendingAbilities)=0 then // if not already handled by driver
+    case aDBMS of
+    dSQlite,dMySQL,dPostgreSQL,dNexusDB,dMSSQL,dDB2, // INSERT with multi VALUES
+    //dFirebird,  EXECUTE BLOCK with params is slower (at least for embedded)
+    dOracle: begin // Oracle expects weird INSERT ALL INTO ... statement
+      fBatchSendingAbilities := [cCreate];
+      fOnBatchInsert := MultipleValuesInsert;
+      fBatchMaxSentAtOnce := 4096; // MultipleValuesInsert will do chunking
+    end;
+    dFirebird: begin // will run EXECUTE BLOCK without parameters
+      fBatchSendingAbilities := [cCreate];
+      fOnBatchInsert := MultipleValuesInsertFirebird;
+      fBatchMaxSentAtOnce := 4096; // MultipleValuesInsert will do chunking
+    end;
+    end;
+end;
+
+destructor TSQLDBConnectionProperties.Destroy;
+begin
+  fMainConnection.Free;
+  inherited;
+end;
+
+function TSQLDBConnectionProperties.Execute(const aSQL: RawUTF8;
+  const Params: array of const
+  {$ifndef LVCL}{$ifndef DELPHI5OROLDER}; RowsVariant: PVariant=nil{$endif}{$endif};
+  ForceBlobAsNull: boolean=false): ISQLDBRows;
+var Stmt: ISQLDBStatement;
+begin
+  Stmt := NewThreadSafeStatementPrepared(aSQL,true,true);
+  Stmt.ForceBlobAsNull := ForceBlobAsNull;
+  Stmt.Bind(Params);
+  Stmt.ExecutePrepared;
+  result := Stmt;
+  {$ifndef LVCL}
+  {$ifndef DELPHI5OROLDER}
+  if RowsVariant<>nil then
+    if result=nil then
+      SetVariantNull(RowsVariant^) else
+      RowsVariant^ := result.RowData;
+  {$endif}
+  {$endif}
+end;
+
+function TSQLDBConnectionProperties.ExecuteNoResult(const aSQL: RawUTF8;
+  const Params: array of const): integer;
+var Stmt: ISQLDBStatement;
+begin
+  Stmt := NewThreadSafeStatementPrepared(aSQL,false,true);
+  Stmt.Bind(Params);
+  Stmt.ExecutePrepared;
+  try
+    result := Stmt.UpdateCount;
+  except // may occur e.g. for Firebird's CREATE DATABASE
+    result := 0;
+  end;
+end;
+
+function TSQLDBConnectionProperties.PrepareInlined(const aSQL: RawUTF8; ExpectResults: Boolean): ISQLDBStatement;
+var Query: ISQLDBStatement;
+    i, maxParam: integer;
+    Types: TSQLParamTypeDynArray;
+    Nulls: TSQLFieldBits;
+    Values: TRawUTF8DynArray;
+    GenericSQL: RawUTF8;
+begin
+  result := nil; // returns nil interface on error
+  if self=nil then
+    exit;
+  // convert inlined :(1234): parameters into Values[] for Bind*() calls
+  GenericSQL := ExtractInlineParameters(aSQL,Types,Values,maxParam,Nulls);
+  Query := NewThreadSafeStatementPrepared(GenericSQL,ExpectResults,true);
+  if Query=nil then
+    exit;
+  for i := 0 to maxParam-1 do
+  if i in Nulls then
+    Query.BindNull(i+1) else
+    case Types[i] of // returned sftInteger,sftFloat,sftUTF8Text,sftBlob,sftUnknown
+      sptInteger:  Query.Bind(i+1,GetInt64(pointer(Values[i])));
+      sptFloat:    Query.Bind(i+1,GetExtended(pointer(Values[i])));
+      sptText:     Query.BindTextU(i+1,Values[i]);
+      sptBlob:     if Values[i]='' then
+                     Query.BindNull(i+1) else
+                     Query.BindBlob(i+1,pointer(Values[i]),length(Values[i]));
+      sptDateTime: Query.BindDateTime(i+1,Iso8601ToDateTime(Values[i]));
+      else raise ESQLDBException.CreateUTF8(
+        '%.PrepareInlined: Unrecognized parameter Type[%] = % in [%]',
+        [self,i+1,ord(Types[i]),aSQL]);
+    end;
+  result := Query;
+end;
+
+function TSQLDBConnectionProperties.PrepareInlined(const SQLFormat: RawUTF8;
+  const Args: array of const; ExpectResults: Boolean): ISQLDBStatement;
+begin
+  result := PrepareInlined(FormatUTF8(SQLFormat,Args),ExpectResults);
+end;
+
+function TSQLDBConnectionProperties.ExecuteInlined(const aSQL: RawUTF8;
+  ExpectResults: Boolean): ISQLDBRows;
+var Query: ISQLDBStatement;
+begin
+  result := nil; // returns nil interface on error
+  if self=nil then
+    exit;
+  Query := PrepareInlined(aSQL,ExpectResults);
+  if Query=nil then
+    exit; // e.g. invalid aSQL
+  Query.ExecutePrepared;
+  result := Query;
+end;
+
+function TSQLDBConnectionProperties.ExecuteInlined(const SQLFormat: RawUTF8;
+  const Args: array of const; ExpectResults: Boolean): ISQLDBRows;
+begin
+  result := ExecuteInlined(FormatUTF8(SQLFormat,Args),ExpectResults);
+end;
+
+procedure TSQLDBConnectionProperties.SetConnectionTimeOutMinutes(minutes: cardinal);
+begin
+  fConnectionTimeOutTicks := minutes*60000; // minutes to ms conversion
+end;
+
+function TSQLDBConnectionProperties.GetConnectionTimeOutMinutes: cardinal;
+begin
+  result := fConnectionTimeOutTicks div 60000;
+end;
+
+function TSQLDBConnectionProperties.GetMainConnection: TSQLDBConnection;
+begin
+  if fMainConnection.IsOutdated(GetTickCount64) then
+    FreeAndNil(fMainConnection);
+  if fMainConnection=nil then
+    fMainConnection := NewConnection;
+  result := fMainConnection;
+end;
+
+function TSQLDBConnectionProperties.NewConnection: TSQLDBConnection;
+begin
+  raise ESQLDBException.CreateUTF8('%.NewConnection',[self]);
+end;
+
+function TSQLDBConnectionProperties.ThreadSafeConnection: TSQLDBConnection;
+begin
+  result := MainConnection; // provider should be thread-safe
+end;
+
+procedure TSQLDBConnectionProperties.ClearConnectionPool;
+begin
+  FreeAndNil(fMainConnection);
+end;
+
+function TSQLDBConnectionProperties.NewThreadSafeStatement: TSQLDBStatement;
+begin
+  result := ThreadSafeConnection.NewStatement;
+end;
+
+function TSQLDBConnectionProperties.NewThreadSafeStatementPrepared(
+  const aSQL: RawUTF8; ExpectResults, RaiseExceptionOnError: Boolean): ISQLDBStatement;
+begin
+  result := ThreadSafeConnection.NewStatementPrepared(
+    aSQL,ExpectResults,RaiseExceptionOnError);
+end;
+
+function TSQLDBConnectionProperties.NewThreadSafeStatementPrepared(
+  const SQLFormat: RawUTF8; const Args: array of const;
+  ExpectResults, RaiseExceptionOnError: Boolean): ISQLDBStatement;
+begin
+  result := NewThreadSafeStatementPrepared(FormatUTF8(SQLFormat,Args),
+    ExpectResults,RaiseExceptionOnError);
+end;
+
+function TSQLDBConnectionProperties.SharedTransaction(SessionID: cardinal;
+  action: TSQLDBSharedTransactionAction): TSQLDBConnection;
+
+  procedure SetResultToSameConnection(index: integer);
+  begin
+    result := ThreadSafeConnection;
+    if result<>fSharedTransactions[index].Connection then
+      raise ESQLDBException.CreateUTF8(
+        '%.SharedTransaction(sessionID=%) with mixed thread connections: % and %',
+          [self,SessionID,result,fSharedTransactions[index].Connection]);
+  end;
+
+var i,n: integer;
+begin
+  n := Length(fSharedTransactions);
+  try
+    for i := 0 to n-1 do
+    if fSharedTransactions[i].SessionID=SessionID then begin
+      SetResultToSameConnection(i);
+      case action of
+      transBegin: // nested StartTransaction
+        InterlockedIncrement(fSharedTransactions[i].RefCount);
+      else begin  // (nested) commit/rollback
+        if InterlockedDecrement(fSharedTransactions[i].RefCount)=0 then begin
+          dec(n);
+          MoveFast(fSharedTransactions[i+1],fSharedTransactions[i],(n-i)*sizeof(fSharedTransactions[0]));
+          SetLength(fSharedTransactions,n);
+          case action of
+          transCommitWithException, transCommitWithoutException:
+            result.Commit;
+          transRollback:
+            result.Rollback;
+          end;
+        end;
+      end;
+      end;
+      exit;
+    end;
+    case action of
+    transBegin: begin
+      result := ThreadSafeConnection;
+      for i := 0 to n-1 do
+        if fSharedTransactions[i].Connection=result then
+        raise ESQLDBException.CreateUTF8(
+          '%.SharedTransaction(sessionID=%) already started for sessionID=%',
+          [self,SessionID,fSharedTransactions[i].SessionID]);
+      if not result.Connected then
+        result.Connect;
+      result.StartTransaction;
+      SetLength(fSharedTransactions,n+1);
+      fSharedTransactions[n].SessionID := SessionID;
+      fSharedTransactions[n].RefCount := 1;
+      fSharedTransactions[n].Connection := result;
+    end else
+      raise ESQLDBException.CreateUTF8(
+        'Unexpected %.SharedTransaction(%,%)',[self,SessionID,ord(action)]);
+    end;
+  except
+    on Exception do begin
+      result := nil; // result.StartTransaction/Commit/Rollback failed
+      if action=transCommitWithException then
+        raise;
+    end;
+  end;
+end;
+
+
+procedure TSQLDBConnectionProperties.SetInternalProperties;
+begin
+  // nothing to do yet
+end;
+
+procedure TSQLDBConnectionProperties.SetSchemaNameToOwner(out Owner: RawUTF8);
+begin
+  if fForcedSchemaName='' then
+    case fDBMS of
+    dMySql:    Owner := DatabaseName;
+    dInformix: Owner := '';
+    else       Owner := UserID;
+    end
+  else Owner := fForcedSchemaName;
+end;
+
+function TSQLDBConnectionProperties.IsCachable(P: PUTF8Char): boolean;
+var NoWhere: Boolean;
+begin // cachable if with ? parameter or SELECT without WHERE clause
+  if (P<>nil) and fUseCache then begin
+    while P^ in [#1..' '] do inc(P);
+    NoWhere := IdemPChar(P,'SELECT ');
+    if NoWhere or not (IdemPChar(P,'CREATE ') or IdemPChar(P,'ALTER ')) then begin
+      result := true;
+      while P^<>#0 do begin
+        if P^='"' then begin // ignore chars within quotes
+          repeat inc(P) until P^ in [#0,'"'];
+          if P^=#0 then break;
+        end else
+        if P^='?' then
+          exit else
+        if (P^=' ') and IdemPChar(P+1,'WHERE ') then
+          NoWhere := false;
+        inc(P);
+      end;
+    end;
+    result := NoWhere;
+  end else
+    result := false;
+end;
+
+class function TSQLDBConnectionProperties.GetFieldDefinition(
+  const Column: TSQLDBColumnDefine): RawUTF8;
+begin
+  with Column do begin
+    FormatUTF8('% [%',[ColumnName,ColumnTypeNative],result);
+    if (ColumnLength<>0) or (Column.ColumnPrecision<>0) or (Column.ColumnScale<>0) then
+      result := FormatUTF8('% % % %]',[result,ColumnLength,ColumnPrecision,ColumnScale]) else
+      result := result+']';
+    if ColumnIndexed then
+      result := result+' *';
+  end;
+end;
+
+class function TSQLDBConnectionProperties.GetFieldORMDefinition(
+  const Column: TSQLDBColumnDefine): RawUTF8;
+begin // 'Name: RawUTF8 index 20 read fName write fName;';
+  with Column do begin
+    FormatUTF8('property %: %',[ColumnName,SQLDBFIELDTYPE_TO_DELPHITYPE[ColumnType]],result);
+    if (ColumnType=ftUTF8) and (ColumnLength>0) then
+      result := FormatUTF8('% index %',[result,ColumnLength]);
+    result := FormatUTF8('% read f% write f%;',[result,ColumnName,ColumnName]);
+  end;
+end;
+
+var
+  DB_KEYWORDS: array[TSQLDBDefinition] of TRawUTF8DynArray;
+
+class function TSQLDBConnectionProperties.IsSQLKeyword(
+  aDB: TSQLDBDefinition; aWord: RawUTF8): boolean;
+const
+  /// CSV of the known reserved keywords per database engine, in alphabetic order
+  DB_KEYWORDS_CSV: array[TSQLDBDefinition] of PUTF8Char = (
+  // dUnknown
+  '',
+  // dDefault = ODBC / SQL-92 keywords (always checked first)
+  'absolute,action,ada,add,all,allocate,alter,and,any,are,as,asc,assertion,at,authorization,'+
+  'avg,begin,between,bit,bit_length,both,by,cascade,cascaded,case,cast,catalog,char,'+
+  'char_length,character,character_length,check,close,coalesce,collate,collation,'+
+  'column,commit,connect,connection,constraint,constraints,continue,convert,'+
+  'corresponding,count,create,cross,current,current_date,current_time,'+
+  'current_timestamp,current_user,cursor,date,day,deallocate,dec,decimal,declare,'+
+  'default,deferrable,deferred,delete,desc,describe,descriptor,diagnostics,disconnect,'+
+  'distinct,domain,double,drop,else,end,end-exec,escape,except,exception,exec,execute,'+
+  'exists,external,extract,false,fetch,first,float,for,foreign,fortran,found,from,full,get,'+
+  'global,go,goto,grant,group,having,hour,identity,immediate,in,include,index,indicator,'+
+  'initially,inner,input,insensitive,insert,int,integer,intersect,interval,into,is,'+
+  'isolation,join,key,language,last,leading,left,level,like,local,lower,match,max,min,minute,'+
+  'module,month,n,names,national,natural,nchar,next,no,none,not,null,nullif,numeric,'+
+  'octet_length,of,on,only,open,option,or,order,outer,output,overlaps,pad,partial,pascal,'+
+  'position,precision,prepare,preserve,primary,prior,privileges,procedure,public,read,'+
+  'real,references,relative,restrict,revoke,right,rollback,rows,schema,scroll,second,'+
+  'section,select,session,session_user,set,size,smallint,some,space,sql,sqlca,sqlcode,'+
+  'sqlerror,sqlstate,sqlwarning,substring,sum,system_user,table,temporary,then,time,'+
+  'timestamp,timezone_hour,timezone_minute,to,trailing,transaction,translate,'+
+  'translation,trim,true,union,unique,unknown,update,upper,usage,user,using,value,values,'+
+  'varchar,varying,view,when,whenever,where,with,work,write,year,zone',
+  // dOracle specific keywords (in addition to dDefault)
+  'access,audit,cluster,comment,compress,exclusive,file,identified,increment,initial,'+
+  'lock,long,maxextents,minus,mode,noaudit,nocompress,nowait,number,offline,online,'+
+  'pctfree',
+  // dMSSQL specific keywords (in addition to dDefault)
+  'admin,after,aggregate,alias,array,asensitive,asymmetric,atomic,backup,before,binary,'+
+  'blob,boolean,breadth,break,browse,bulk,call,called,cardinality,checkpoint,class,clob,'+
+  'clustered,collect,completion,compute,condition,constructor,contains,containstable,'+
+  'corr,covar_pop,covar_samp,cube,cume_dist,current_catalog,'+
+  'current_default_transform_group,current_path,current_role,current_schema,'+
+  'current_transform_group_for_type,cycle,data,database,dbcc,deny,depth,deref,destroy,'+
+  'destructor,deterministic,dictionary,disk,distributed,dump,dynamic,each,element,'+
+  'equals,errlvl,every,exit,file,fillfactor,filter,free,freetext,freetexttable,'+
+  'fulltexttable,function,fusion,general,grouping,hold,holdlock,host,identity_insert,'+
+  'identitycol,if,ignore,initialize,inout,intersection,iterate,kill,large,lateral,less,'+
+  'like_regex,limit,lineno,ln,load,localtime,localtimestamp,locator,map,member,merge,'+
+  'method,mod,modifies,modify,multiset,nclob,new,nocheck,nonclustered,normalize,object,'+
+  'occurrences_regex,off,offsets,old,opendatasource,openquery,openrowset,openxml,'+
+  'operation,ordinality,out,over,overlay,parameter,parameters,partition,path,percent,'+
+  'percent_rank,percentile_cont,percentile_disc,pivot,plan,position_regex,postfix,'+
+  'prefix,preorder,print,proc,raiserror,range,reads,readtext,reconfigure,recursive,ref,'+
+  'referencing,regr_avgx,regr_avgy,regr_count,regr_intercept,regr_r2,regr_slope,'+
+  'regr_sxx,regr_sxy,regr_syy,release,replication,restore,result,return,returns,revert,'+
+  'role,rollup,routine,row,rowcount,rowguidcol,rule,save,savepoint,scope,search,'+
+  'securityaudit,semantickeyphrasetable,semanticsimilaritydetailstable,'+
+  'semanticsimilaritytable,sensitive,sequence,sets,setuser,shutdown,similar,specific,'+
+  'specifictype,sqlexception,start,state,statement,static,statistics,stddev_pop,'+
+  'stddev_samp,structure,submultiset,substring_regex,symmetric,system,tablesample,'+
+  'terminate,textsize,than,top,tran,translate_regex,treat,trigger,truncate,try_convert,'+
+  'tsequal,uescape,under,unnest,unpivot,updatetext,use,var_pop,var_samp,variable,waitfor,'+
+  'while,width_bucket,window,within,within group,without,writetext,xmlagg,'+
+  'xmlattributes,xmlbinary,xmlcast,xmlcomment,xmlconcat,xmldocument,xmlelement,'+
+  'xmlexists,xmlforest,xmliterate,xmlnamespaces,xmlparse,xmlpi,xmlquery,xmlserialize,'+
+  'xmltable,xmltext,xmlvalidate',
+  // dJet specific keywords (in addition to dDefault)
+  'longtext,memo,money,note,number,oleobject,owneraccess,parameters,percent,pivot,short,'+
+  'single,singlefloat,stdev,stdevp,string,tableid,text,top,transform,unsignedbyte,var,'+
+  'varbinary,varp,yesno',
+  // dMySQL specific keywords (in addition to dDefault)
+  'accessible,analyze,asensitive,auto_increment,before,bigint,binary,blob,call,change,'+
+  'condition,database,databases,day_hour,day_microsecond,day_minute,day_second,'+
+  'delayed,deterministic,distinctrow,div,dual,each,elseif,enclosed,enum,escaped,exit,'+
+  'explain,float4,float8,force,fulltext,general,high_priority,hour_microsecond,'+
+  'hour_minute,hour_second,if,ignore,ignore_server_ids,infile,inout,int1,int2,int3,int4,'+
+  'int8,iterate,keys,kill,leave,limit,linear,linear,lines,load,localtime,localtimestamp,'+
+  'lock,long,longblob,longtext,loop,low_priority,master_heartbeat_period,'+
+  'master_ssl_verify_server_cert,master_ssl_verify_server_cert,maxvalue,'+
+  'mediumblob,mediumint,mediumtext,middleint,minute_microsecond,minute_second,mod,'+
+  'modifies,no_write_to_binlog,optimize,optionally,out,outfile,purge,range,range,'+
+  'read_only,read_only,read_write,read_write,reads,regexp,release,rename,repeat,replace,'+
+  'require,resignal signal,return,rlike,schemas,second_microsecond,sensitive,'+
+  'separator,show,slow,spatial,specific,sql_big_result,sql_calc_found_rows,'+
+  'sql_small_result,sqlexception,ssl,starting,straight_join,terminated,text,tinyblob,'+
+  'tinyint,tinytext,trigger,undo,unlock,unsigned,use,utc_date,utc_time,utc_timestamp,'+
+  'varbinary,varcharacter,while,x509,xor,year_month,zerofillaccessible',
+  // dSQLite keywords (dDefault is not added to this list)
+  'abort,after,and,attach,before,cluster,conflict,copy,database,delete,delimiters,detach,'+
+  'each,explain,fail,from,glob,ignore,insert,instead,isnull,limit,not,notnull,offset,or,'+
+  'pragma,raise,replace,row,select,statement,temp,trigger,vacuum,where',
+  // dFirebird specific keywords (in addition to dDefault)
+  'active,after,ascending,base_name,before,blob,cache,check_point_length,computed,'+
+  'conditional,containing,cstring,currency,database,debug,descending,deterministic,do,'+
+  'entry_point,exit,file,filter,function,gdscode,gen_id,generator,'+
+  'group_commit_wait_time,if,inactive,input_type,log_buffer_size,logfile,manual,'+
+  'maximum_segment,merge,message,module_name,num_log_buffers,output_type,over,'+
+  'overflow,page,page_size,pages,parameter,parent,password,plan,post_event,protected,'+
+  'raw_partitions,rdb$db_key,record_version,reserv,reserving,retain,return,'+
+  'returning_values,returns,segment,shadow,shared,singular,snapshot,sort,stability,'+
+  'start,starting,starts,statistics,sub_type,suspend,trigger,type,variable,wait,while',
+  // dNexusDB specific keywords (in addition to dDefault)
+  'abs,achar,assert,astring,autoinc,blob,block,blocksize,bool,boolean,byte,bytearray,'+
+  'ceiling,chr,datetime,dword,empty,exp,floor,grow,growsize,ignore,image,initial,'+
+  'initialsize,kana,largeint,locale,log,money,nullstring,nvarchar,percent,power,rand,'+
+  'round,shortint,sort,string,symbols,text,tinyint,top,type,use,width,word',
+  // dPostgreSQL specific keywords (in addition to dDefault)
+  'abort,access,admin,after,aggregate,also,always,analyse,analyze,array,assignment,'+
+  'asymmetric,backward,before,bigint,binary,boolean,cache,called,chain,characteristics,'+
+  'checkpoint,class,cluster,comment,committed,concurrently,configuration,content,'+
+  'conversion,copy,cost,createdb,createrole,createuser,csv,current_role,cycle,database,'+
+  'defaults,definer,delimiter,delimiters,dictionary,disable,discard,do,document,each,'+
+  'enable,encoding,encrypted,enum,excluding,exclusive,explain,family,force,forward,'+
+  'freeze,function,granted,greatest,handler,header,hold,if,ilike,immutable,implicit,'+
+  'including,increment,indexes,inherit,inherits,inout,instead,invoker,isnull,'+
+  'lancompiler,large,least,limit,listen,load,localtime,localtimestamp,location,lock,'+
+  'login,mapping,maxvalue,minvalue,mode,move,new,nocreatedb,nocreaterole,nocreateuser,'+
+  'noinherit,nologin,nosuperuser,nothing,notify,notnull,nowait,nulls,object,off,offset,'+
+  'oids,old,operator,out,overlay,owned,owner,parser,password,placing,plans,prepared,'+
+  'procedural,quote,reassign,recheck,reindex,release,rename,repeatable,replace,replica,'+
+  'reset,restart,returning,returns,role,row,rule,savepoint,search,security,sequence,'+
+  'serializable,setof,share,show,similar,simple,stable,standalone,start,statement,'+
+  'statistics,stdin,stdout,storage,strict,strip,superuser,symmetric,sysid,system,'+
+  'tablespace,temp,template,text,treat,trigger,truncate,trusted,type,uncommitted,'+
+  'unencrypted,unlisten,until,vacuum,valid,validator,verbose,version,volatile,'+
+  'whitespace,without,xml,xmlattributes,xmlconcat,xmlelement,xmlforest,xmlparse,xmlpi,'+
+  'xmlroot,xmlserialize,yes',
+  // dDB2 specific keywords (in addition to dDefault)
+  'activate,document,dssize,dynamic,each,editproc,elseif,enable,encoding,encryption,'+
+  'ending,erase,every,excluding,exclusive,exit,explain,fenced,fieldproc,file,final,free,'+
+  'function,general,generated,graphic,handler,hash,hashed_value,hint,hold,hours,if,'+
+  'including,inclusive,increment,inf,infinity,inherit,inout,integrity,isobid,iterate,jar,'+
+  'java,keep,label,lateral,lc_ctype,leave,linktype,localdate,locale,localtime,'+
+  'localtimestamp,locator,locators,lock,lockmax,locksize,long,loop,maintained,'+
+  'materialized,maxvalue,microsecond,microseconds,minutes,minvalue,mode,modifies,'+
+  'months,nan,new,new_table,nextval,nocache,nocycle,nodename,nodenumber,nomaxvalue,'+
+  'nominvalue,noorder,normalized,nulls,numparts,obid,old,old_table,optimization,'+
+  'optimize,out,over,overriding,package,padded,pagesize,parameter,part,partition,'+
+  'partitioned,partitioning,partitions,password,path,piecesize,plan,prevval,priqty,'+
+  'program,psid,query,queryno,range,rank,reads,recovery,referencing,refresh,release,'+
+  'rename,repeat,reset,resignal,restart,result,result_set_locator,return,returns,role,'+
+  'round_ceilingadd,round_downafter,round_flooralias,round_half_downall,'+
+  'round_half_evenallocate,round_half_upallow,round_upalter,routineand,'+
+  'row_numberas,rowany,rownumberasensitive,rowsassociate,rowsetasutime,rrnat,'+
+  'runattributes,savepointaudit,schemaauthorization,scratchpadaux,scrollauxiliary,'+
+  'searchbefore,secondbegin,secondsbetween,secqtybinary,securitybufferpool,selectby,'+
+  'sensitivecache,sequencecall,session_usercapture,sessioncalled,setcardinality,'+
+  'signalcascaded,simplecase,snancast,someccsid,sourcechar,specificcharacter,'+
+  'sqlcheck,sqlidclone,stackedclose,standardcluster,startcollection,startingcollid,'+
+  'statementcolumn,staticcomment,statmentcommit,stayconcat,stogroupcondition,'+
+  'storesconnect,styleconnection,substringconstraint,summarycontains,'+
+  'synonymcontinue,sysfuncount,sysibmcount_big,sysproccreate,system_usercurrent,'+
+  'systemcross,tablecurrent_date,tablespacecurrent_lc_ctype,thencurrent_path,'+
+  'timecurrent_schema,timestampcurrent_server,tocurrent_time,'+
+  'transactioncurrent_timestamp,triggercurrent_timezone,trimcurrent_user,'+
+  'truncatecursor,typecycle,undodata,uniondatabase,uniquedatapartitionname,'+
+  'untildatapartitionnum,updatedate,usageday,userdays,usingdb2general,'+
+  'validprocdb2genrl,valuedb2sql,valuesdbinfo,variabledbpartitionname,'+
+  'variantdbpartitionnum,vcatdeallocate,versiondeclare,viewdefault,'+
+  'volatiledefaults,volumesdefinition,whendelete,wheneverdense_rank,wheredenserank,'+
+  'whiledescribe,withdescriptor,withoutdeter',
+  // dInformix specific keywords (in addition to dDefault)
+  '');
+var db: TSQLDBDefinition;
+begin // search using fast binary lookup in the alphabetic ordered arrays
+  if DB_KEYWORDS[dDefault]=nil then
+    for db := Low(DB_KEYWORDS) to high(DB_KEYWORDS) do
+      CSVToRawUTF8DynArray(DB_KEYWORDS_CSV[db],DB_KEYWORDS[db]);
+  aWord := Trim(LowerCase(aWord));
+  if (aDB=dSQLite) or
+     (FastFindPUTF8CharSorted(pointer(DB_KEYWORDS[dDefault]),
+       high(DB_KEYWORDS[dDefault]),pointer(aWord))<0) then
+    if aDB<=dDefault then
+      result := false else
+      result := FastFindPUTF8CharSorted(pointer(DB_KEYWORDS[aDB]),
+        high(DB_KEYWORDS[aDB]),pointer(aWord))>=0 else
+    result := true;
+end;
+
+function TSQLDBConnectionProperties.IsSQLKeyword(aWord: RawUTF8): boolean;
+begin
+  result := IsSQLKeyword(DBMS,aWord);
+end;
+
+procedure TSQLDBConnectionProperties.GetFieldDefinitions(const aTableName: RawUTF8;
+  out Fields: TRawUTF8DynArray; WithForeignKeys: boolean);
+var F: TSQLDBColumnDefineDynArray;
+    Ref: RawUTF8;
+    i: integer;
+begin
+  GetFields(aTableName,F);
+  SetLength(Fields,length(F));
+  for i := 0 to high(F) do begin
+    Fields[i] := GetFieldDefinition(F[i]);
+    if WithForeignKeys then begin
+      Ref := GetForeignKey(aTableName,F[i].ColumnName);
+      if Ref<>'' then
+        Fields[i] := Fields[i] +' % '+Ref;
+    end;
+  end;
+end;
+
+procedure TSQLDBConnectionProperties.GetFields(const aTableName: RawUTF8;
+  out Fields: TSQLDBColumnDefineDynArray);
+var SQL: RawUTF8;
+    n,i: integer;
+    F: TSQLDBColumnDefine;
+    FA: TDynArray;
+begin
+  FA.Init(TypeInfo(TSQLDBColumnDefineDynArray),Fields,@n);
+  FA.Compare := SortDynArrayAnsiStringI; // FA.Find() case insensitive
+  FillCharFast(F,sizeof(F),0);
+  if fDBMS=dSQLite then begin // SQLite3 has a specific PRAGMA metadata query
+    try
+      with Execute('PRAGMA table_info(`'+aTableName+'`)',[]) do
+      while Step do begin
+        // cid=0,name=1,type=2,notnull=3,dflt_value=4,pk=5
+        F.ColumnName := ColumnUTF8(1);
+        F.ColumnTypeNative := ColumnUTF8(2);
+        F.ColumnType := ColumnTypeNativeToDB(F.ColumnTypeNative,0);
+        F.ColumnIndexed := (ColumnInt(5)=1); // by definition for SQLite3
+        FA.Add(F);
+      end;
+    except
+      on Exception do
+        n := 0; // external SQLite3 providers (e.g. UniDAC) are buggy
+    end;
+    try
+      with Execute('PRAGMA index_list(`'+aTableName+'`)',[]) do
+      while Step do
+        // seq=0,name=1,unique=2
+        with Execute('PRAGMA index_info('+ColumnUTF8(1)+')',[]) do
+          while Step do begin
+            F.ColumnName := ColumnUTF8(2); // seqno=0,cid=1,name=2
+            i := FA.Find(F);
+            if i>=0 then
+              Fields[i].ColumnIndexed := true;
+          end;
+    except
+      on Exception do
+        ; // ignore any exception if no index is defined
+    end;
+  end else begin
+    SQL := SQLGetField(aTableName);
+    if SQL='' then
+      exit;
+    with Execute(SQL,[]) do
+      while Step do begin
+        F.ColumnName := trim(ColumnUTF8(0));
+        F.ColumnTypeNative := trim(ColumnUTF8(1));
+        F.ColumnLength := ColumnInt(2);
+        F.ColumnPrecision := ColumnInt(3);
+        if ColumnNull(4) then // e.g. for plain NUMERIC in Oracle
+          F.ColumnScale := -1 else
+          F.ColumnScale := ColumnInt(4);
+        F.ColumnType := ColumnTypeNativeToDB(F.ColumnTypeNative,F.ColumnScale);
+        if ColumnInt(5)>0 then
+          F.ColumnIndexed := true;
+        FA.Add(F);
+      end;
+  end;
+  SetLength(Fields,n);
+end;
+
+procedure TSQLDBConnectionProperties.GetIndexes(const aTableName: RawUTF8;
+  out Indexes: TSQLDBIndexDefineDynArray);
+var SQL: RawUTF8;
+    n: integer;
+    F: TSQLDBIndexDefine;
+    FA: TDynArray;
+begin
+  SQL := SQLGetIndex(aTableName);
+  if SQL='' then
+    exit;
+  FA.Init(TypeInfo(TSQLDBIndexDefineDynArray),Indexes,@n);
+  with Execute(SQL,[]) do
+    while Step do begin
+      F.IndexName          := trim(ColumnUTF8(0));
+      F.IsUnique           := ColumnInt (1)>0;
+      F.TypeDesc           := trim(ColumnUTF8(2));
+      F.IsPrimaryKey       := ColumnInt (3)>0;
+      F.IsUniqueConstraint := ColumnInt (4)>0;
+      F.Filter             := trim(ColumnUTF8(5));
+      F.KeyColumns         := trim(ColumnUTF8(6));
+      F.IncludedColumns    := trim(ColumnUTF8(7));
+      FA.Add(F);
+    end;
+  SetLength(Indexes,n);
+end;
+
+procedure TSQLDBConnectionProperties.GetProcedureNames(out Procedures: TRawUTF8DynArray);
+var SQL: RawUTF8;
+    count: integer;
+begin
+  SQL := SQLGetProcedure;
+  if SQL<>'' then
+  try
+    with Execute(SQL,[]) do begin
+      count := 0;
+      while Step do
+        AddSortedRawUTF8(Procedures,count,trim(ColumnUTF8(0)));
+      SetLength(Procedures,count);
+    end;
+  except
+    on Exception do
+      SetLength(Procedures,0); // if the supplied SQL query is wrong, just ignore
+  end;
+end;
+
+procedure TSQLDBConnectionProperties.GetProcedureParameters(const aProcName: RawUTF8;
+  out Parameters: TSQLDBProcColumnDefineDynArray);
+var SQL: RawUTF8;
+    n: integer;
+    F: TSQLDBProcColumnDefine;
+    FA: TDynArray;
+begin
+  FA.Init(TypeInfo(TSQLDBColumnDefineDynArray),Parameters,@n);
+  FA.Compare := SortDynArrayAnsiStringI; // FA.Find() case insensitive
+  FillcharFast(F,sizeof(F),0);
+  SQL := SQLGetParameter(aProcName);
+  if SQL='' then
+    exit;
+  with Execute(SQL,[]) do
+    while Step do begin
+      F.ColumnName := trim(ColumnUTF8(0));
+      F.ColumnTypeNative := trim(ColumnUTF8(1));
+      F.ColumnLength := ColumnInt(2);
+      F.ColumnPrecision := ColumnInt(3);
+      if ColumnNull(4) then // e.g. for plain NUMERIC in Oracle
+        F.ColumnScale := -1 else
+        F.ColumnScale := ColumnInt(4);
+      F.ColumnType := ColumnTypeNativeToDB(F.ColumnTypeNative,F.ColumnScale);
+      case FindCSVIndex('IN,OUT,INOUT',ColumnUTF8(5),',',false) of
+        0: F.ColumnParamType := paramIn;
+        2: F.ColumnParamType := paramInOut;
+      else // any other is assumed as out
+        F.ColumnParamType := paramOut;
+      end;
+      FA.Add(F);
+    end;
+  SetLength(Parameters,n);
+end;
+
+procedure TSQLDBConnectionProperties.GetTableNames(out Tables: TRawUTF8DynArray);
+var SQL, table, checkschema: RawUTF8;
+    count: integer;
+begin
+  SQL := SQLGetTableNames;
+  if SQL<>'' then
+  try
+    if FilterTableViewSchemaName and (fForcedSchemaName<>'') then
+      checkschema := UpperCase(fForcedSchemaName)+'.';
+    with Execute(SQL,[]) do begin
+      count := 0;
+      while Step do begin
+        table := trim(ColumnUTF8(0));
+        if (checkschema='') or IdemPChar(pointer(table),pointer(checkschema)) then
+          AddSortedRawUTF8(Tables,count,table);
+      end;
+      SetLength(Tables,count);
+    end;
+  except
+    on Exception do
+      SetLength(Tables,0); // if the supplied SQL query is wrong, just ignore
+  end;
+end;
+
+procedure TSQLDBConnectionProperties.GetViewNames(out Views: TRawUTF8DynArray);
+var SQL, table, checkschema: RawUTF8;
+    count: integer;
+begin
+  SQL := SQLGetViewNames;
+  if SQL<>'' then
+  try
+    if FilterTableViewSchemaName and (fForcedSchemaName<>'') then
+      checkschema := UpperCase(fForcedSchemaName)+'.';
+    with Execute(SQL,[]) do begin
+      count := 0;
+      while Step do begin
+        table := trim(ColumnUTF8(0));
+        if (checkschema='') or IdemPChar(pointer(table),pointer(checkschema)) then
+          AddSortedRawUTF8(Views,count,table);
+      end;
+      SetLength(Views,count);
+    end;
+  except
+    on Exception do
+      SetLength(Views,0); // if the supplied SQL query is wrong, just ignore
+  end;
+end;
+
+procedure TSQLDBConnectionProperties.SQLSplitTableName(const aTableName: RawUTF8;
+  out Owner, Table: RawUTF8);
+begin
+  case fDBMS of
+  dSQLite:
+    Table := aTableName;
+  else begin
+    Split(aTableName,'.',Owner,Table);
+    if Table='' then begin
+      Table := Owner;
+      if fForcedSchemaName='' then
+        case fDBMS of
+        dMySql:
+          Owner := DatabaseName;
+        else
+          Owner := UserID;
+        end else
+        Owner := fForcedSchemaName;
+    end;
+  end;
+  end;
+end;
+
+procedure TSQLDBConnectionProperties.SQLSplitProcedureName(
+  const aProcName: RawUTF8; out Owner, Package, ProcName: RawUTF8);
+var lOccur,i: Integer;
+begin
+  lOccur := 0;
+  for i := 1 to length(aProcName) do
+    if aProcName[i]='.' then
+      inc(lOccur);
+  if lOccur=0 then begin
+    ProcName := aProcName;
+    SetSchemaNameToOwner(Owner);
+    Exit;
+  end;
+  case fDBMS of
+  dSQLite:
+    ProcName := aProcName;
+  dOracle, dFirebird: begin // Firebird 3 has packages
+    if lOccur=2 then begin // OWNER.PACKAGE.PROCNAME
+      Split(aProcName,'.',Owner,Package);
+      Split(Package,'.',Package,ProcName);
+    end else begin // PACKAGE.PROCNAME
+      Split(aProcName,'.',Package,ProcName);
+      Owner := UserID;
+    end;
+  end else begin  // OWNER.PROCNAME
+    Split(aProcName,'.',Owner,ProcName);
+    if ProcName='' then begin
+      ProcName := Owner;
+      SetSchemaNameToOwner(Owner);
+    end
+    else if fDBMS=dMSSQL then
+      // discard ;1 when MSSQL stored procedure name is ProcName;1
+      Split(ProcName,';',ProcName);
+  end;
+  end;
+end;
+
+function TSQLDBConnectionProperties.SQLFullTableName(const aTableName: RawUTF8): RawUTF8;
+begin
+  if (aTableName<>'') and (fForcedSchemaName<>'') and (PosExChar('.',aTableName)=0) then
+    result := fForcedSchemaName+'.'+aTableName else
+    result := aTableName;
+end;
+
+function TSQLDBConnectionProperties.SQLGetField(const aTableName: RawUTF8): RawUTF8;
+var Owner, Table: RawUTF8;
+    FMT: RawUTF8;
+begin
+  result := '';
+  case DBMS of
+  dOracle: FMT :=
+    'select c.column_name, c.data_type, c.data_length, c.data_precision, c.data_scale, '+
+    ' (select count(*) from sys.all_indexes a, sys.all_ind_columns b'+
+    '  where a.table_owner=c.owner and a.table_name=c.table_name and b.column_name=c.column_name'+
+    '  and a.owner=b.index_owner and a.index_name=b.index_name and'+
+    '  a.table_owner=b.table_owner and a.table_name=b.table_name) index_count'+
+    ' from sys.all_tab_columns c'+
+    ' where c.owner like ''%'' and c.table_name like ''%'';';
+  dMSSQL, dMySQL, dPostgreSQL: FMT :=
+    'select COLUMN_NAME, DATA_TYPE, CHARACTER_MAXIMUM_LENGTH, NUMERIC_PRECISION,'+
+    ' NUMERIC_SCALE, 0 INDEX_COUNT'+ // INDEX_COUNT=0 here (done via OleDB)
+    ' from INFORMATION_SCHEMA.COLUMNS'+
+    ' where UPPER(TABLE_SCHEMA) = ''%'' and UPPER(TABLE_NAME) = ''%''';
+  dFirebird: begin
+    result := // see http://edn.embarcadero.com/article/25259
+      'select a.rdb$field_name, b.rdb$field_type || coalesce(b.rdb$field_sub_type, '''') as rdb$field_type,'+
+      ' b.rdb$field_length, b.rdb$field_length, abs(b.rdb$field_scale) as rdb$field_scale,'+
+      ' (select count(*) from rdb$indices i, rdb$index_segments s'+
+      ' where i.rdb$index_name=s.rdb$index_name and i.rdb$index_name not like ''RDB$%'''+
+      ' and i.rdb$relation_name=a.rdb$relation_name) as index_count '+
+      'from rdb$relation_fields a left join rdb$fields b on a.rdb$field_source=b.rdb$field_name'+
+      ' left join rdb$relations c on a.rdb$relation_name=c.rdb$relation_name '+
+      'where a.rdb$relation_name='''+SynCommons.UpperCase(aTableName)+'''';
+    exit;
+  end;
+  dNexusDB: begin
+    result := 'select FIELD_NAME, FIELD_TYPE_SQL, FIELD_LENGTH, FIELD_UNITS,'+
+    ' FIELD_DECIMALS, FIELD_INDEX from #fields where TABLE_NAME = '''+aTableName+'''';
+    exit;
+  end;
+  else exit; // others (e.g. dDB2) will retrieve info from (ODBC) driver
+  end;
+  SQLSplitTableName(aTableName,Owner,Table);
+  FormatUTF8(FMT,[SynCommons.UpperCase(Owner),SynCommons.UpperCase(Table)],result);
+end;
+
+function TSQLDBConnectionProperties.SQLGetIndex(const aTableName: RawUTF8): RawUTF8;
+var Owner, Table: RawUTF8;
+    FMT: RawUTF8;
+begin
+  result := '';
+  case DBMS of
+  dOracle: FMT :=
+   'select  index_name, decode(max(uniqueness),''NONUNIQUE'',0,1) as is_unique, '+
+   ' max(index_type) as type_desc, 0 as is_primary_key, 0 as unique_constraint, '+
+   ' cast(null as varchar(100)) as index_filter, '+
+   ' ltrim(max(sys_connect_by_path(column_name, '', '')), '', '') as key_columns, '+
+   ' cast(null as varchar(100)) as included_columns '+
+   'from '+
+   '( select c.index_name as index_name, i.index_type, i.uniqueness, c.column_name, '+
+   '   row_number() over (partition by c.table_name, c.index_name order by c.column_position) as rn '+
+   '  from user_ind_columns c inner join user_indexes i on c.table_name = i.table_name and c.index_name = i.index_name '+
+   '  where c.table_name = ''%'' '+
+   ') start with rn = 1 connect by prior rn = rn - 1 and prior index_name = index_name '+
+   'group by index_name order by index_name';
+  dMSSQL: FMT :=
+    'select i.name as index_name, i.is_unique, i.type_desc, is_primary_key, is_unique_constraint, '+
+    '  i.filter_definition as index_filter, key_columns, included_columns as included_columns, '+
+    '  t.name as table_name '+
+    'from '+
+    ' sys.tables t inner join sys.indexes i on i.object_id = t.object_id '+
+    ' cross apply(select STUFF('+
+    '   (select '',''+c.name from sys.index_columns ic '+
+    '   inner join sys.columns c on c.object_id = t.object_id and c.column_id = ic.column_id '+
+    '   where i.index_id = ic.index_id and i.object_id = ic.object_id and ic.is_included_column = 0 '+
+    '   order by ic.key_ordinal for xml path('''') '+
+    '   ),1,1,'''') as key_columns) AS c '+
+    ' cross apply(select STUFF( '+
+    '   (select '','' + c.name  from sys.index_columns ic '+
+    '   inner join	sys.columns c on	c.object_id = t.object_id	and c.column_id = ic.column_id '+
+    '   where i.index_id = ic.index_id and i.object_id = ic.object_id and ic.is_included_column = 1 '+
+    '   order by ic.key_ordinal for xml path('''') '+
+    '   ),1,1,'''') as included_columns) AS ic '+
+    'where t.type = ''U'' and t.name like ''%''';
+  dFirebird: FMT :=
+    'select i.rdb$index_name, i.rdb$unique_flag, i.rdb$index_type, case rc.rdb$constraint_type '+
+    ' when ''PRIMARY KEY'' then 1 else 0 end as is_primary_key, 0 as unique_constraint, '+
+    ' null as index_filter, (select list(trim(rdb$field_name), '', '') from '+
+    '  (select * from rdb$index_segments where rdb$index_name = i.rdb$index_name '+
+    '  order by rdb$field_position)) as key_columns, null as included_columns '+
+    'from rdb$indices i '+
+    'left outer join rdb$relation_constraints rc on rc.rdb$index_name = i.rdb$index_name and '+
+    '  rc.rdb$constraint_type=''PRIMARY KEY'' '+
+    'where exists(select * from rdb$index_segments where rdb$index_name = i.rdb$index_name) and '+
+    ' i.rdb$relation_name = ''%''';
+  else exit; // others (e.g. dMySQL or dDB2) will retrieve info from (ODBC) driver
+  end;
+  Split(aTableName,'.',Owner,Table);
+  if Table='' then begin
+    Table := Owner;
+    Owner := UserID;
+  end;
+  FormatUTF8(FMT,[SynCommons.UpperCase(Table)],result);
+end;
+
+function TSQLDBConnectionProperties.SQLGetParameter(const aProcName: RawUTF8): RawUTF8;
+var Owner, Package, Proc: RawUTF8;
+    FMT: RawUTF8;
+begin
+  result := '';
+  SQLSplitProcedureName(aProcName,Owner,Package,Proc);
+  case DBMS of
+  dOracle: FMT :=
+    'select a.argument_name, a.data_type, a.char_length, a.data_precision, a.data_scale, a.in_out ' +
+    'from   sys.all_arguments a ' +
+    'where  a.owner like ''%''' +
+    '  and  a.package_name like ''' + SynCommons.UpperCase(Package) + '''' +
+    '  and  a.object_name like ''%''' +
+    ' order by position';
+  dMSSQL, dMySQL, dPostgreSQL: FMT :=
+    'select PARAMETER_NAME, DATA_TYPE, CHARACTER_MAXIMUM_LENGTH, NUMERIC_PRECISION, NUMERIC_SCALE, PARAMETER_MODE ' +
+    'from INFORMATION_SCHEMA.PARAMETERS ' +
+    'where UPPER(SPECIFIC_SCHEMA) = ''%'' and UPPER(SPECIFIC_NAME) = ''%'''+
+    ' order by ORDINAL_POSITION';
+  dFirebird: begin
+    if (Package = '') then
+      result :=
+        'select a.rdb$parameter_name, b.rdb$field_type || coalesce(b.rdb$field_sub_type, '''') as rdb$field_type,' +
+        ' b.rdb$field_length, b.rdb$field_precision, b.rdb$field_scale,' +
+        ' case a.rdb$parameter_type when 0 then ''IN'' else ''OUT'' end ' +
+        'from rdb$procedure_parameters a, rdb$fields b ' +
+        'where b.rdb$field_name = a.rdb$field_source and a.rdb$procedure_name = ''' + SynCommons.UpperCase(Proc) + ''' ' +
+        'order by a.rdb$parameter_number'
+    else
+      result :=
+        'select a.rdb$parameter_name, b.rdb$field_type || coalesce(b.rdb$field_sub_type, '''') as rdb$field_type,' +
+        ' b.rdb$field_length, b.rdb$field_precision, b.rdb$field_scale,' +
+        ' case a.rdb$parameter_type when 0 then ''IN'' else ''OUT'' end ' +
+        'from rdb$procedure_parameters a, rdb$fields b ' +
+        'where b.rdb$field_name = a.rdb$field_source and a.rdb$package_name = ''' + SynCommons.UpperCase(Package) + ''' ' +
+        '  and a.rdb$procedure_name = ''' + SynCommons.UpperCase(Proc) + ''' ' +
+        'order by a.rdb$parameter_number';
+    exit;
+  end;
+  dNexusDB: begin // NOT TESTED !!!
+    result := 'select PROCEDURE_ARGUMENT_NAME, PROCEDURE_ARGUMENT_TYPE, PROCEDURE_ARGUMENT_UNITS,'+
+    ' PROCEDURE_ARGUMENT_UNITS, PROCEDURE_ARGUMENT_DECIMALS, PROCEDURE_ARGUMENT_KIND,'+
+    ' from #procedure_arguments where PROCEDURE_NAME = '''+aProcName+'''' +
+    ' order by PROCEDURE_ARGUMENT_INDEX';
+    exit;
+  end;
+  else exit; // others (e.g. dDB2) will retrieve info from (ODBC) driver
+  end;
+  FormatUTF8(FMT,[SynCommons.UpperCase(Owner),SynCommons.UpperCase(Proc)],result);
+end;
+
+function TSQLDBConnectionProperties.SQLGetProcedure: RawUTF8;
+var FMT,Owner: RawUTF8;
+begin
+  result := '';
+  case DBMS of
+  dOracle: FMT :=
+    'select' +
+    '  case P.OBJECT_TYPE' +
+    '  when ''PACKAGE'' then P.OBJECT_NAME || ''.'' || P.PROCEDURE_NAME' +
+    '  else P.OBJECT_NAME end NAME_ROUTINE ' +
+    'from SYS.ALL_PROCEDURES P ' +
+    'where P.OWNER = ''%'' and P.SUBPROGRAM_ID > 0 ' +
+    'order by NAME_ROUTINE';
+  dMSSQL, dMySQL, dPostgreSQL: FMT :=
+    'select R.SPECIFIC_NAME NAME_ROUTINE ' +
+    'from INFORMATION_SCHEMA.ROUTINES R ' +
+    'where UPPER(R.SPECIFIC_SCHEMA) = ''%'' '+
+    'order by NAME_ROUTINE';
+  dFirebird: FMT :=
+    'select P.RDB$PROCEDURE_NAME NAME_ROUTINE ' +
+    'from RDB$PROCEDURES P ' +
+    'where P.RDB$OWNER_NAME = ''%'' ' +
+    'order by NAME_ROUTINE';
+  dNexusDB: begin // NOT TESTED !!!
+    result := 'select P.PROCEDURE_NAME NAME_ROUTINE '+
+    'from #PROCEDURES P ' +
+    'order by NAME_ROUTINE';
+    exit;
+  end;
+  else exit; // others (e.g. dDB2) will retrieve info from (ODBC) driver
+  end;
+  SetSchemaNameToOwner(Owner);
+  FormatUTF8(FMT,[SynCommons.UpperCase(Owner)],result);
+end;
+
+function TSQLDBConnectionProperties.SQLGetTableNames: RawUTF8;
+begin
+  case DBMS of
+  dOracle: result := 'select owner||''.''||table_name name '+
+    'from sys.all_tables order by owner, table_name';
+  dMSSQL:
+    result := 'select (TABLE_SCHEMA + ''.'' + TABLE_NAME) as name '+
+      'from INFORMATION_SCHEMA.TABLES where TABLE_TYPE=''BASE TABLE'' order by name';
+  dMySQL:
+    result := 'select concat(TABLE_SCHEMA,''.'',TABLE_NAME) as name '+
+      'from INFORMATION_SCHEMA.TABLES where TABLE_TYPE=''BASE TABLE'' order by name';
+  dPostgreSQL:
+    result := 'select (TABLE_SCHEMA||''.''||TABLE_NAME) as name '+
+      'from INFORMATION_SCHEMA.TABLES where TABLE_TYPE=''BASE TABLE'' order by name';
+  dSQLite: result := 'select name from sqlite_master where type=''table'' '+
+     'and name not like ''sqlite_%''';
+  dFirebird: result := 'select rdb$relation_name from rdb$relations '+
+    'where rdb$view_blr is null and (rdb$system_flag is null or rdb$system_flag=0)';
+  dNexusDB: result := 'select table_name name from #tables order by table_name';
+  else result := ''; // others (e.g. dDB2) will retrieve info from (ODBC) driver
+  end;
+end;
+
+function TSQLDBConnectionProperties.SQLGetViewNames: RawUTF8;
+begin
+  case DBMS of
+  dOracle: result := 'select owner||''.''||view_name name '+
+    'from sys.all_views order by owner, view_name';
+  dMSSQL:
+    result := 'select (TABLE_SCHEMA + ''.'' + TABLE_NAME) as name '+
+      'from INFORMATION_SCHEMA.VIEWS order by name';
+  dMySQL:
+    result := 'select concat(TABLE_SCHEMA,''.'',TABLE_NAME) as name '+
+      'from INFORMATION_SCHEMA.VIEWS order by name';
+  dPostgreSQL:
+    result := 'select (TABLE_SCHEMA||''.''||TABLE_NAME) as name '+
+      'from INFORMATION_SCHEMA.VIEWS order by name';
+  dSQLite: result := 'select name from sqlite_master where type=''view'' '+
+     'and name not like ''sqlite_%''';
+  dFirebird: result := 'select rdb$relation_name from rdb$relations '+
+    'where rdb$view_blr is not null and (rdb$system_flag is null or rdb$system_flag=0)';
+  dNexusDB: result := 'select view_name name from #views order by view_name'; // NOT TESTED !!!
+  else result := ''; // others (e.g. dDB2) will retrieve info from (ODBC) driver
+  end;
+end;
+
+function TSQLDBConnectionProperties.SQLCreateDatabase(const aDatabaseName: RawUTF8;
+  aDefaultPageSize: integer): RawUTF8;
+begin
+  case DBMS of
+  dFirebird: begin
+    if (aDefaultPageSize<>8192) or (aDefaultPageSize<>16384) then
+      aDefaultPageSize := 4096;
+    FormatUTF8('create database ''%'' user ''sysdba'' password ''masterkey'''+
+      ' page_size % default character set utf8;',[aDatabaseName,aDefaultPageSize],result);
+  end;
+  else result := '';
+  end;
+end;
+
+function TSQLDBConnectionProperties.ColumnTypeNativeToDB(
+  const aNativeType: RawUTF8; aScale: integer): TSQLDBFieldType;
+function ColumnTypeNativeDefault: TSQLDBFieldType;
+const
+  DECIMAL=18; // change it if you update PCHARS[] below before 'DECIMAL'
+  NUMERIC=DECIMAL+1;
+  PCHARS: array[0..55] of PAnsiChar = (
+    'TEXT COLLATE ISO8601', // should be before plain 'TEXT'
+    'TEXT','CHAR','NCHAR','VARCHAR','NVARCHAR','CLOB','NCLOB','DBCLOB',
+    'BIT','INT','BIGINT', 'DOUBLE','NUMBER','FLOAT','REAL','DECFLOAT',
+    'CURR','DECIMAL','NUMERIC', 'BLOB SUB_TYPE 1',  'BLOB',
+    'DATE','SMALLDATE','TIME',
+    'TINYINT','BOOL','SMALLINT','MEDIUMINT','SERIAL','YEAR',
+    'TINYTEXT','MEDIUMTEXT','NTEXT','XML','ENUM','SET','UNIQUEIDENTIFIER',
+    'MONEY','SMALLMONEY','NUM',
+    'VARRAW','RAW','LONG RAW','LONG VARRAW','TINYBLOB','MEDIUMBLOB',
+    'BYTEA','VARBIN','IMAGE','LONGBLOB','BINARY','VARBINARY',
+    'GRAPHIC','VARGRAPHIC', 'NULL');
+  TYPES: array[-1..high(PCHARS)] of TSQLDBFieldType = (
+    ftUnknown, ftDate,
+    ftUTF8,ftUTF8,ftUTF8,ftUTF8,ftUTF8,ftUTF8,ftUTF8,ftUTF8,
+    ftInt64,ftInt64,ftInt64, ftDouble,ftDouble,ftDouble,ftDouble,ftDouble,
+    ftCurrency,ftCurrency,ftCurrency, ftUTF8, ftBlob,
+    ftDate,ftDate,ftDate,
+    ftInt64,ftInt64,ftInt64,ftInt64,ftInt64,ftInt64,
+    ftUTF8,ftUTF8,ftUTF8,ftUTF8,ftUTF8,ftUTF8,ftUTF8,
+    ftCurrency,ftCurrency,ftCurrency,
+    ftBlob,ftBlob,ftBlob,ftBlob,ftBlob,ftBlob,ftBlob,ftBlob,
+    ftBlob,ftBlob,ftBlob,ftBlob,ftBlob,ftBlob,
+    ftNull);
+var ndx: integer;
+begin
+  //assert(StrComp(PCHARS[DECIMAL],'DECIMAL')=0);
+  ndx := IdemPCharArray(pointer(aNativeType),PCHARS);
+  if (aScale=0) and (ndx in [DECIMAL,NUMERIC]) then
+    result := ftInt64 else
+    result := TYPES[ndx];
+end;
+function ColumnTypeNativeToDBOracle: TSQLDBFieldType;
+begin
+  if PosEx('CHAR',aNativeType)>0 then
+    result := ftUTF8 else
+  if IdemPropNameU(aNativeType,'NUMBER') then
+    case aScale of
+         0: result := ftInt64;
+      1..4: result := ftCurrency;
+    else    result := ftDouble;
+    end else
+  if (PosEx('RAW',aNativeType)>0) or
+     IdemPropNameU(aNativeType,'BLOB') or
+     IdemPropNameU(aNativeType,'BFILE') then
+    result := ftBlob else
+  if IdemPChar(pointer(aNativeType),'BINARY_') or
+     IdemPropNameU(aNativeType,'FLOAT') then
+    result := ftDouble else
+  if IdemPropNameU(aNativeType,'DATE') or
+     IdemPChar(pointer(aNativeType),'TIMESTAMP') then
+    result := ftDate else
+    // all other types will be converted to text
+    result := ftUTF8;
+end;
+function ColumnTypeNativeToDBFirebird: TSQLDBFieldType;
+var i,err: integer;
+begin
+  i := GetInteger(pointer(aNativeType),err);
+  if err<>0 then
+    result := ColumnTypeNativeDefault else
+    case i of // see blr_* definitions
+    10,11,27: result := ftDouble;
+    12,13,35,120: result := ftDate;
+    7,8,9,16,23,70,80,160: result := ftInt64;
+    161..169: case abs(aScale) of
+            0: result := ftInt64;
+         1..4: result := ftCurrency;
+         else  result := ftDouble;
+         end;
+    2610: result := ftBlob;
+    else  result := ftUTF8;
+    end;
+end;
+begin
+  case DBMS of
+  dOracle:   result := ColumnTypeNativeToDBOracle;
+  dFireBird: result := ColumnTypeNativeToDBFirebird;
+  else       result := ColumnTypeNativeDefault;
+  end;
+end;
+
+function TSQLDBConnectionProperties.GetForeignKey(const aTableName,
+  aColumnName: RawUTF8): RawUTF8;
+begin
+  if not fForeignKeys.Initialized then begin
+    fForeignKeys.Init(false);
+    GetForeignKeys;
+  end;
+  result := fForeignKeys.Value(aTableName+'.'+aColumnName);
+end;
+
+function TSQLDBConnectionProperties.GetForeignKeysData: RawByteString;
+begin
+  if not fForeignKeys.Initialized then begin
+    fForeignKeys.Init(false);
+    GetForeignKeys;
+  end;
+  result := fForeignKeys.BlobData;
+end;
+
+procedure TSQLDBConnectionProperties.SetForeignKeysData(const Value: RawByteString);
+begin
+  if not fForeignKeys.Initialized then
+    fForeignKeys.Init(false);
+  fForeignKeys.BlobData := Value;
+end;
+
+function TSQLDBConnectionProperties.SQLIso8601ToDate(const Iso8601: RawUTF8): RawUTF8;
+  function TrimTInIso: RawUTF8;
+  begin
+    result := Iso8601;
+    if (length(result)>10) and (result[11]='T') then
+      result[11] := ' '; // 'T' -> ' '
+  end;
+begin
+  case DBMS of
+  dSQLite: result := TrimTInIso;
+  dOracle: result := 'to_date('''+TrimTInIso+''',''YYYY-MM-DD HH24:MI:SS'')';
+  dNexusDB: result := 'DATE '+Iso8601;
+  dDB2: result := 'TIMESTAMP '''+TrimTInIso+'''';
+  dPostgreSQL: result := ''''+TrimTInIso+'''';
+  else  result := ''''+Iso8601+'''';
+  end;
+end;
+
+function TSQLDBConnectionProperties.SQLDateToIso8601Quoted(DateTime: TDateTime): RawUTF8;
+begin
+  result := DateTimeToIso8601(DateTime,true,DateTimeFirstChar,false,'''');
+end;
+
+function TSQLDBConnectionProperties.SQLCreate(const aTableName: RawUTF8;
+  const aFields: TSQLDBColumnCreateDynArray; aAddID: boolean): RawUTF8;
+var i: integer;
+    F: RawUTF8;
+    FieldID: TSQLDBColumnCreate;
+    AddPrimaryKey: RawUTF8;
+begin // use 'ID' instead of 'RowID' here since some DB (e.g. Oracle) use it
+  result := '';
+  if high(aFields)<0 then
+    exit; // nothing to create
+  if aAddID then begin
+    FieldID.DBType := ftInt64;
+    FieldID.Name := 'ID';
+    FieldID.Unique := true;
+    FieldID.NonNullable := true;
+    FieldID.PrimaryKey := true;
+    result := SQLFieldCreate(FieldID,AddPrimaryKey)+',';
+  end;
+  for i := 0 to high(aFields) do begin
+    F := SQLFieldCreate(aFields[i],AddPrimaryKey);
+    if i<>high(aFields) then
+      F := F+',';
+    result := result+F;
+  end;
+  if AddPrimaryKey<>'' then
+    result := result+', PRIMARY KEY('+AddPrimaryKey+')';
+  result := 'CREATE TABLE '+aTableName+' ('+result+')';
+  case DBMS of
+  dDB2: result := result+' CCSID Unicode';
+  end;
+end;
+
+function TSQLDBConnectionProperties.SQLFieldCreate(const aField: TSQLDBColumnCreate;
+  var aAddPrimaryKey: RawUTF8): RawUTF8;
+begin
+  if (aField.DBType=ftUTF8) and (cardinal(aField.Width-1)<fSQLCreateFieldMax) then
+    FormatUTF8(fSQLCreateField[ftNull],[aField.Width],result) else
+    result := fSQLCreateField[aField.DBType];
+  if aField.NonNullable or aField.Unique or aField.PrimaryKey then
+    result := result+' NOT NULL';
+  if aField.Unique and not aField.PrimaryKey then
+    result := result+' UNIQUE'; // see http://www.w3schools.com/sql/sql_unique.asp
+  if aField.PrimaryKey then
+    case DBMS of
+    dSQLite, dMSSQL, dOracle, dJet, dPostgreSQL, dFirebird, dNexusDB, dInformix:
+      result := result+' PRIMARY KEY';
+    dDB2, dMySQL:
+      aAddPrimaryKey := aField.Name;
+    end;
+  result := aField.Name+result;
+end;
+
+function TSQLDBConnectionProperties.SQLAddColumn(const aTableName: RawUTF8;
+  const aField: TSQLDBColumnCreate): RawUTF8;
+var AddPrimaryKey: RawUTF8;
+begin
+  FormatUTF8('ALTER TABLE % ADD %',[aTableName,SQLFieldCreate(aField,AddPrimaryKey)],result);
+end;
+
+function TSQLDBConnectionProperties.SQLAddIndex(const aTableName: RawUTF8;
+  const aFieldNames: array of RawUTF8; aUnique, aDescending: boolean;
+  const aIndexName: RawUTF8): RawUTF8;
+const CREATNDXIFNE: array[boolean] of RawUTF8 = ('','IF NOT EXISTS ');
+var IndexName,FieldsCSV, ColsDesc, Owner,Table: RawUTF8;
+begin
+  result := '';
+  if (self=nil) or (aTableName='') or (high(aFieldNames)<0) then
+    exit;
+  if aUnique then
+    result := 'UNIQUE ';
+  if aIndexName='' then begin
+    SQLSplitTableName(aTableName,Owner,Table);
+    if (Owner<>'') and
+       not (fDBMS in [dMSSQL,dPostgreSQL,dMySQL,dFirebird,dDB2,dInformix]) then
+      // some DB engines do not expect any schema in the index name
+      IndexName := Owner+'.';
+    FieldsCSV := RawUTF8ArrayToCSV(aFieldNames,'');
+    if length(FieldsCSV)+length(Table)>27 then
+      // sounds like if some DB limit the identifier length to 32 chars
+      IndexName := IndexName+'INDEX'+
+        crc32cUTF8ToHex(Table)+crc32cUTF8ToHex(FieldsCSV) else
+      IndexName := IndexName+'NDX'+Table+FieldsCSV;
+  end else
+    IndexName := aIndexName;
+  if aDescending then
+    case DB_SQLDESENDINGINDEXPOS[DBMS] of
+    posGlobalBefore:
+      result := result+'DESC ';
+    posWithColumn:
+      ColsDesc := RawUTF8ArrayToCSV(aFieldNames,' DESC,')+' DESC';
+    end;
+  if ColsDesc='' then
+    ColsDesc := RawUTF8ArrayToCSV(aFieldNames,',');
+  result := FormatUTF8('CREATE %INDEX %% ON %(%)',
+    [result,CREATNDXIFNE[DBMS in DB_HANDLECREATEINDEXIFNOTEXISTS],
+     IndexName,aTableName,ColsDesc]);
+end;
+
+function TSQLDBConnectionProperties.SQLTableName(const aTableName: RawUTF8): RawUTF8;
+var BeginQuoteChar, EndQuoteChar: RawUTF8;
+    UseQuote: boolean;
+begin
+  BeginQuoteChar := '"';
+  EndQuoteChar := '"';
+  UseQuote := PosExChar(' ',aTableName)>0;
+  case fDBMS of
+    dPostgresql:
+      if PosExChar('.',aTablename)=0 then
+        UseQuote := true; // quote if not schema.identifier format
+    dMySQL: begin
+      BeginQuoteChar := '`';  // backtick/grave accent
+      EndQuoteChar := '`';
+    end;
+    dJet: begin  // note: dMSSQL may SET IDENTIFIER ON to use doublequotes
+      BeginQuotechar := '[';
+      EndQuoteChar := ']';
+    end;
+    dSQLite: begin
+      if PosExChar('.',aTableName)>0 then
+        UseQuote := true;
+      BeginQuoteChar := '`';  // backtick/grave accent
+      EndQuoteChar := '`';
+    end;
+  end;
+  if UseQuote and (PosEx(BeginQuoteChar,aTableName)=0) then
+    result := BeginQuoteChar+aTableName+EndQuoteChar else
+    result := aTableName;
+end;
+
+procedure TSQLDBConnectionProperties.GetIndexesAndSetFieldsColumnIndexed(
+  const aTableName: RawUTF8; var Fields: TSQLDBColumnDefineDynArray);
+var i,j: integer;
+    ColName: RawUTF8;
+    Indexes: TSQLDBIndexDefineDynArray;
+begin
+  if Fields=nil then
+    exit;
+  GetIndexes(aTableName,Indexes);
+  for i := 0 to high(Indexes) do begin
+    ColName := Trim(GetCSVItem(pointer(Indexes[i].KeyColumns),0));
+    if ColName<>'' then
+    for j := 0 to high(Fields) do
+      if IdemPropNameU(Fields[j].ColumnName,ColName) then begin
+        Fields[j].ColumnIndexed := true;
+        break;
+      end;
+  end;
+end;
+
+function TSQLDBConnectionProperties.ExceptionIsAboutConnection(
+  aClass: ExceptClass; const aMessage: RawUTF8): boolean;
+
+  function PosErrorNumber(const aMessage: RawUTF8; const aSepChar: AnsiChar): PUTF8Char;
+  begin // search aSepChar followed by a number
+    result := pointer(aMessage);
+    repeat
+      result := SynCommons.PosChar(result,aSepChar);
+      if result=nil then
+        exit;
+      inc(result);
+    until result^ in ['0'..'9'];
+  end;
+
+begin // see more complete list in feature request [f024266c0839]
+  case fDBMS of
+  dOracle:
+    result := IdemPCharArray(PosErrorNumber(aMessage,'-'),
+      ['00028','01012','01017','01033','01089','02396','03113','03114','03135',
+       '12152','12154','12157','12514','12520','12537','12545',
+       '12560','12571'])>=0;
+  dInformix: // error codes based on {IBM INFORMIX ODBC DRIVER} tested with wrong data connection
+    result := IdemPCharArray(PosErrorNumber(aMessage,'-'),
+      ['329','761','902','908','930','931','951','11017',
+       '23101','23104','25567','25582','27002'])>=0;
+  dMSSQL: // error codes based on {SQL Server Native Client 11.0} tested with wrong data connection
+    // using general error codes because MS SQL SERVER has multiple error codes in the error message
+    result := IdemPCharArray(PosErrorNumber(aMessage,'['),
+      ['08001','08S01','08007','28000','42000'])>=0;
+  dMySQL:
+    result := (PosEx('Lost connection to MySQL server',aMessage)>0) or
+              (PosEx('MySQL server has gone away',aMessage)>0);
+  else
+    result := PosI(' CONNE',aMessage)>0;
+  end;
+end;
+
+procedure TSQLDBConnectionProperties.MultipleValuesInsert(
+  Props: TSQLDBConnectionProperties; const TableName: RawUTF8;
+  const FieldNames: TRawUTF8DynArray; const FieldTypes: TSQLDBFieldTypeArray;
+  RowCount: integer; const FieldValues: TRawUTF8DynArrayDynArray);
+var SQL: RawUTF8;
+    SQLCached: boolean;
+    prevrowcount: integer;
+    maxf: integer;
+procedure ComputeSQL(rowcount,offset: integer);
+var f,r,p,len: integer;
+    tmp: TTextWriterStackBuffer;
+begin
+  if (fDBMS<>dFireBird) and (rowcount=prevrowcount) then
+    exit;
+  prevrowcount := rowcount;
+  with TTextWriter.CreateOwnedStream(tmp) do
+  try
+    case Props.fDBMS of
+    dFirebird: begin
+      AddShort('execute block('#10);
+      p := 0;
+      for r := offset to offset+rowcount-1 do begin
+        for f := 0 to maxf do begin
+          Add('i');
+          inc(p);
+          AddU(p);
+          if FieldValues[f,r]='null' then
+            AddShort(' CHAR(1)') else
+            case FieldTypes[f] of
+            ftNull: AddShort(' CHAR(1)');
+            ftUTF8: begin
+              len := length(FieldValues[f,r])-2; // unquoted UTF-8 text length
+              if len<1 then
+                len := 1;
+              AddShort(' VARCHAR(');  // inlined Add(fmt...) for Delphi 5
+              AddU(len);
+              AddShort(') CHARACTER SET UTF8');
+            end;
+            else AddString(DB_FIELDS[dFirebird,FieldTypes[f]]);
+            end;
+          AddShort('=?,');
+        end;
+        CancelLastComma;
+        Add(#10,',');
+      end;
+      CancelLastComma;
+      AddShort(') as begin'#10);
+      p := 0;
+      for r := 1 to rowcount do begin
+        AddShort('INSERT INTO ');
+        AddString(TableName);
+        Add(' ','(');
+        for f := 0 to maxf do begin
+          AddString(FieldNames[f]);
+          Add(',');
+        end;
+        CancelLastComma;
+        AddShort(') VALUES (');
+        for f := 0 to maxf do begin
+          inc(p);
+          Add(':','i');
+          AddU(p);
+          Add(',');
+        end;
+        CancelLastComma;
+        AddShort(');'#10);
+      end;
+      AddShort('end');
+      if TextLength>32700 then
+        raise ESQLDBException.CreateUTF8(
+          '%.MultipleValuesInsert: Firebird Execute Block length=%',[self,TextLength]);
+      SQLCached := false; // ftUTF8 values will have varying field length
+    end;
+    dOracle: begin // INSERT ALL INTO ... VALUES ... SELECT 1 FROM DUAL
+      AddShort('insert all'#10); // see http://stackoverflow.com/a/93724
+      for r := 1 to rowcount do begin
+        AddShort('into ');
+        AddString(TableName);
+        Add(' ','(');
+        for f := 0 to maxf do begin
+          AddString(FieldNames[f]);
+          Add(',');
+        end;
+        CancelLastComma;
+        AddShort(') VALUES (');
+        for f := 0 to maxf do
+          Add('?',',');
+        CancelLastComma;
+        AddShort(')'#10);
+      end;
+      AddShort('select 1 from dual');
+      SQLCached := true;
+    end;
+    else begin //  e.g. NexusDB/SQlite3/MySQL/PostgreSQL/MSSQL2008/DB2/INFORMIX
+      AddShort('INSERT INTO '); // INSERT .. VALUES (..),(..),(..),..
+      AddString(TableName);
+      Add(' ','(');
+      for f := 0 to maxf do begin
+        AddString(FieldNames[f]);
+        Add(',');
+      end;
+      CancelLastComma;
+      AddShort(') VALUES');
+      for r := 1 to rowcount do begin
+        Add(' ','(');
+        for f := 0 to maxf do
+          Add('?',',');
+        CancelLastComma;
+        Add(')',',');
+      end;
+      CancelLastComma;
+      SQLCached := true;
+    end;
+    end;
+    SetText(SQL);
+  finally
+    Free;
+  end;
+end;
+var batchRowCount,paramCountLimit: integer;
+    currentRow,f,p,i,sqllen: integer;
+    Stmt: TSQLDBStatement;
+    Query: ISQLDBStatement;
+begin
+  maxf := length(FieldNames);     // e.g. 2 fields
+  if (Props=nil) or (FieldNames=nil) or (TableName='') or (length(FieldValues)<>maxf) then
+    raise ESQLDBException.CreateUTF8('Invalid %.MultipleValuesInsert(%) call',
+      [self,TableName]);
+  batchRowCount := 0;
+  paramCountLimit := 0;
+  case Props.fDBMS of
+  // values below were done empirically, assuring < 667 (maximum :AA..:ZZ)
+  // see http://stackoverflow.com/a/6582902 for theoritical high limits
+  dSQlite:     paramCountLimit := 200;  // theoritical=999
+  dMySQL:      paramCountLimit := 500;  // theoritical=60000
+  dPostgreSQL: paramCountLimit := 500;  // theoritical=34000
+  dOracle:     paramCountLimit := 500;  // empirical value (from ODBC)
+  dMSSQL:      paramCountLimit := 500;  // theoritical=2100
+  dDB2:        paramCountLimit := 500;  // empirical value (from ODBC)
+  dNexusDB:    paramCountLimit := 100;  // empirical limit (above is slower)
+  dFirebird: begin // compute from max SQL statement size of 32KB
+    sqllen := maxf*48; // worse case (with BLOB param)
+    for f := 0 to maxf-1 do
+      inc(sqllen,Length(FieldNames[f]));
+    batchRowCount := 32000 div sqllen;
+    if batchRowCount>RowCount then
+      batchRowCount := RowCount;
+  end;
+  end;
+  if paramCountLimit<>0 then
+    if RowCount*maxf>paramCountLimit then
+      batchRowCount := paramCountLimit div maxf else
+      batchRowCount := RowCount;
+  if batchRowCount=0 then
+    raise ESQLDBException.CreateUTF8('%.MultipleValuesInsert(%) with # params = %>%',
+      [self,TableName,RowCount*maxf,paramCountLimit]);
+  dec(maxf);
+  prevrowcount := 0;
+  SQLCached := false;
+  currentRow := 0;
+  repeat
+    if RowCount-currentRow>batchRowCount then
+      ComputeSQL(batchRowCount,currentRow) // max number of params -> try cache
+    else begin
+      ComputeSQL(RowCount-currentRow,currentRow);
+      SQLCached := false; // truncate number of parameters should not be unique
+    end;
+    if SQLCached then
+      Query := Props.NewThreadSafeStatementPrepared(SQL,false) else begin
+      Stmt := Props.NewThreadSafeStatement;
+      try
+        Stmt.Prepare(SQL,false);
+        Query := Stmt; // Stmt will be released by Query := nil below
+      except
+        on Exception do
+          Stmt.Free; // avoid memory leak in case of invalid SQL statement
+      end; // exception leaves Query=nil to raise exception
+    end;
+    if Query=nil then
+      raise ESQLDBException.CreateUTF8('%.MultipleValuesInsert: Query=nil for [%]',[self,SQL]);
+    try
+      p := 1;
+      for i := 1 to prevrowcount do begin
+        for f := 0 to maxf do begin
+          Query.Bind(p,FieldTypes[f],FieldValues[f,currentRow],false);
+          inc(p);
+        end;
+        inc(currentRow);
+      end;
+      Query.ExecutePrepared;
+    finally
+      Query := nil; // will release the uncached local Stmt, if applying
+    end;
+  until currentRow=RowCount;
+end;
+
+procedure TSQLDBConnectionProperties.MultipleValuesInsertFirebird(
+  Props: TSQLDBConnectionProperties; const TableName: RawUTF8;
+  const FieldNames: TRawUTF8DynArray; const FieldTypes: TSQLDBFieldTypeArray;
+  RowCount: integer; const FieldValues: TRawUTF8DynArrayDynArray);
+var W: TTextWriter;
+    maxf,sqllenwitoutvalues,sqllen,r,f,i: PtrInt;
+    v: RawUTF8;
+begin
+  maxf := length(FieldNames);     // e.g. 2 fields
+  if (Props=nil) or (FieldNames=nil) or (TableName='') or (length(FieldValues)<>maxf) or
+     (Props.fDBMS<>dFirebird) then
+    raise ESQLDBException.CreateUTF8('Invalid %.MultipleValuesInsertFirebird(%,%)',
+      [self,Props,TableName]);
+  sqllenwitoutvalues := 3*maxf+24;
+  dec(maxf);
+  for f := 0 to maxf do
+    case FieldTypes[f] of
+    ftBlob: begin // not possible to inline BLOBs -> fallback to regular
+      MultipleValuesInsert(Props,TableName,FieldNames,FieldTypes,RowCount,FieldValues);
+      exit;
+    end;
+    ftDate: inc(sqllenwitoutvalues,Length(FieldNames[f])+20); // 'timestamp '
+    else
+      inc(sqllenwitoutvalues,Length(FieldNames[f]));
+    end;
+  W := TTextWriter.CreateOwnedStream(49152);
+  try
+    r := 0;
+    repeat
+      W.AddShort('execute block as begin'#10);
+      sqllen := sqllenwitoutvalues;
+      repeat
+        for f := 0 to maxf do
+          inc(sqllen,length(FieldValues[f,r]));
+        if sqllen+PtrInt(W.TextLength)>30000 then
+          break;
+        W.AddShort('INSERT INTO ');
+        W.AddString(TableName);
+        W.Add(' ','(');
+        for f := 0 to maxf do begin
+          W.AddString(FieldNames[f]);
+          W.Add(',');
+        end;
+        W.CancelLastComma;
+        W.AddShort(') VALUES (');
+        for f := 0 to maxf do begin
+          v := FieldValues[f,r]; // includes single quotes (#39)
+          if (v='') or (v='null') then
+            W.AddShort('null') else
+          if FieldTypes[f]=ftDate then
+            if v=#39#39 then
+              W.AddShort('null') else begin
+              W.AddShort('timestamp ');
+              if length(v)>12 then begin // not 'CCYY-MM-DD' -> fix needed?
+                if v[12]='T' then // handle 'CCYY-MM-DDTHH:MM:SS' common case
+                  v[12] := ' ' else begin
+                  i := PosExChar('T',v);
+                  if i>0 then
+                    v[i] := ' ';
+                end; // see https://firebirdsql.org/en/firebird-date-literals
+              end;
+              W.AddString(v)
+            end else
+            W.AddString(v);
+          W.Add(',');
+        end;
+        W.CancelLastComma;
+        W.AddShort(');'#10);
+        inc(r);
+      until r=RowCount;
+      W.AddShort('end');
+      with Props.NewThreadSafeStatement do
+      try
+        Execute(W.Text,false);
+      finally
+        Free;
+      end;
+      if r=RowCount then
+        break;
+      W.CancelAll;
+    until false;
+  finally
+    W.Free;
+  end;
+end;
+
+function TSQLDBConnectionProperties.FieldsFromList(const aFields: TSQLDBColumnDefineDynArray;
+  aExcludeTypes: TSQLDBFieldTypes): RawUTF8;
+var i,n: integer;
+begin
+  result := '';
+  if byte(aExcludeTypes)<>0 then begin
+    n := length(aFields);
+    for i := 0 to n-1 do
+    with aFields[i] do
+    if not (ColumnType in aExcludeTypes) then begin
+      dec(n);
+      if result='' then
+        result := ColumnName else
+        result := result+','+ColumnName;
+    end;
+    if n=0 then
+      result := '*';
+  end else
+    result := '*';
+end;
+
+function TSQLDBConnectionProperties.SQLSelectAll(const aTableName: RawUTF8;
+  const aFields: TSQLDBColumnDefineDynArray; aExcludeTypes: TSQLDBFieldTypes): RawUTF8;
+begin
+  if (self=nil) or (aTableName='') then
+    result := '' else
+    result := 'select '+FieldsFromList(aFields,aExcludeTypes)+' from '+
+      SQLTableName(aTableName);
+end;
+
+class function TSQLDBConnectionProperties.EngineName: RawUTF8;
+var L: integer;
+begin
+  if self=nil then
+    result := '' else begin
+    result := RawUTF8(ClassName);
+    if IdemPChar(pointer(result),'TSQLDB') then
+      Delete(result,1,6) else
+    if result[1]='T' then
+      Delete(result,1,1);
+    L := length(result);
+    if (L>20) and IdemPropName('ConnectionProperties',@result[L-19],20) then
+      SetLength(result,L-20);
+    if (L>5) and IdemPropName('OleDB',pointer(result),5) then
+      Delete(result,1,5);
+  end;
+end;
+
+function TSQLDBConnectionProperties.GetDBMS: TSQLDBDefinition;
+begin
+  if fDBMS=dUnknown then
+    result := dDefault else
+    result := fDBMS;
+end;
+
+function TSQLDBConnectionProperties.GetDBMSName: RawUTF8;
+var PS: PShortString;
+begin
+  PS := ToText(DBMS);
+  FastSetString(result,@PS^[2],ord(PS^[0])-1);
+end;
+
+function TSQLDBConnectionProperties.GetDatabaseNameSafe: RawUTF8;
+begin
+  result := StringReplaceAll(fDatabaseName,PassWord,'***');
+end;
+
+function TSQLDBConnectionProperties.SQLLimitClause(AStmt: TSynTableStatement): TSQLDBDefinitionLimitClause;
+begin
+  result := DB_SQLLIMITCLAUSE[DBMS];
+end;
+
+var
+  GlobalDefinitions: array of TSQLDBConnectionPropertiesClass;
+
+class procedure TSQLDBConnectionProperties.RegisterClassNameForDefinition;
+begin
+  ObjArrayAddOnce(GlobalDefinitions,TObject(self)); // TClass stored as TObject
+end;
+
+procedure TSQLDBConnectionProperties.DefinitionTo(Definition: TSynConnectionDefinition);
+begin
+  if Definition=nil then
+    exit;
+  Definition.Kind := ClassName;
+  Definition.ServerName := ServerName;
+  Definition.DatabaseName := DatabaseName;
+  Definition.User := UserID;
+  Definition.PassWordPlain := PassWord;
+end;
+
+function TSQLDBConnectionProperties.DefinitionToJSON(Key: cardinal): RawUTF8;
+var Definition: TSynConnectionDefinition;
+begin
+  Definition := TSynConnectionDefinition.Create;
+  try
+    Definition.Key := Key;
+    DefinitionTo(Definition);
+    result := Definition.SaveToJSON;
+  finally
+    Definition.Free;
+  end;
+end;
+
+procedure TSQLDBConnectionProperties.DefinitionToFile(const aJSONFile: TFileName;
+  Key: cardinal);
+begin
+  FileFromString(JSONReformat(DefinitionToJSON(Key)),aJSONFile);
+end;
+
+class function TSQLDBConnectionProperties.ClassFrom(
+  aDefinition: TSynConnectionDefinition): TSQLDBConnectionPropertiesClass;
+var ndx: integer;
+begin
+  for ndx := 0 to length(GlobalDefinitions)-1 do
+    if GlobalDefinitions[ndx].ClassNameIs(aDefinition.Kind) then begin
+      result := GlobalDefinitions[ndx];
+      exit;
+    end;
+  result := nil;
+end;
+
+class function TSQLDBConnectionProperties.CreateFrom(
+  aDefinition: TSynConnectionDefinition): TSQLDBConnectionProperties;
+var C: TSQLDBConnectionPropertiesClass;
+begin
+  C := ClassFrom(aDefinition);
+  if C=nil then
+    raise ESQLDBException.CreateUTF8('%.CreateFrom: unknown % class - please '+
+      'add a reference to its implementation unit',[self,aDefinition.Kind]);
+  result := C.Create(aDefinition.ServerName,aDefinition.DatabaseName,
+    aDefinition.User,aDefinition.PassWordPlain);
+end;
+
+class function TSQLDBConnectionProperties.CreateFromJSON(
+  const aJSONDefinition: RawUTF8; aKey: cardinal): TSQLDBConnectionProperties;
+var Definition: TSynConnectionDefinition;
+begin
+  Definition := TSynConnectionDefinition.CreateFromJSON(aJSONDefinition,aKey);
+  try
+    result := CreateFrom(Definition);
+  finally
+    Definition.Free;
+  end;
+end;
+
+class function TSQLDBConnectionProperties.CreateFromFile(const aJSONFile: TFileName;
+  aKey: cardinal): TSQLDBConnectionProperties;
+begin
+  result := CreateFromJSON(AnyTextFileToRawUTF8(aJSONFile,true),aKey);
+end;
+
+
+{ TSQLDBConnectionPropertiesThreadSafe }
+
+procedure TSQLDBConnectionPropertiesThreadSafe.ClearConnectionPool;
+var i: PtrInt;
+begin
+  fConnectionPool.Safe.Lock;
+  try
+    if fMainConnection<>nil then
+      fMainConnection.fLastAccessTicks := -1; // force IsOutdated to return true
+    for i := 0 to fConnectionPool.Count-1 do
+      TSQLDBConnectionThreadSafe(fConnectionPool.List[i]).fLastAccessTicks := -1;
+    fLatestConnectionRetrievedInPool := -1;
+  finally
+    fConnectionPool.Safe.UnLock;
+  end;
+end;
+
+constructor TSQLDBConnectionPropertiesThreadSafe.Create(const aServerName,
+  aDatabaseName, aUserID, aPassWord: RawUTF8);
+begin
+  fConnectionPool := TSynObjectListLocked.Create;
+  fLatestConnectionRetrievedInPool := -1;
+  inherited Create(aServerName,aDatabaseName,aUserID,aPassWord);
+end;
+
+function TSQLDBConnectionPropertiesThreadSafe.CurrentThreadConnectionIndex: Integer;
+var id: TThreadID;
+    tix: Int64;
+    conn: TSQLDBConnectionThreadSafe;
+begin // caller made EnterCriticalSection(fConnectionCS)
+  if self<>nil then begin
+    id := GetCurrentThreadId;
+    tix := GetTickCount64;
+    result := fLatestConnectionRetrievedInPool;
+    if result>=0 then begin
+      conn := fConnectionPool.List[result];
+      if (conn.fThreadID=id) and not conn.IsOutdated(tix) then
+        exit;
+    end;
+    result := 0;
+    while result<fConnectionPool.Count do begin
+      conn := fConnectionPool.List[result];
+      if conn.IsOutdated(tix) then // to guarantee reconnection
+        fConnectionPool.Delete(result) else begin
+        if conn.fThreadID=id then begin
+          fLatestConnectionRetrievedInPool := result;
+          exit;
+        end;
+        inc(result);
+      end;
+    end;
+  end;
+  result := -1;
+end;
+
+destructor TSQLDBConnectionPropertiesThreadSafe.Destroy;
+begin
+  inherited Destroy; // do MainConnection.Free
+  fConnectionPool.Free;
+end;
+
+procedure TSQLDBConnectionPropertiesThreadSafe.EndCurrentThread;
+var i: integer;
+begin
+  fConnectionPool.Safe.Lock;
+  try
+    i := CurrentThreadConnectionIndex;
+    if i>=0 then begin // do nothing if this thread has no active connection
+      fConnectionPool.Delete(i); // release thread's TSQLDBConnection instance
+      if i=fLatestConnectionRetrievedInPool then
+        fLatestConnectionRetrievedInPool := -1;
+    end;
+  finally
+    fConnectionPool.Safe.UnLock;
+  end;
+end;
+
+function TSQLDBConnectionPropertiesThreadSafe.GetMainConnection: TSQLDBConnection;
+begin
+  result := ThreadSafeConnection;
+end;
+
+function TSQLDBConnectionPropertiesThreadSafe.ThreadSafeConnection: TSQLDBConnection;
+var i: integer;
+begin
+  case fThreadingMode of
+  tmThreadPool: begin
+    fConnectionPool.Safe.Lock;
+    try
+      i := CurrentThreadConnectionIndex;
+      if i>=0 then begin
+        result := fConnectionPool.List[i];
+        exit;
+      end;
+      result := NewConnection; // no need to release the lock (fast method)
+      (result as TSQLDBConnectionThreadSafe).fThreadID := GetCurrentThreadId;
+      fLatestConnectionRetrievedInPool := fConnectionPool.Add(result)
+    finally
+      fConnectionPool.Safe.UnLock;
+     end;
+  end;
+  tmMainConnection:
+    result := inherited GetMainConnection;
+  else
+    result := nil;
+  end;
+end;
+
+{
+  tmBackgroundThread should handle TSQLRestStorageExternal methods:
+  Create: ServerTimestamp+GetFields
+  BeginTransaction
+  Commit
+  Rollback
+  InternalBatchStop: PrepareSQL+BindArray+ExecutePrepared
+  EngineUpdateBlob:  PrepareSQL+Bind/BindNull+ExecutePrepared
+  ExecuteDirect:     PrepareSQL+Bind+ExecutePrepared
+  ExecuteInlined:    ExecuteInlined
+
+  Handling only TSQLDBStatementWithParams will allow all binding to be
+  set in the calling thread, but the actual process to take place in the
+  background thread
+}
+
+{ TSQLDBStatement }
+
+procedure TSQLDBStatement.Bind(Param: Integer; const Data: TSQLVar;
+  IO: TSQLDBParamInOutType);
+begin
+  with Data do
+  case VType of
+    ftNull:     BindNull(Param,IO);
+    ftInt64:    Bind(Param,VInt64,IO);
+    ftDate:     BindDateTime(Param,VDateTime,IO);
+    ftDouble:   Bind(Param,VDouble,IO);
+    ftCurrency: Bind(Param,VCurrency,IO);
+    ftUTF8:     BindTextP(Param,VText,IO);
+    ftBlob:     BindBlob(Param,VBlob,VBlobLen,IO);
+    else raise ESQLDBException.CreateUTF8('%.Bind(Param=%,VType=%)',
+      [self,Param,ord(VType)]);
+  end;
+end;
+
+procedure TSQLDBStatement.Bind(Param: Integer; ParamType: TSQLDBFieldType;
+  const Value: RawUTF8; ValueAlreadyUnquoted: boolean; IO: TSQLDBParamInOutType=paramIn);
+var tmp: RawUTF8;
+begin
+  if not ValueAlreadyUnquoted and (Value='null') then
+    // bind null (ftUTF8 should be '"null"')
+    BindNull(Param,IO) else
+    case ParamType of
+      ftNull:     BindNull(Param,IO);
+      ftInt64:    Bind(Param,GetInt64(pointer(Value)),IO);
+      ftDouble:   Bind(Param,GetExtended(pointer(Value)),IO);
+      ftCurrency: BindCurrency(Param,StrToCurrency(pointer(Value)),IO);
+      ftBlob:     BindBlob(Param,Value,IO); // already decoded
+      ftDate: begin
+        if ValueAlreadyUnquoted then
+          tmp := Value else
+          UnQuoteSQLStringVar(pointer(Value),tmp);
+        BindDateTime(Param,Iso8601ToDateTime(tmp),IO);
+      end;
+      ftUTF8:
+        if (fConnection<>nil) and fConnection.fProperties.StoreVoidStringAsNull and
+           ((Value='') or // check if '' or '""' should be stored as null
+           ((PInteger(Value)^ and $ffffff=$2727) and not ValueAlreadyUnquoted)) then
+          BindNull(Param,IO,ftUTF8) else begin
+          if ValueAlreadyUnquoted then
+            tmp := Value else
+            UnQuoteSQLStringVar(pointer(Value),tmp);
+          BindTextU(Param,tmp,IO);
+        end;
+      else raise ESQLDBException.CreateUTF8('Invalid %.Bind(%,TSQLDBFieldType(%),%)',
+        [self,Param,ord(ParamType),Value]);
+    end;
+end;
+
+function VariantIsBlob(const V: variant): boolean;
+begin
+  with TVarData(V) do
+    result := (VType=varNull) or
+      ((VType=varString) and (VString<>nil) and
+       (PCardinal(VString)^ and $ffffff=JSON_BASE64_MAGIC));
+end;
+
+procedure TSQLDBStatement.Bind(const Params: array of const;
+  IO: TSQLDBParamInOutType);
+var i,c: integer;
+begin
+  for i := 1 to high(Params)+1 do
+  with Params[i-1] do // bind parameter index starts at 1
+  case VType of
+    vtString:     // expect WinAnsi String for ShortString
+      BindTextU(i,WinAnsiToUtf8(@VString^[1],ord(VString^[0])),IO);
+    vtAnsiString:
+      if VAnsiString=nil then
+        BindTextU(i,'',IO) else begin
+        c := PInteger(VAnsiString)^ and $00ffffff;
+        if c=JSON_BASE64_MAGIC then
+          BindBlob(i,Base64ToBin(PAnsiChar(VAnsiString)+3,length(RawUTF8(VAnsiString))-3)) else
+        if c=JSON_SQLDATE_MAGIC then
+          BindDateTime(i,Iso8601ToDateTimePUTF8Char(PUTF8Char(VAnsiString)+3,length(RawUTF8(VAnsiString))-3)) else
+          // expect UTF-8 content only for AnsiString, i.e. RawUTF8 variables
+          {$ifdef HASCODEPAGE}
+          BindTextU(i,AnyAnsiToUTF8(RawByteString(VAnsiString)),IO);
+          {$else}
+          BindTextU(i,RawUTF8(VAnsiString),IO);
+          {$endif}
+      end;
+    vtPChar:      BindTextP(i,PUTF8Char(VPChar),IO);
+    vtChar:       BindTextU(i,RawUTF8(VChar),IO);
+    vtWideChar:   BindTextU(i,RawUnicodeToUtf8(@VWideChar,1),IO);
+    vtPWideChar:  BindTextU(i,RawUnicodeToUtf8(VPWideChar,StrLenW(VPWideChar)),IO);
+    vtWideString: BindTextW(i,WideString(VWideString),IO);
+    {$ifdef HASVARUSTRING}
+    {$ifdef UNICODE}
+    vtUnicodeString: BindTextS(i,string(VUnicodeString),IO);
+    {$else}
+    vtUnicodeString: BindTextU(i,UnicodeStringToUtf8(UnicodeString(VUnicodeString)),IO);
+    {$endif}
+    {$endif}
+    vtBoolean:    Bind(i,integer(VBoolean),IO);
+    vtInteger:    Bind(i,VInteger,IO);
+    vtInt64:      Bind(i,VInt64^,IO);
+    {$ifdef FPC}
+    vtQWord:      Bind(i,VQWord^,IO);
+    {$endif}
+    vtCurrency:   BindCurrency(i,VCurrency^,IO);
+    vtExtended:   Bind(i,VExtended^,IO);
+    vtPointer:
+      if VPointer=nil then
+        BindNull(i,IO) else
+        raise ESQLDBException.CreateUTF8('Unexpected %.Bind() pointer',[self]);
+    vtVariant:
+      BindVariant(i,VVariant^,VariantIsBlob(VVariant^),IO);
+    else
+      raise ESQLDBException.CreateUTF8('%.BindArrayOfConst(Param=%,Type=%)',
+        [self,i,VType]);
+  end;
+end;
+
+procedure TSQLDBStatement.BindVariant(Param: Integer; const Data: Variant;
+  DataIsBlob: boolean; IO: TSQLDBParamInOutType);
+{$ifndef DELPHI5OROLDER}
+var I64: Int64Rec;
+{$endif}
+begin
+  with TVarData(Data) do
+  case VType of
+    varNull:
+      BindNull(Param,IO);
+    varBoolean:
+      if VBoolean then
+        Bind(Param,1,IO) else
+        Bind(Param,0,IO);
+    varByte:
+      Bind(Param,VInteger,IO);
+    varSmallint:
+      Bind(Param,VSmallInt,IO);
+    {$ifndef DELPHI5OROLDER}
+    varShortInt:
+      Bind(Param,VShortInt,IO);
+    varWord:
+      Bind(Param,VWord,IO);
+    varLongWord: begin
+      I64.Lo := VLongWord;
+      I64.Hi := 0;
+      Bind(Param,Int64(I64),IO);
+    end;
+    {$endif}
+    varInteger:
+      Bind(Param,VInteger,IO);
+    varInt64, varWord64:
+      Bind(Param,VInt64,IO);
+    varSingle:
+      Bind(Param,VSingle,IO);
+    varDouble:
+      Bind(Param,VDouble,IO);
+    varDate:
+      BindDateTime(Param,VDate,IO);
+    varCurrency:
+      BindCurrency(Param,VCurrency,IO);
+    varOleStr: // handle special case if was bound explicitely as WideString
+      BindTextW(Param,WideString(VAny),IO);
+    {$ifdef HASVARUSTRING}
+    varUString:
+      if DataIsBlob then
+        raise ESQLDBException.CreateUTF8(
+          '%.BindVariant: BLOB should not be UnicodeString',[self]) else
+        BindTextU(Param,UnicodeStringToUtf8(UnicodeString(VAny)),IO);
+    {$endif}
+    varString:
+      if DataIsBlob then
+        if (VAny<>nil) and (PInteger(VAny)^ and $00ffffff=JSON_BASE64_MAGIC) then
+          // recognized as Base64 encoded text
+          BindBlob(Param,Base64ToBin(PAnsiChar(VAny)+3,length(RawByteString(VAny))-3)) else
+          // no conversion if was set via TQuery.AsBlob property e.g.
+          BindBlob(Param,RawByteString(VAny),IO) else
+        // direct bind of AnsiString as UTF-8 value
+        {$ifdef HASCODEPAGE}
+        BindTextU(Param,AnyAnsiToUTF8(RawByteString(VAny)),IO);
+        {$else} // on older Delphi, we assume AnsiString = RawUTF8
+        BindTextU(Param,RawUTF8(VAny),IO);
+        {$endif}
+    else
+    if VType=varByRef or varVariant then
+      BindVariant(Param,PVariant(VPointer)^,DataIsBlob,IO) else
+    if VType=varByRef or varOleStr then
+      BindTextW(Param,PWideString(VAny)^,IO) else
+    {$ifdef LVCL}
+      raise ESQLDBException.CreateUTF8(
+        '%.BindVariant: Unhandled variant type %',[self,VType]);
+    {$else}
+      // also use TEXT for any non native VType parameter
+      {$ifdef NOVARIANTS}
+      BindTextU(Param,StringToUTF8(string(Data)),IO);
+      {$else}
+      BindTextU(Param,VariantToUTF8(Data),IO);
+      {$endif}
+    {$endif}
+  end;
+end;
+
+procedure TSQLDBStatement.BindArray(Param: Integer; ParamType: TSQLDBFieldType;
+  const Values: TRawUTF8DynArray; ValuesCount: integer);
+begin
+  if (Param<=0) or (ParamType in [ftUnknown,ftNull]) or (ValuesCount<=0) or
+     (length(Values)<ValuesCount) or (fConnection=nil) or
+     (fConnection.fProperties.BatchSendingAbilities*[cCreate,cUpdate,cDelete]=[]) then
+    raise ESQLDBException.CreateUTF8('Invalid call to %.BindArray(Param=%,Type=%)',
+      [self,Param,ToText(ParamType)^]);
+end;
+
+procedure TSQLDBStatement.BindArray(Param: Integer; const Values: array of Int64);
+begin
+  BindArray(Param,ftInt64,nil,0); // will raise an exception (Values=nil)
+end;
+
+procedure TSQLDBStatement.BindArray(Param: Integer; const Values: array of RawUTF8);
+begin
+  BindArray(Param,ftUTF8,nil,0); // will raise an exception (Values=nil)
+end;
+
+procedure TSQLDBStatement.BindArray(Param: Integer; const Values: array of double);
+begin
+  BindArray(Param,ftDouble,nil,0); // will raise an exception (Values=nil)
+end;
+
+procedure TSQLDBStatement.BindArrayCurrency(Param: Integer;
+  const Values: array of currency);
+begin
+  BindArray(Param,ftCurrency,nil,0); // will raise an exception (Values=nil)
+end;
+
+procedure TSQLDBStatement.BindArrayDateTime(Param: Integer; const Values: array of TDateTime);
+begin
+  BindArray(Param,ftDate,nil,0); // will raise an exception (Values=nil)
+end;
+
+procedure TSQLDBStatement.CheckCol(Col: integer);
+begin
+  if (self=nil) or (cardinal(Col)>=cardinal(fColumnCount)) then
+    raise ESQLDBException.CreateUTF8('Invalid call to %.Column*(Col=%)',[self,Col]);
+end;
+
+function TSQLDBStatement.GetForceBlobAsNull: boolean;
+begin
+  result := fForceBlobAsNull;
+end;
+
+procedure TSQLDBStatement.SetForceBlobAsNull(value: boolean);
+begin
+  fForceBlobAsNull := value;
+end;
+
+function TSQLDBStatement.GetForceDateWithMS: boolean;
+begin
+  result := fForceDateWithMS;
+end;
+
+procedure TSQLDBStatement.SetForceDateWithMS(value: boolean);
+begin
+  fForceDateWithMS := value;
+end;
+
+constructor TSQLDBStatement.Create(aConnection: TSQLDBConnection);
+begin
+  inherited Create;
+  fConnection := aConnection;
+  fStripSemicolon := true;
+  fCacheIndex := -1;
+  if aConnection<>nil then
+    fDBMS := aConnection.fProperties.DBMS;
+end;
+
+function TSQLDBStatement.ColumnCount: integer;
+begin
+  if self=nil then
+    result := 0 else
+    result := fColumnCount;
+end;
+
+function TSQLDBStatement.ColumnBlobBytes(Col: integer): TBytes;
+begin
+  RawByteStringToBytes(ColumnBlob(Col),result);
+end;
+
+procedure TSQLDBStatement.ColumnBlobToStream(Col: integer; Stream: TStream);
+var tmp: RawByteString;
+begin
+  tmp := ColumnBlob(Col); // default implementation
+  Stream.WriteBuffer(pointer(tmp)^,Length(tmp));
+end;
+
+procedure TSQLDBStatement.ColumnBlobFromStream(Col: integer; Stream: TStream);
+begin
+  raise ESQLDBException.CreateUTF8('%.ColumnBlobFromStream not implemented',[self]);
+end;
+
+{$ifndef LVCL}
+function TSQLDBStatement.ColumnVariant(Col: integer): Variant;
+begin
+  ColumnToVariant(Col,result);
+end;
+
+function TSQLDBStatement.ColumnToVariant(Col: integer; var Value: Variant): TSQLDBFieldType;
+var tmp: RawByteString;
+    V: TSQLVar;
+begin
+  ColumnToSQLVar(Col,V,tmp);
+  result := V.VType;
+  VarClear(Value);
+  with TVarData(Value) do begin
+    VType := MAP_FIELDTYPE2VARTYPE[V.VType];
+    case result of
+      ftNull: ; // do nothing
+      ftInt64:    VInt64    := V.VInt64;
+      ftDouble:   VDouble   := V.VDouble;
+      ftDate:     VDate     := V.VDateTime;
+      ftCurrency: VCurrency := V.VCurrency;
+      ftBlob: begin
+        VAny := nil;
+        if V.VBlob<>nil then
+          if V.VBlob=pointer(tmp) then
+            RawByteString(VAny) := tmp else
+            SetString(RawByteString(VAny),PAnsiChar(V.VBlob),V.VBlobLen);
+      end;
+      ftUTF8: begin
+        VAny := nil; // avoid GPF below
+        if V.VText<>nil then begin
+          if V.VText=pointer(tmp) then
+            V.VBlobLen := length(tmp) else
+            V.VBlobLen := StrLen(V.VText);
+          {$ifndef UNICODE}
+          if (fConnection<>nil) and not fConnection.Properties.VariantStringAsWideString then begin
+            VType := varString;
+            if (CurrentAnsiConvert.CodePage=CP_UTF8) and (V.VText=pointer(tmp)) then
+              RawByteString(VAny) := tmp else
+              CurrentAnsiConvert.UTF8BufferToAnsi(V.VText,V.VBlobLen,RawByteString(VAny));
+          end else
+          {$endif UNICODE}
+            UTF8ToSynUnicode(V.VText,V.VBlobLen,SynUnicode(VAny));
+        end else
+          VType := varString; // avoid obscure "Invalid variant type" in FPC
+      end;
+      else raise ESQLDBException.CreateUTF8(
+        '%.ColumnToVariant: Invalid ColumnType(%)=%',[self,Col,ord(result)]);
+    end;
+  end;
+end;
+{$endif LVCL}
+
+function TSQLDBStatement.ColumnTimestamp(Col: integer): TTimeLog;
+begin
+  case ColumnType(Col) of // will call GetCol() to check Col
+    ftNull:  result := 0;
+    ftInt64: result := ColumnInt(Col);
+    ftDate:  PTimeLogBits(@result)^.From(ColumnDateTime(Col));
+    else     PTimeLogBits(@result)^.From(Trim(ColumnUTF8(Col)));
+  end;
+end;
+
+function TSQLDBStatement.ColumnTimestamp(const ColName: RawUTF8): TTimeLog;
+begin
+  result := ColumnTimestamp(ColumnIndex(ColName));
+end;
+
+procedure TSQLDBStatement.ColumnsToJSON(WR: TJSONWriter);
+var col: integer;
+    blob: RawByteString;
+begin
+  if WR.Expand then
+    WR.Add('{');
+  for col := 0 to fColumnCount-1 do begin
+    if WR.Expand then
+      WR.AddFieldName(ColumnName(col)); // add '"ColumnName":'
+    if ColumnNull(col) then
+      WR.AddShort('null') else
+    case ColumnType(col) of
+      ftNull:     WR.AddShort('null');
+      ftInt64:    WR.Add(ColumnInt(col));
+      ftDouble:   WR.AddDouble(ColumnDouble(col));
+      ftCurrency: WR.AddCurr64(ColumnCurrency(col));
+      ftDate: begin
+        WR.Add('"');
+        WR.AddDateTime(ColumnDateTime(col),fForceDateWithMS);
+        WR.Add('"');
+      end;
+      ftUTF8: begin
+        WR.Add('"');
+        WR.AddJSONEscape(pointer(ColumnUTF8(col)));
+        WR.Add('"');
+      end;
+      ftBlob:
+        if fForceBlobAsNull then
+          WR.AddShort('null') else begin
+          blob := ColumnBlob(col);
+          WR.WrBase64(pointer(blob),length(blob),{withMagic=}true);
+        end;
+      else raise ESQLDBException.CreateUTF8(
+        '%.ColumnsToJSON: invalid ColumnType(%)=%',[self,col,ord(ColumnType(col))]);
+    end;
+    WR.Add(',');
+  end;
+  WR.CancelLastComma; // cancel last ','
+  if WR.Expand then
+    WR.Add('}');
+end;
+
+procedure TSQLDBStatement.ColumnToSQLVar(Col: Integer; var Value: TSQLVar;
+  var Temp: RawByteString);
+begin
+  Value.Options := [];
+  if ColumnNull(Col) then // will call GetCol() to check Col
+    Value.VType := ftNull else
+    Value.VType := ColumnType(Col);
+  case Value.VType of
+    ftInt64:    Value.VInt64  := ColumnInt(Col);
+    ftDouble:   Value.VDouble := ColumnDouble(Col);
+    ftDate:     Value.VDateTime := ColumnDateTime(Col);
+    ftCurrency: Value.VCurrency := ColumnCurrency(Col);
+    ftUTF8: begin
+      Temp := ColumnUTF8(Col);
+      Value.VText := pointer(Temp);
+    end;
+    ftBlob:
+    if fForceBlobAsNull then begin
+      Value.VBlob := nil;
+      Value.VBlobLen := 0;
+      Value.VType := ftNull;
+    end else begin
+      Temp := ColumnBlob(Col);
+      Value.VBlob := pointer(Temp);
+      Value.VBlobLen := length(Temp);
+    end;
+  end;
+end;
+
+function TSQLDBStatement.ColumnToTypedValue(Col: integer;
+  DestType: TSQLDBFieldType; var Dest): TSQLDBFieldType;
+{$ifdef LVCL}
+begin
+  raise ESQLDBException.CreateUTF8('%.ColumnToTypedValue non implemented in LVCL',[self]);
+end;
+{$else}
+var Temp: Variant; // rely on a temporary variant value for the conversion
+begin
+  result := ColumnToVariant(Col,Temp);
+  case DestType of
+  ftInt64:    {$ifdef DELPHI5OROLDER}integer{$else}Int64{$endif}(Dest) := Temp;
+  ftDouble:   Double(Dest) := Temp;
+  ftCurrency: Currency(Dest) := Temp;
+  ftDate:     TDateTime(Dest) := Temp;
+  {$ifdef NOVARIANTS}
+  ftUTF8:     RawUTF8(Dest) := StringToUTF8(string(Temp));
+  {$else}
+  ftUTF8:     RawUTF8(Dest) := VariantToUTF8(Temp);
+  {$endif}
+  ftBlob:     VariantToRawByteString(Temp,RawByteString(Dest));
+  else raise ESQLDBException.CreateUTF8('%.ColumnToTypedValue: Invalid Type [%]',
+    [self,ToText(result)^]);
+  end;
+end;
+{$endif}
+
+{$ifndef LVCL}
+function TSQLDBStatement.ParamToVariant(Param: Integer; var Value: Variant;
+  CheckIsOutParameter: boolean=true): TSQLDBFieldType;
+begin
+  dec(Param); // start at #1
+  if (self=nil) or (cardinal(Param)>=cardinal(fParamCount)) then
+    raise ESQLDBException.CreateUTF8('%.ParamToVariant(%)',[self,Param]);
+  // overridden method should fill Value with proper data
+  result := ftUnknown;
+end;
+{$endif}
+
+procedure TSQLDBStatement.Execute(const aSQL: RawUTF8;
+  ExpectResults: Boolean);
+begin
+  Connection.InternalProcess(speActive);
+  try
+    Prepare(aSQL,ExpectResults);
+    SetForceBlobAsNull(true);
+    ExecutePrepared;
+  finally
+    Connection.InternalProcess(speNonActive);
+  end;
+end;
+
+function TSQLDBStatement.FetchAllToJSON(JSON: TStream; Expanded: boolean): PtrInt;
+var W: TJSONWriter;
+    col: integer;
+    tmp: TTextWriterStackBuffer;
+begin
+  result := 0;
+  W := TJSONWriter.Create(JSON,Expanded,false,nil,0,@tmp);
+  try
+    Connection.InternalProcess(speActive);
+    // get col names and types
+    SetLength(W.ColNames,ColumnCount);
+    for col := 0 to ColumnCount-1 do
+      W.ColNames[col] := ColumnName(col);
+    W.AddColumns; // write or init field names for appropriate JSON Expand
+    if Expanded then
+      W.Add('[');
+    // write rows data
+    {$ifdef SYNDB_SILENCE}
+    fSQLLogTimer.Resume; // log fetch duration
+    {$endif}
+    while Step do begin
+      ColumnsToJSON(W);
+      W.Add(',');
+      inc(result);
+    end;
+    {$ifdef SYNDB_SILENCE}
+    fSQLLogTimer.Pause;
+    {$endif}
+    ReleaseRows;
+    if (result=0) and W.Expand then begin
+      // we want the field names at least, even with no data (RowCount=0)
+      W.Expand := false; //  {"FieldCount":2,"Values":["col1","col2"]}
+      W.CancelAll;
+      for col := 0 to ColumnCount-1 do
+        W.ColNames[col] := ColumnName(col); // previous W.AddColumns did add ""
+      W.AddColumns;
+    end;
+    W.EndJSONObject(0,result);
+  finally
+    W.Free;
+    Connection.InternalProcess(speNonActive);
+  end;
+end;
+
+function TSQLDBStatement.FetchAllToCSVValues(Dest: TStream; Tab: boolean;
+  CommaSep: AnsiChar; AddBOM: boolean): PtrInt;
+const NULL: array[boolean] of string[7] = ('"null"','null');
+      BLOB: array[boolean] of string[7] = ('"blob"','blob');
+var F, FMax: integer;
+    W: TTextWriter;
+    tmp: RawByteString;
+    V: TSQLVar;
+begin
+  result := 0;
+  if (Dest=nil) or (self=nil) or (ColumnCount=0) then
+    exit;
+  fForceBlobAsNull := true;
+  if Tab then
+    CommaSep := #9;
+  FMax := ColumnCount-1;
+  W := TTextWriter.Create(Dest,65536);
+  try
+    if AddBOM then
+      W.AddShort(#$ef#$bb#$bf); // add UTF-8 Byte Order Mark
+    // add CSV header
+    for F := 0 to FMax do begin
+      if not Tab then
+        W.Add('"');
+      W.AddString(ColumnName(F));
+      if Tab then
+        W.Add(#9) else
+        W.Add('"',CommaSep);
+    end;
+    W.CancelLastChar;
+    W.AddCR;
+    // add CSV rows
+    {$ifdef SYNDB_SILENCE}
+    fSQLLogTimer.Resume;
+    {$endif}
+    while Step do begin
+      for F := 0 to FMax do begin
+        ColumnToSQLVar(F,V,tmp);
+        case V.VType of
+          ftNull:     W.AddShort(NULL[tab]);
+          ftInt64:    W.Add(V.VInt64);
+          ftDouble:   W.AddDouble(V.VDouble);
+          ftCurrency: W.AddCurr64(V.VCurrency);
+          ftDate: begin
+            if not Tab then
+              W.Add('"');
+            W.AddDateTime(V.VDateTime,svoDateWithMS in V.Options);
+            if not Tab then
+              W.Add('"');
+          end;
+          ftUTF8: begin
+            if not Tab then begin
+              W.Add('"');
+              W.AddJSONEscape(V.VText);
+              W.Add('"');
+            end else
+              W.AddNoJSONEscape(V.VText);
+          end;
+          ftBlob: W.AddShort(BLOB[Tab]);  // ForceBlobAsNull should be true
+          else raise ESQLDBException.CreateUTF8(
+            '%.FetchAllToCSVValues: Invalid ColumnType(%) %',
+            [self,F,ToText(ColumnType(F))^]);
+        end;
+        if F=FMax then
+          W.AddCR else
+          W.Add(CommaSep);
+      end;
+      inc(result);
+    end;
+    {$ifdef SYNDB_SILENCE}
+    fSQLLogTimer.Pause;
+    {$endif}
+    ReleaseRows;
+    W.FlushFinal;
+  finally
+    W.Free;
+  end;
+end;
+
+function TSQLDBStatement.FetchAllAsJSON(Expanded: boolean;
+  ReturnedRowCount: PPtrInt): RawUTF8;
+var Stream: TRawByteStringStream;
+    RowCount: PtrInt;
+begin
+  Stream := TRawByteStringStream.Create;
+  try
+    RowCount := FetchAllToJSON(Stream,Expanded);
+    if ReturnedRowCount<>nil then
+      ReturnedRowCount^ := RowCount;
+    result := Stream.DataString;
+  finally
+    Stream.Free;
+  end;
+end;
+
+procedure TSQLDBStatement.ColumnsToBinary(W: TFileBufferWriter;
+  Null: pointer; const ColTypes: TSQLDBFieldTypeDynArray);
+var F: integer;
+    VDouble: double;
+    VCurrency: currency absolute VDouble;
+    VDateTime: TDateTime absolute VDouble;
+    ft: TSQLDBFieldType;
+begin
+  for F := 0 to length(ColTypes)-1 do
+    if not GetBitPtr(Null, F) then begin
+      ft := ColTypes[F];
+      if ft<ftInt64 then begin // ftUnknown,ftNull
+        ft := ColumnType(F); // per-row column type (SQLite3 only)
+        W.Write1(ord(ft));
+      end;
+      case ft of
+      ftInt64:
+        W.WriteVarInt64(ColumnInt(F));
+      ftDouble: begin
+        VDouble := ColumnDouble(F);
+        W.Write(@VDouble,sizeof(VDouble));
+      end;
+      ftCurrency: begin
+        VCurrency := ColumnCurrency(F);
+        W.Write(@VCurrency,sizeof(VCurrency));
+      end;
+      ftDate: begin
+        VDateTime := ColumnDateTime(F);
+        W.Write(@VDateTime,sizeof(VDateTime));
+      end;
+      ftUTF8:
+        W.Write(ColumnUTF8(F));
+      ftBlob:
+        W.Write(ColumnBlob(F));
+      else
+      raise ESQLDBException.CreateUTF8('%.ColumnsToBinary: Invalid ColumnType(%)=%',
+        [self,ColumnName(F),ord(ft)]);
+    end;
+  end;
+end;
+
+const
+  FETCHALLTOBINARY_MAGIC = 1;
+
+function TSQLDBStatement.FetchAllToBinary(Dest: TStream; MaxRowCount: cardinal;
+  DataRowPosition: PCardinalDynArray): cardinal;
+var F, FMax, FieldSize, NullRowSize: integer;
+    StartPos: Int64;
+    W: TFileBufferWriter;
+    ft: TSQLDBFieldType;
+    ColTypes: TSQLDBFieldTypeDynArray;
+    Null: TByteDynArray;
+begin
+  result := 0;
+  W := TFileBufferWriter.Create(Dest);
+  try
+    W.WriteVarUInt32(FETCHALLTOBINARY_MAGIC);
+    FMax := ColumnCount;
+    W.WriteVarUInt32(FMax);
+    if FMax>0 then begin
+      // write column description
+      SetLength(ColTypes,FMax);
+      dec(FMax);
+      for F := 0 to FMax do begin
+        W.Write(ColumnName(F));
+        ft := ColumnType(F,@FieldSize);
+        if (ft=ftUnknown) and (CurrentRow=0) and Step then
+          ft := ColumnType(F,@FieldSize); // e.g. SQLite3 -> fetch and guess
+        ColTypes[F] := ft;
+        W.Write1(ord(ft));
+        W.WriteVarUInt32(FieldSize);
+      end;
+      // initialize null handling
+      SetLength(Null,(FMax shr 3)+1);
+      NullRowSize := 0;
+      // save all data rows
+      StartPos := W.TotalWritten;
+      if (CurrentRow=1) or Step then // Step may already be done (e.g. TQuery.Open)
+      repeat
+        // save row position in DataRowPosition[] (if any)
+        if DataRowPosition<>nil then begin
+          if Length(DataRowPosition^)<=integer(result) then
+            SetLength(DataRowPosition^,NextGrow(result));
+          DataRowPosition^[result] := W.TotalWritten-StartPos;
+        end;
+        // first write null columns flags
+        if NullRowSize>0 then begin
+          FillCharFast(Null[0],NullRowSize,0);
+          NullRowSize := 0;
+        end;
+        for F := 0 to FMax do
+          if ColumnNull(F) then begin
+            SetBitPtr(pointer(Null),F);
+            NullRowSize := (F shr 3)+1;
+          end;
+        if NullRowSize>0 then begin
+          W.WriteVarUInt32(NullRowSize);
+          W.Write(pointer(Null),NullRowSize);
+        end else
+          W.Write1(0); // = W.WriteVarUInt32(0)
+        // then write data values
+        ColumnsToBinary(W,pointer(Null),ColTypes);
+        inc(result);
+        if (MaxRowCount>0) and (result>=MaxRowCount) then
+          break;
+      until not Step;
+      ReleaseRows;
+    end;
+    W.Write(@result,SizeOf(result)); // fixed size at the end for row count
+    W.Flush;
+  finally
+    W.Free;
+  end;
+end;
+
+procedure TSQLDBStatement.Execute(const aSQL: RawUTF8;
+  ExpectResults: Boolean; const Params: array of const);
+begin
+  Connection.InternalProcess(speActive);
+  try
+    Prepare(aSQL,ExpectResults);
+    Bind(Params);
+    ExecutePrepared;
+  finally
+    Connection.InternalProcess(speNonActive);
+  end;
+end;
+
+procedure TSQLDBStatement.Execute(const SQLFormat: RawUTF8;
+  ExpectResults: Boolean; const Args, Params: array of const);
+begin
+  Execute(FormatUTF8(SQLFormat,Args),ExpectResults,Params);
+end;
+
+function TSQLDBStatement.UpdateCount: integer;
+begin
+  result := 0;
+end;
+
+procedure TSQLDBStatement.ExecutePreparedAndFetchAllAsJSON(Expanded: boolean; out JSON: RawUTF8);
+begin
+  ExecutePrepared;
+  JSON := FetchAllAsJSON(Expanded);
+end;
+
+function TSQLDBStatement.ColumnString(Col: integer): string;
+begin
+  Result := UTF8ToString(ColumnUTF8(Col));
+end;
+
+function TSQLDBStatement.ColumnString(const ColName: RawUTF8): string;
+begin
+  result := ColumnString(ColumnIndex(ColName));
+end;
+
+function TSQLDBStatement.ColumnBlob(const ColName: RawUTF8): RawByteString;
+begin
+  result := ColumnBlob(ColumnIndex(ColName));
+end;
+
+function TSQLDBStatement.ColumnBlobBytes(const ColName: RawUTF8): TBytes;
+begin
+  result := ColumnBlobBytes(ColumnIndex(ColName));
+end;
+
+procedure TSQLDBStatement.ColumnBlobToStream(const ColName: RawUTF8; Stream: TStream);
+begin
+  ColumnBlobToStream(ColumnIndex(ColName),Stream);
+end;
+
+procedure TSQLDBStatement.ColumnBlobFromStream(const ColName: RawUTF8; Stream: TStream);
+begin
+  ColumnBlobFromStream(ColumnIndex(ColName),Stream);
+end;
+
+function TSQLDBStatement.ColumnCurrency(const ColName: RawUTF8): currency;
+begin
+  result := ColumnCurrency(ColumnIndex(ColName));
+end;
+
+function TSQLDBStatement.ColumnDateTime(const ColName: RawUTF8): TDateTime;
+begin
+  result := ColumnDateTime(ColumnIndex(ColName));
+end;
+
+function TSQLDBStatement.ColumnDouble(const ColName: RawUTF8): double;
+begin
+  result := ColumnDouble(ColumnIndex(ColName));
+end;
+
+function TSQLDBStatement.ColumnInt(const ColName: RawUTF8): Int64;
+begin
+  result := ColumnInt(ColumnIndex(ColName));
+end;
+
+function TSQLDBStatement.ColumnUTF8(const ColName: RawUTF8): RawUTF8;
+begin
+  result := ColumnUTF8(ColumnIndex(ColName));
+end;
+
+{$ifndef LVCL}
+function TSQLDBStatement.ColumnVariant(const ColName: RawUTF8): Variant;
+begin
+  ColumnToVariant(ColumnIndex(ColName),result);
+end;
+
+function TSQLDBStatement.GetColumnVariant(const ColName: RawUTF8): Variant;
+begin
+  ColumnToVariant(ColumnIndex(ColName),result);
+end;
+{$endif LVCL}
+
+function TSQLDBStatement.ColumnCursor(const ColName: RawUTF8): ISQLDBRows;
+begin
+  result := ColumnCursor(ColumnIndex(ColName));
+end;
+
+function TSQLDBStatement.ColumnCursor(Col: integer): ISQLDBRows;
+begin
+  raise ESQLDBException.CreateUTF8('% does not support CURSOR columns',[self]);
+end;
+
+function TSQLDBStatement.Instance: TSQLDBStatement;
+begin
+  Result := Self;
+end;
+
+function TSQLDBStatement.SQLLogBegin(level: TSynLogInfo): TSynLog;
+begin
+  if level = sllDB then // prepare
+    fSQLLogTimer.Start else
+    fSQLLogTimer.Resume;
+  {$ifdef SYNDB_SILENCE}
+  result := nil;
+  {$else}
+  result := SynDBLog.Add;
+  if result <> nil then
+    if level in result.Family.Level then
+    begin
+      fSQLLogLevel := level;
+      if level = sllSQL then
+        ComputeSQLWithInlinedParams;
+    end
+    else
+      result := nil;
+  fSQLLogLog := result;
+  {$endif}
+end;
+
+function TSQLDBStatement.SQLLogEnd(msg: PShortString): Int64;
+{$ifndef SYNDB_SILENCE}
+var tmp: TShort16;
+{$endif}
+begin
+  fSQLLogTimer.Pause;
+  {$ifdef SYNDB_SILENCE}
+  result := fSQLLogTimer.LastTimeInMicroSec;
+  {$else}
+  result := 0;
+  if fSQLLogLog=nil then
+    exit;
+  tmp[0] := #0;
+  if fSQLLogLevel=sllSQL then begin
+    if msg=nil then begin
+      if not fExpectResults then
+        FormatShort16(' wr=%',[UpdateCount],tmp);
+      msg := @tmp;
+    end;
+    fSQLLogLog.Log(fSQLLogLevel, 'ExecutePrepared %% %',
+      [fSQLLogTimer.Time, msg^, fSQLWithInlinedParams], self)
+  end
+  else begin
+    if msg=nil then
+      msg := @tmp;
+    fSQLLogLog.Log(fSQLLogLevel, 'Prepare %% %', [fSQLLogTimer.Stop, msg^, fSQL], self);
+  end;
+  result := fSQLLogTimer.LastTimeInMicroSec;
+  fSQLLogLog := nil;
+  {$endif}
+end;
+
+function TSQLDBStatement.SQLLogEnd(const Fmt: RawUTF8; const Args: array of const): Int64;
+var tmp: shortstring;
+begin
+  tmp[0] := #0;
+  {$ifndef SYNDB_SILENCE}
+  result := 0;
+  if fSQLLogLog=nil then
+    exit;
+  if Fmt<>'' then
+    FormatShort(Fmt,Args,tmp);
+  {$endif}
+  result := SQLLogEnd(@tmp);
+end;
+
+function TSQLDBStatement.GetSQLCurrent: RawUTF8;
+begin
+  if fSQLPrepared <> '' then
+    Result := fSQLPrepared else
+    Result := fSQL;
+end;
+
+function TSQLDBStatement.GetSQLWithInlinedParams: RawUTF8;
+begin
+  if fSQL='' then
+    result := '' else begin
+    if fSQLWithInlinedParams='' then
+      ComputeSQLWithInlinedParams;
+    result := fSQLWithInlinedParams;
+  end;
+end;
+
+function GotoNextParam(P: PUTF8Char): PUTF8Char;
+  {$ifdef HASINLINE} inline; {$endif}
+var c: AnsiChar;
+begin
+  repeat
+    c := P^;
+    if (c=#0) or (c='?') then
+      break;
+    if (c='''') and (P[1]<>'''') then begin
+      repeat // ignore ? inside ' quotes
+        inc(P);
+        c := P^;
+      until (c=#0) or ((c='''') and (P[1]<>''''));
+      if c=#0 then
+        break;
+    end;
+    inc(P);
+  until false;
+  result := P;
+end;
+
+procedure TSQLDBStatement.ComputeSQLWithInlinedParams;
+var P,B: PUTF8Char;
+    num: integer;
+    maxSize,maxAllowed: cardinal;
+    W: TTextWriter;
+    tmp: TTextWriterStackBuffer;
+begin
+  fSQLWithInlinedParams := fSQL;
+  if fConnection=nil then
+    maxSize := 0 else
+    maxSize := fConnection.fProperties.fLoggedSQLMaxSize;
+  if (integer(maxSize)<0) or (PosExChar('?',fSQL)=0) then
+    // maxsize=-1 -> log statement without any parameter value (just ?)
+    exit;
+  P := pointer(fSQL);
+  num := 1;
+  W := nil;
+  try
+    repeat
+      B := P;
+      P := GotoNextParam(P);
+      if W=nil then
+        if P^=#0 then
+          exit else
+          W := TTextWriter.CreateOwnedStream(tmp);
+      W.AddNoJSONEscape(B,P-B);
+      if P^=#0 then
+        break;
+      inc(P); // jump P^='?'
+      if maxSize>0 then
+        maxAllowed := W.TextLength-maxSize else
+        maxAllowed := maxInt;
+      AddParamValueAsText(num,W,maxAllowed);
+      inc(num);
+    until (P^=#0) or ((maxSize>0) and (W.TextLength>=maxSize));
+    W.SetText(fSQLWithInlinedParams);
+  finally
+    W.Free;
+  end;
+end;
+
+procedure TSQLDBStatement.AddParamValueAsText(Param: integer; Dest: TTextWriter;
+  MaxCharCount: integer);
+  procedure AppendUnicode(W: PWideChar; WLen: integer);
+  var tmp: TSynTempBuffer;
+  begin
+    if MaxCharCount<WLen then
+      WLen := MaxCharCount;
+    tmp.Init(WLen);
+    try
+      RawUnicodeToUtf8(tmp.buf,tmp.Len,W,WLen,[ccfNoTrailingZero]);
+      Dest.AddQuotedStr(tmp.buf,'''',MaxCharCount);
+    finally
+      tmp.Done;
+    end;
+  end;
+var v: variant;
+    ft: TSQLDBFieldType;
+begin
+  ft := ParamToVariant(Param,v,false);
+  with TVarData(v) do
+    case cardinal(VType) of
+      varString:
+        if ft=ftBlob then
+          Dest.AddU(length(RawByteString(VString))) else
+          Dest.AddQuotedStr(VString,'''',MaxCharCount);
+      varOleStr:
+        AppendUnicode(VString, length(WideString(VString)));
+      {$ifdef HASVARUSTRING}
+      varUString:
+        AppendUnicode(VString, length(UnicodeString(VString)));
+      {$endif}
+      else if (ft=ftDate) and (cardinal(VType) in [varDouble,varDate]) then
+        Dest.AddDateTime(vdate) else
+        Dest.AddVariant(v);
+    end;
+end;
+
+{$ifndef DELPHI5OROLDER}
+{$ifndef LVCL}
+var
+  SQLDBRowVariantType: TCustomVariantType = nil;
+
+function TSQLDBStatement.RowData: Variant;
+begin
+  if SQLDBRowVariantType=nil then
+    SQLDBRowVariantType := SynRegisterCustomVariantType(TSQLDBRowVariantType);
+  VarClear(result);
+  with TVarData(result) do begin
+    VType := SQLDBRowVariantType.VarType;
+    VPointer := self;
+  end;
+end;
+
+procedure TSQLDBStatement.RowDocVariant(out aDocument: variant;
+  aOptions: TDocVariantOptions);
+var n,F: integer;
+    names: TRawUTF8DynArray;
+    values: TVariantDynArray;
+begin
+  n := ColumnCount;
+  SetLength(names,n); // faster to assign internal arrays per reference
+  SetLength(values,n);
+  for F := 0 to n-1 do begin
+    names[F] := ColumnName(F);
+    ColumnToVariant(F,values[F]);
+  end;
+  TDocVariantData(aDocument).InitObjectFromVariants(names,values,aOptions);
+end;
+
+{$endif}
+{$endif}
+
+procedure TSQLDBStatement.Prepare(const aSQL: RawUTF8; ExpectResults: Boolean);
+var L: integer;
+begin
+  Connection.InternalProcess(speActive);
+  try
+    L := length(aSQL);
+    if StripSemicolon then
+      if (L>5) and (aSQL[L]=';') and // avoid syntax error for some drivers
+         not IdemPChar(@aSQL[L-4],' END') then
+        fSQL := copy(aSQL,1,L-1) else
+        fSQL := aSQL else
+      fSQL := aSQL;
+    fExpectResults := ExpectResults;
+    if (fConnection<>nil) and not fConnection.IsConnected then
+      fConnection.Connect;
+  finally
+    Connection.InternalProcess(speNonActive);
+  end;
+end;
+
+procedure TSQLDBStatement.ExecutePrepared;
+begin
+  if fConnection<>nil then
+    fConnection.fLastAccessTicks := GetTickCount64;
+  // a do-nothing default method
+end;
+
+procedure TSQLDBStatement.Reset;
+begin
+  fSQLWithInlinedParams := '';
+  fSQLLogTimer.Init; // reset timer (for cached statement for example)
+end;
+
+procedure TSQLDBStatement.ReleaseRows;
+begin
+  fSQLWithInlinedParams := '';
+end;
+
+function TSQLDBStatement.ColumnsToSQLInsert(const TableName: RawUTF8;
+  var Fields: TSQLDBColumnCreateDynArray): RawUTF8;
+var F,size: integer;
+begin
+  Result := '';
+  if (self=nil) or (TableName='') then
+    exit;
+  SetLength(Fields,ColumnCount);
+  if Fields=nil then
+    exit;
+  Result := 'insert into '+TableName+' (';
+  for F := 0 to high(Fields) do begin
+    Fields[F].Name := ColumnName(F);
+    Fields[F].DBType := ColumnType(F,@size);
+    Fields[F].Width := size;
+    case Fields[F].DBType of
+    ftNull:
+      Fields[F].DBType := ftBlob; // if not identified, assume it is a BLOB
+    ftUnknown:
+      raise ESQLDBException.CreateUTF8(
+        '%.ColumnsToSQLInsert: Invalid column %',[self,Fields[F].Name]);
+    end;
+    Result := Result+Fields[F].Name+',';
+  end;
+  Result[length(Result)] := ')';
+  Result := Result+' values (';
+  for F := 0 to high(Fields) do
+    Result := Result+'?,'; // MUCH faster with a prepared statement
+  Result[length(Result)] := ')';
+end;
+
+procedure TSQLDBStatement.BindFromRows(
+  const Fields: TSQLDBFieldTypeDynArray; Rows: TSQLDBStatement);
+var F: integer;
+begin
+  if (self<>nil) and (Fields<>nil) and (Rows<>nil) then
+    for F := 0 to high(Fields) do
+      if Rows.ColumnNull(F) then
+        BindNull(F+1) else
+      case Fields[F] of
+        ftNull:     BindNull(F+1);
+        ftInt64:    Bind(F+1,Rows.ColumnInt(F));
+        ftDouble:   Bind(F+1,Rows.ColumnDouble(F));
+        ftCurrency: BindCurrency(F+1,Rows.ColumnCurrency(F));
+        ftDate:     BindDateTime(F+1,Rows.ColumnDateTime(F));
+        ftUTF8:     BindTextU(F+1,Rows.ColumnUTF8(F));
+        ftBlob:     BindBlob(F+1,Rows.ColumnBlob(F));
+      end;
+end;
+
+procedure TSQLDBStatement.BindCursor(Param: integer);
+begin
+  raise ESQLDBException.CreateUTF8('% does not support CURSOR parameter',[self]);
+end;
+
+function TSQLDBStatement.BoundCursor(Param: Integer): ISQLDBRows;
+begin
+  raise ESQLDBException.CreateUTF8('% does not support CURSOR parameter',[self]);
+end;
+
+
+{$ifndef DELPHI5OROLDER}
+{$ifndef LVCL}
+
+{ TSQLDBRowVariantType }
+
+function TSQLDBRowVariantType.IntGet(var Dest: TVarData;
+  const Instance: TVarData; Name: PAnsiChar; NameLen: PtrInt): boolean;
+var Rows: TSQLDBStatement;
+    col: RawUTF8;
+    ndx: integer;
+begin
+  Rows := TSQLDBStatement(Instance.VPointer);
+  if Rows=nil then
+    raise ESQLDBException.CreateUTF8('Invalid % call',[self]);
+  FastSetString(col,Name,NameLen);
+  ndx := Rows.ColumnIndex(col);
+  result := ndx>=0;
+  if ndx>=0 then
+    Rows.ColumnToVariant(ndx,Variant(Dest));
+end;
+
+{$endif LVCL}
+{$endif DELPHI5OROLDER}
+
+
+{ TSQLDBStatementWithParams }
+
+function TSQLDBStatementWithParams.CheckParam(Param: Integer;
+  NewType: TSQLDBFieldType; IO: TSQLDBParamInOutType): PSQLDBParam;
+begin
+  if self=nil then
+    raise ESQLDBException.Create('self=nil for TSQLDBStatement.Bind*()');
+  if Param>fParamCount then
+    fParam.Count := Param; // resize fParams[] dynamic array if necessary
+  result := @fParams[Param-1];
+  result^.VType := NewType;
+  result^.VInOut := IO;
+end;
+
+function TSQLDBStatementWithParams.CheckParam(Param: Integer;
+  NewType: TSQLDBFieldType; IO: TSQLDBParamInOutType; ArrayCount: integer): PSQLDBParam;
+begin
+  result := CheckParam(Param,NewType,IO);
+  if (NewType in [ftUnknown,ftNull]) or (fConnection=nil) or
+     (fConnection.fProperties.BatchSendingAbilities*[cCreate,cUpdate,cDelete]=[]) then
+    raise ESQLDBException.CreateUTF8('Invalid call to %.BindArray(Param=%,Type=%)',
+      [self,Param,ToText(NewType)^]);
+  SetLength(result^.VArray,ArrayCount);
+  result^.VInt64 := ArrayCount;
+  fParamsArrayCount := ArrayCount;
+end;
+
+constructor TSQLDBStatementWithParams.Create(aConnection: TSQLDBConnection);
+begin
+  inherited Create(aConnection);
+  fParam.Init(TypeInfo(TSQLDBParamDynArray),fParams,@fParamCount);
+end;
+
+procedure TSQLDBStatementWithParams.Bind(Param: Integer; Value: double;
+  IO: TSQLDBParamInOutType);
+begin
+  CheckParam(Param,ftDouble,IO)^.VInt64 := PInt64(@Value)^;
+end;
+
+procedure TSQLDBStatementWithParams.Bind(Param: Integer; Value: Int64;
+  IO: TSQLDBParamInOutType);
+begin
+  CheckParam(Param,ftInt64,IO)^.VInt64 := Value;
+end;
+
+procedure TSQLDBStatementWithParams.BindBlob(Param: Integer;
+  const Data: RawByteString; IO: TSQLDBParamInOutType);
+begin
+  CheckParam(Param,ftBlob,IO)^.VData := Data;
+end;
+
+procedure TSQLDBStatementWithParams.BindBlob(Param: Integer; Data: pointer;
+  Size: integer; IO: TSQLDBParamInOutType);
+begin
+  SetString(CheckParam(Param,ftBlob,IO)^.VData,PAnsiChar(Data),Size);
+end;
+
+procedure TSQLDBStatementWithParams.BindCurrency(Param: Integer;
+  Value: currency; IO: TSQLDBParamInOutType);
+begin
+  CheckParam(Param,ftCurrency,IO)^.VInt64 := PInt64(@Value)^;
+end;
+
+procedure TSQLDBStatementWithParams.BindDateTime(Param: Integer;
+  Value: TDateTime; IO: TSQLDBParamInOutType);
+begin
+  CheckParam(Param,ftDate,IO)^.VInt64 := PInt64(@Value)^;
+end;
+
+procedure TSQLDBStatementWithParams.BindNull(Param: Integer;
+  IO: TSQLDBParamInOutType; BoundType: TSQLDBFieldType);
+begin
+  CheckParam(Param,ftNull,IO);
+end;
+
+procedure TSQLDBStatementWithParams.BindTextS(Param: Integer;
+  const Value: string; IO: TSQLDBParamInOutType);
+begin
+  if (Value='') and (fConnection<>nil) and fConnection.fProperties.StoreVoidStringAsNull then
+    CheckParam(Param,ftNull,IO) else
+    CheckParam(Param,ftUTF8,IO)^.VData := StringToUTF8(Value);
+end;
+
+procedure TSQLDBStatementWithParams.BindTextU(Param: Integer;
+  const Value: RawUTF8; IO: TSQLDBParamInOutType);
+begin
+  if (Value='') and (fConnection<>nil) and fConnection.fProperties.StoreVoidStringAsNull then
+    CheckParam(Param,ftNull,IO) else
+    CheckParam(Param,ftUTF8,IO)^.VData := Value;
+end;
+
+procedure TSQLDBStatementWithParams.BindTextP(Param: Integer;
+  Value: PUTF8Char; IO: TSQLDBParamInOutType);
+begin
+  if (Value=nil) and (fConnection<>nil) and fConnection.fProperties.StoreVoidStringAsNull then
+    CheckParam(Param,ftNull,IO) else
+    FastSetString(RawUTF8(CheckParam(Param,ftUTF8,IO)^.VData),Value,StrLen(Value));
+end;
+
+procedure TSQLDBStatementWithParams.BindTextW(Param: Integer;
+  const Value: WideString; IO: TSQLDBParamInOutType);
+begin
+  if (Value='') and (fConnection<>nil) and fConnection.fProperties.StoreVoidStringAsNull then
+    CheckParam(Param,ftNull,IO) else
+    CheckParam(Param,ftUTF8,IO)^.VData := RawUnicodeToUtf8(pointer(Value),length(Value));
+end;
+
+{$ifndef LVCL}
+function TSQLDBStatementWithParams.ParamToVariant(Param: Integer;
+  var Value: Variant; CheckIsOutParameter: boolean): TSQLDBFieldType;
+begin
+  inherited ParamToVariant(Param,Value); // raise exception if Param incorrect
+  dec(Param); // start at #1
+  if CheckIsOutParameter and (fParams[Param].VInOut=paramIn) then
+    raise ESQLDBException.CreateUTF8('%.ParamToVariant expects an [In]Out parameter',[self]);
+  // OleDB provider should have already modified the parameter in-place, i.e.
+  // in our fParams[] buffer, especialy for TEXT parameters (OleStr/WideString)
+  // -> we have nothing to do but return the current value! :)
+  with fParams[Param] do begin
+    result := VType;
+    if VArray=nil then
+      case VType of
+        ftInt64:     Value := {$ifdef DELPHI5OROLDER}integer{$endif}(VInt64);
+        ftDouble:    Value := unaligned(PDouble(@VInt64)^);
+        ftCurrency:  Value := PCurrency(@VInt64)^;
+        ftDate:      Value := PDateTime(@VInt64)^;
+        ftUTF8:      RawUTF8ToVariant(RawUTF8(VData),Value);
+        ftBlob:      RawByteStringToVariant(VData,Value);
+        else         SetVariantNull(Value)
+      end else SetVariantNull(Value);
+  end;
+end;
+{$endif}
+
+procedure TSQLDBStatementWithParams.AddParamValueAsText(Param: integer; Dest: TTextWriter;
+  MaxCharCount: integer);
+begin
+  dec(Param);
+  if cardinal(Param)>=cardinal(fParamCount) then
+    Dest.AddShort('null') else
+    with fParams[Param] do
+    if VArray=nil then
+      case VType of
+        ftInt64:    Dest.Add({$ifdef DELPHI5OROLDER}integer{$endif}(VInt64));
+        ftDouble:   Dest.AddDouble(unaligned(PDouble(@VInt64)^));
+        ftCurrency: Dest.AddCurr64(VInt64);
+        ftDate:     Dest.AddDateTime(PDateTime(@VInt64),' ','''');
+        ftUTF8:     Dest.AddQuotedStr(pointer(VData),'''',MaxCharCount);
+        ftBlob:     Dest.AddU(length(VData));
+        else        Dest.AddShort('null');
+      end
+      else Dest.AddString(VArray[0]); // first item is enough in the logs
+end;
+
+procedure TSQLDBStatementWithParams.BindArray(Param: Integer;
+  const Values: array of double);
+var i: PtrInt;
+begin
+  with CheckParam(Param,ftDouble,paramIn,length(Values))^ do
+    for i := 0 to high(Values) do
+      VArray[i] := DoubleToStr(Values[i]);
+end;
+
+procedure TSQLDBStatementWithParams.BindArray(Param: Integer;
+  const Values: array of Int64);
+var i: PtrInt;
+begin
+  with CheckParam(Param,ftInt64,paramIn,length(Values))^ do
+    for i := 0 to high(Values) do
+      VArray[i] := Int64ToUtf8(Values[i]);
+end;
+
+procedure TSQLDBStatementWithParams.BindArray(Param: Integer;
+  ParamType: TSQLDBFieldType; const Values: TRawUTF8DynArray; ValuesCount: integer);
+var i: PtrInt;
+    ChangeFirstChar: AnsiChar;
+    p: PSQLDBParam;
+    v: TTimeLogBits; // faster than TDateTime
+begin
+  inherited; // raise an exception in case of invalid parameter
+  if fConnection=nil then
+    ChangeFirstChar := 'T' else
+    ChangeFirstChar := Connection.Properties.DateTimeFirstChar;
+  p := CheckParam(Param,ParamType,paramIn);
+  p^.VInt64 := ValuesCount;
+  p^.VArray := Values; // immediate COW reference-counted assignment
+  if (ParamType=ftDate) and (ChangeFirstChar<>'T') then
+    for i := 0 to ValuesCount-1 do // fix e.g. for PostgreSQL
+      if (p^.VArray[i]<>'') and (p^.VArray[i][1]='''') then begin
+        v.From(PUTF8Char(pointer(p^.VArray[i]))+1,length(p^.VArray[i])-2);
+        p^.VArray[i] := v.FullText({expanded=}true,ChangeFirstChar,'''');
+      end;
+  fParamsArrayCount := ValuesCount;
+end;
+
+procedure TSQLDBStatementWithParams.BindArray(Param: Integer;
+  const Values: array of RawUTF8);
+var i: PtrInt;
+    StoreVoidStringAsNull: boolean;
+begin
+  StoreVoidStringAsNull := (fConnection<>nil) and
+    fConnection.Properties.StoreVoidStringAsNull;
+  with CheckParam(Param,ftUTF8,paramIn,length(Values))^ do
+    for i := 0 to high(Values) do
+      if StoreVoidStringAsNull and (Values[i]='') then
+        VArray[i] := 'null' else
+        QuotedStr(Values[i],'''',VArray[i]);
+end;
+
+procedure TSQLDBStatementWithParams.BindArrayCurrency(Param: Integer;
+  const Values: array of currency);
+var i: PtrInt;
+begin
+  with CheckParam(Param,ftCurrency,paramIn,length(Values))^ do
+    for i := 0 to high(Values) do
+      VArray[i] := Curr64ToStr(PInt64(@Values[i])^);
+end;
+
+procedure TSQLDBStatementWithParams.BindArrayDateTime(Param: Integer;
+  const Values: array of TDateTime);
+var i: PtrInt;
+begin
+  with CheckParam(Param,ftDate,paramIn,length(Values))^ do
+    for i := 0 to high(Values) do
+      VArray[i] := Connection.Properties.SQLDateToIso8601Quoted(Values[i]);
+end;
+
+procedure TSQLDBStatementWithParams.BindArrayRowPrepare(
+  const aParamTypes: array of TSQLDBFieldType; aExpectedMinimalRowCount: integer);
+var i: PtrInt;
+begin
+  fParam.Count := 0;
+  for i := 0 to high(aParamTypes) do
+    CheckParam(i+1,aParamTypes[i],paramIn,aExpectedMinimalRowCount);
+  fParamsArrayCount := 0;
+end;
+
+procedure TSQLDBStatementWithParams.BindArrayRow(const aValues: array of const);
+var i: PtrInt;
+begin
+  if length(aValues)<>fParamCount then
+    raise ESQLDBException.CreateFmt('Invalid %.BindArrayRow call',[self]);
+  for i := 0 to high(aValues) do
+    with fParams[i] do begin
+      if length(VArray)<=fParamsArrayCount then
+        SetLength(VArray,NextGrow(fParamsArrayCount));
+      VInt64 := fParamsArrayCount;
+      if (VType=ftDate) and (aValues[i].VType=vtExtended) then
+        VArray[fParamsArrayCount] := // direct binding of TDateTime value
+          Connection.Properties.SQLDateToIso8601Quoted(aValues[i].VExtended^) else begin
+        VarRecToUTF8(aValues[i],VArray[fParamsArrayCount]);
+        case VType of
+        ftUTF8:
+          if (VArray[fParamsArrayCount]='') and (fConnection<>nil) and
+             fConnection.Properties.StoreVoidStringAsNull then
+          VArray[fParamsArrayCount] := 'null' else
+          VArray[fParamsArrayCount] := QuotedStr(VArray[fParamsArrayCount]);
+        ftDate:
+          VArray[fParamsArrayCount] := QuotedStr(VArray[fParamsArrayCount]);
+        end;
+      end;
+    end;
+  inc(fParamsArrayCount);
+end;
+
+procedure TSQLDBStatementWithParams.BindFromRows(Rows: TSQLDBStatement);
+var F: PtrInt;
+    U: RawUTF8;
+begin
+  if Rows<>nil then
+    if Rows.ColumnCount<>fParamCount then
+      raise ESQLDBException.CreateUTF8('Invalid %.BindFromRows call',[self]) else
+    for F := 0 to fParamCount-1 do
+    with fParams[F] do begin
+      if length(VArray)<=fParamsArrayCount then
+        SetLength(VArray,NextGrow(fParamsArrayCount));
+      if Rows.ColumnNull(F) then
+        VArray[fParamsArrayCount] := 'null' else
+      case Rows.ColumnType(F) of
+        ftNull:
+          VArray[fParamsArrayCount] := 'null';
+        ftInt64:
+          VArray[fParamsArrayCount] := Int64ToUtf8(Rows.ColumnInt(F));
+        ftDouble:
+          VArray[fParamsArrayCount] := DoubleToStr(Rows.ColumnDouble(F));
+        ftCurrency:
+          VArray[fParamsArrayCount] := CurrencyToStr(Rows.ColumnCurrency(F));
+        ftDate:
+          VArray[fParamsArrayCount] := ''''+DateTimeToSQL(Rows.ColumnDateTime(F))+'''';
+        ftUTF8: begin
+          U := Rows.ColumnUTF8(F);
+          if (U='') and (fConnection<>nil) and fConnection.Properties.StoreVoidStringAsNull then
+            VArray[fParamsArrayCount] := 'null' else
+            VArray[fParamsArrayCount] := QuotedStr(U,'''');
+        end;
+        ftBlob:
+          VArray[fParamsArrayCount] := Rows.ColumnBlob(F);
+      end;
+    end;
+  inc(fParamsArrayCount);
+end;
+
+procedure TSQLDBStatementWithParams.Reset;
+begin
+  fParam.Clear;
+  fParamsArrayCount := 0;
+  inherited Reset;
+end;
+
+procedure TSQLDBStatementWithParams.ReleaseRows;
+var i: PtrInt;
+    p: PSQLDBParam;
+begin
+  p := pointer(fParams);
+  if p<>nil then
+    for i := 1 to fParamCount do begin
+      if p^.VData<>'' then
+        p^.VData := ''; // release bound value, but keep fParams[] reusable
+      if p^.VArray<>nil then
+        RawUTF8DynArrayClear(p^.VArray);
+      inc(p);
+    end;
+  inherited ReleaseRows;
+end;
+
+
+{ TSQLDBStatementWithParamsAndColumns }
+
+function TSQLDBStatementWithParamsAndColumns.ColumnIndex(const aColumnName: RawUTF8): integer;
+begin
+  result := fColumn.FindHashed(aColumnName);
+end;
+
+function TSQLDBStatementWithParamsAndColumns.ColumnName(Col: integer): RawUTF8;
+begin
+  CheckCol(Col);
+  result := fColumns[Col].ColumnName;
+end;
+
+function TSQLDBStatementWithParamsAndColumns.ColumnType(Col: integer; FieldSize: PInteger=nil): TSQLDBFieldType;
+begin
+  with fColumns[Col] do begin
+    result := ColumnType;
+    if FieldSize<>nil then
+      if ColumnValueInlined then
+        FieldSize^ := ColumnValueDBSize else
+        FieldSize^ := 0;
+  end;
+end;
+
+constructor TSQLDBStatementWithParamsAndColumns.Create(aConnection: TSQLDBConnection);
+begin
+  inherited Create(aConnection);
+  fColumn.InitSpecific(TypeInfo(TSQLDBColumnPropertyDynArray),
+    fColumns,djRawUTF8,@fColumnCount,True);
+end;
+
+
+procedure LogTruncatedColumn(const Col: TSQLDBColumnProperty);
+begin
+  SynDBLog.Add.Log(sllDB,'Truncated column %',Col.ColumnName);
+end;
+
+function TrimLeftSchema(const TableName: RawUTF8): RawUTF8;
+var i,j: integer;
+begin
+  j := 1;
+  repeat
+    i := PosEx('.',TableName,j);
+    if i=0 then break;
+    j := i+1;
+  until false;
+  if j=1 then
+    result := TableName else
+    result := copy(TableName,j,maxInt);
+end;
+
+function ReplaceParamsByNames(const aSQL: RawUTF8; var aNewSQL: RawUTF8;
+  aStripSemicolon: boolean): integer;
+var i,j,B,L: PtrInt;
+    P: PAnsiChar;
+    c: array[0..3] of AnsiChar;
+    tmp: RawUTF8;
+const SQL_KEYWORDS: array[0..19] of AnsiChar = 'ASATBYIFINISOFONORTO';
+begin
+  result := 0;
+  L := Length(aSQL);
+  if aStripSemicolon then
+    while (L>0) and (aSQL[L] in [#1..' ',';']) do
+      if (aSQL[L]=';') and (L>5) and IdemPChar(@aSQL[L-3],'END') then
+        break else // allows 'END;' at the end of a statement
+        dec(L);    // trim ' ' or ';' right (last ';' could be found incorrect)
+  if PosExChar('?',aSQL)>0 then begin
+    aNewSQL:= '';
+    // change ? into :AA :BA ..
+    c := ':AA';
+    i := 0;
+    P := pointer(aSQL);
+    if P<>nil then
+    repeat
+      B := i;
+      while (i<L) and (P[i]<>'?') do begin
+        if P[i]='''' then begin
+          repeat // ignore chars inside ' quotes
+            inc(i);
+          until (i=L) or ((P[i]='''')and(P[i+1]<>''''));
+          if i=L then break;
+        end;
+        inc(i);
+      end;
+      FastSetString(tmp,P+B,i-B);
+      aNewSQL := aNewSQL+tmp;
+      if i=L then break;
+      // store :AA :BA ..
+      j := length(aNewSQL);
+      SetLength(aNewSQL,j+3);
+      PCardinal(PtrInt(aNewSQL)+j)^ := PCardinal(@c)^;
+      repeat
+        if c[1]='Z' then begin
+          if c[2]='Z' then
+            raise ESQLDBException.Create('Parameters :AA to :ZZ');
+          c[1] := 'A';
+          inc(c[2]);
+        end else
+          inc(c[1]);
+      until WordScanIndex(@SQL_KEYWORDS,length(SQL_KEYWORDS)shr 1,PWord(@c[1])^)<0;
+      inc(result);
+      inc(i); // jump '?'
+    until i=L;
+  end else
+    aNewSQL := copy(aSQL,1,L); // trim right ';' if any
+end;
+
+function ReplaceParamsByNumbers(const aSQL: RawUTF8; var aNewSQL: RawUTF8;
+  IndexChar: AnsiChar; AllowSemicolon: boolean): integer;
+var
+  ndx, L: PtrInt;
+  s, d: PUTF8Char;
+  c: AnsiChar;
+begin
+  aNewSQL := aSQL;
+  result := 0;
+  ndx := 0;
+  L := Length(aSQL);
+  s := pointer(aSQL);
+  if (s = nil) or (PosExChar('?', aSQL) = 0) then
+    exit;
+  // calculate ? parameters count, check for ;
+  while s^ <> #0 do
+  begin
+    c := s^;
+    if c = '?' then
+    begin
+      inc(ndx);
+      if ndx > 9 then  // ? will be replaced by $n $nn $nnn
+        if ndx > 99 then
+          if ndx > 999 then
+            exit
+          else
+            inc(L, 3)
+        else
+          inc(L, 2)
+        else
+          inc(L);
+    end
+    else if c = '''' then
+    begin
+      repeat
+        inc(s);
+        c := s^;
+        if c = #0 then
+          exit; // quote without proper ending -> reject
+        if c = '''' then
+          if s[1] = c then
+            inc(s) // ignore double quotes between single quotes
+          else
+            break;
+      until false;
+    end else if (c = ';') and not AllowSemicolon then
+      exit; // complex expression can not be prepared
+    inc(s);
+  end;
+  if ndx = 0 then // no ? parameter
+    exit;
+  result := ndx;
+  // parse SQL and replace ? into $n $nn $nnn
+  FastSetString(aNewSQL, nil, L);
+  s := pointer(aSQL);
+  d := pointer(aNewSQL);
+  ndx := 0;
+  repeat
+    c := s^;
+    if c = '?' then
+    begin
+      d^ := IndexChar; // e.g. '$'
+      inc(d);
+      inc(ndx);
+      d := Append999ToBuffer(d, ndx);
+    end
+    else if c = '''' then
+    begin
+      repeat // ignore double quotes between single quotes
+        d^ := c;
+        inc(d);
+        inc(s);
+        c := s^;
+        if c = '''' then
+          if s[1] = c then
+          begin
+            d^ := c;
+            inc(d);
+            inc(s) // ignore double quotes between single quotes
+          end
+          else
+            break;
+      until false;
+      d^ := c; // store last '''
+      inc(d);
+    end
+    else
+    begin
+      d^ := c;
+      inc(d);
+    end;
+    inc(s);
+  until s^ = #0;
+  //assert(d - pointer(aNewSQL) = length(aNewSQL)); // until stabilized
+end;
+
+function BoundArrayToJSONArray(const Values: TRawUTF8DynArray): RawUTF8;
+//  'one', 't"wo' -> '{"one","t\"wo"}'  and  1,2,3 -> '{1,2,3}'
+var
+  V: ^RawUTF8;
+  s, d: PUTF8Char;
+  L, vl, n: PtrInt;
+  c: AnsiChar;
+label
+  _dq;
+begin
+  result := '';
+  n := length(Values);
+  if n = 0 then
+    exit;
+  L := 1; // trailing '{'
+  inc(L, n); // ',' after each element - and ending '}'
+  v := pointer(Values);
+  repeat
+    vl := length(v^);
+    if vl <> 0 then
+    begin
+      inc(L, vl);
+      s := pointer(v^);
+      if s^ = '''' then
+      begin // quoted ftUTF8
+        dec(vl, 2);
+        if vl > 0 then
+          repeat
+            inc(s);
+            c := s^;
+            if c = '''' then
+            begin
+              if s[1] = '''' then
+                dec(L); // double ' into single '
+            end
+            else if (c = '"') or (c = '\') then
+              inc(L); // escape \ before "
+            dec(vl);
+          until vl = 0;
+      end;
+    end;
+    inc(v);
+    dec(n);
+  until n = 0;
+  FastSetString(result, nil, L);
+  d := pointer(result);
+  d^ := '{';
+  inc(d);
+  v := pointer(Values);
+  n := length(Values);
+  repeat
+    vl := length(v^);
+    if vl <> 0 then
+    begin
+      s := pointer(v^);
+      if s^ = '''' then // quoted ftUTF8
+      begin
+        d^ := '"';
+        inc(d);
+        dec(vl, 2);
+        if vl > 0 then
+          repeat
+            inc(s);
+            c := s^;
+            if c = '''' then
+            begin
+              if s[1] = '''' then
+                goto _dq; // double ' into single '
+            end
+            else if (c = '"') or (c = '\') then
+            begin
+              d^ := '\'; // escape \ before "
+              inc(d);
+            end;
+            d^ := c;
+            inc(d);
+_dq:        dec(vl);
+          until vl = 0;
+        d^ := '"';
+        inc(d);
+      end
+      else
+        repeat // regular content
+          d^ := s^;
+          inc(d);
+          inc(s);
+          dec(vl);
+        until vl = 0;
+    end;
+    d^ := ',';
+    inc(d);
+    inc(v);
+    dec(n);
+  until n = 0;
+  d[-1] := '}'; // replace last ',' by '}'
+  //assert(d - pointer(result) = length(result)); // until stabilized
+end;
+
+
+{ TSQLDBLib }
+
+function TSQLDBLib.TryLoadLibrary(const aLibrary: array of TFileName;
+  aRaiseExceptionOnFailure: ESynExceptionClass): boolean;
+var i: integer;
+    lib, libs {$ifdef MSWINDOWS} , nwd, cwd {$endif}: TFileName;
+begin
+  for i := 0 to high(aLibrary) do begin
+    lib := aLibrary[i];
+    if lib = '' then
+      continue;
+    {$ifdef MSWINDOWS}
+    nwd := ExtractFilePath(lib);
+    if nwd <> '' then begin
+      cwd := GetCurrentDir;
+      SetCurrentDir(nwd); // search for dll dependencies in the same folder
+    end;
+    fHandle := SafeLoadLibrary(lib);
+    if nwd <> '' then
+      SetCurrentDir(cwd);
+    {$else}
+    fHandle := SafeLoadLibrary(lib);
+    {$endif MSWINDOWS}
+    if fHandle <> 0 then begin
+      fLibraryPath := lib;
+      result := true;
+      exit;
+    end;
+    if libs = '' then
+      libs := lib else
+      libs := libs + ', ' + lib;
+  end;
+  result := false;
+  if aRaiseExceptionOnFailure <> nil then
+    raise aRaiseExceptionOnFailure.CreateUTF8(
+      '%.LoadLibray failed - searched in %', [self, libs]);
+end;
+
+destructor TSQLDBLib.Destroy;
+begin
+  if Handle<>0 then
+    FreeLibrary(Handle);
+  inherited;
+end;
+
+
+{$ifdef WITH_PROXY}
+
+{ TSQLDBProxyConnectionPropertiesAbstract }
+
+procedure TSQLDBProxyConnectionPropertiesAbstract.SetInternalProperties;
+var InputCredential: RawUTF8;
+    token: Int64;
+begin
+  if fStartTransactionTimeOut=0 then
+    fStartTransactionTimeOut := 2000;
+  if fProtocol=nil then
+    // override this method and set fProtocol before calling inherited
+    fProtocol := TSQLDBProxyConnectionProtocol.Create(nil);
+  Process(cGetToken,self,token);
+  SetLength(InputCredential,4);
+  PCardinal(InputCredential)^ := fProtocol.Authenticate.ComputeHash(token,UserID,PassWord);
+  InputCredential := UserID+#1+InputCredential;
+  fCurrentSession := Process(cGetDBMS,InputCredential,fDBMS);
+end;
+
+destructor TSQLDBProxyConnectionPropertiesAbstract.Destroy;
+begin
+  try
+    inherited Destroy;
+    Process(cQuit,self,self);
+  finally
+    fProtocol.Free;
+  end;
+end;
+
+procedure TSQLDBProxyConnectionPropertiesAbstract.GetForeignKeys;
+begin
+  Process(cGetForeignKeys,self,fForeignKeys);
+end;
+
+function TSQLDBProxyConnectionPropertiesAbstract.NewConnection: TSQLDBConnection;
+begin
+  result := TSQLDBProxyConnection.Create(self);
+end;
+
+procedure TSQLDBProxyConnectionPropertiesAbstract.GetFields(const aTableName: RawUTF8;
+  out Fields: TSQLDBColumnDefineDynArray);
+begin
+  Process(cGetFields,aTableName,Fields);
+end;
+
+procedure TSQLDBProxyConnectionPropertiesAbstract.GetIndexes(const aTableName: RawUTF8;
+  out Indexes: TSQLDBIndexDefineDynArray);
+begin
+  Process(cGetIndexes,aTableName,Indexes);
+end;
+
+procedure TSQLDBProxyConnectionPropertiesAbstract.GetTableNames(out Tables: TRawUTF8DynArray);
+begin
+  Process(cGetTableNames,self,Tables);
+end;
+
+function TSQLDBProxyConnectionPropertiesAbstract.IsCachable(P: PUTF8Char): boolean;
+begin
+  result := False;
+end;
+
+
+{ TSQLDBRemoteConnectionPropertiesAbstract }
+
+function TSQLDBRemoteConnectionPropertiesAbstract.Process(
+  Command: TSQLDBProxyConnectionCommand; const Input; var Output): integer;
+var msgInput,msgOutput,msgRaw: RawByteString;
+    header: TRemoteMessageHeader;
+    outheader: PRemoteMessageHeader;
+    InputText: RawUTF8 absolute Input;
+    InputExecute: TSQLDBProxyConnectionCommandExecute absolute Input;
+    O: PAnsiChar;
+    OutputSQLDBDefinition: TSQLDBDefinition absolute Output;
+    OutputInt64: Int64 absolute Output;
+    OutputBoolean: boolean absolute Output;
+    OutputSQLDBColumnDefineDynArray: TSQLDBColumnDefineDynArray absolute Output;
+    OutputSQLDBIndexDefineDynArray: TSQLDBIndexDefineDynArray absolute Output;
+    OutputRawUTF8DynArray: TRawUTF8DynArray absolute Output;
+    OutputRawUTF8: RawUTF8 absolute Output;
+    OutputSynNameValue: TSynNameValue absolute Output;
+begin // use our optimized RecordLoadSave/DynArrayLoadSave binary serialization
+  header.Magic := REMOTE_MAGIC;
+  header.SessionID := fCurrentSession;
+  header.Command := Command;
+  SetString(msgInput,PAnsiChar(@header),sizeof(header));
+  case Command of
+  cGetToken, cConnect, cDisconnect, cTryStartTransaction, cCommit, cRollback,
+  cServerTimestamp, cGetTableNames, cGetForeignKeys, cQuit:
+    ; // no input parameters here, just the command
+  cGetDBMS, cGetFields, cGetIndexes:
+    msgInput := msgInput+InputText;
+  cExecute, cExecuteToBinary, cExecuteToJSON, cExecuteToExpandedJSON:
+    msgInput := msgInput+
+      RecordSave(InputExecute,TypeInfo(TSQLDBProxyConnectionCommandExecute));
+  else raise ESQLDBRemote.CreateUTF8('Unknown %.Process() input command % (%)',
+        [self,ToText(Command)^,ord(Command)]);
+  end;
+  ProcessMessage(fProtocol.HandleOutput(msgInput),msgRaw);
+  msgOutput := fProtocol.HandleInput(msgRaw);
+  outheader := pointer(msgOutput);
+  if (outheader=nil) or (outheader.Magic<>REMOTE_MAGIC) then
+    raise ESQLDBRemote.CreateUTF8('Wrong %.Process() returned content',[self]);
+  O := pointer(msgOutput);
+  inc(O,sizeof(header));
+  case outheader.Command of
+  cGetToken, cServerTimestamp:
+    OutputInt64 := PInt64(O)^;
+  cGetDBMS:
+    OutputSQLDBDefinition := TSQLDBDefinition(O^);
+  cConnect, cDisconnect, cCommit, cRollback, cQuit:
+    ; // no output parameters here
+  cTryStartTransaction:
+    OutputBoolean := boolean(O^);
+  cGetFields:
+    DynArrayLoad(OutputSQLDBColumnDefineDynArray,O,TypeInfo(TSQLDBColumnDefineDynArray));
+  cGetIndexes:
+    DynArrayLoad(OutputSQLDBIndexDefineDynArray,O,TypeInfo(TSQLDBIndexDefineDynArray));
+  cGetTableNames:
+    DynArrayLoad(OutputRawUTF8DynArray,O,TypeInfo(TRawUTF8DynArray));
+  cGetForeignKeys:
+    OutputSynNameValue.SetBlobDataPtr(O);
+  cExecute, cExecuteToBinary, cExecuteToJSON, cExecuteToExpandedJSON:
+    FastSetString(OutputRawUTF8,O,length(msgOutput)-sizeof(header));
+  cExceptionRaised: // msgOutput is ExceptionClassName+#0+ExceptionMessage
+    raise ESQLDBRemote.CreateUTF8('%.Process(%): server raised % with ''%''',
+      [self,ToText(Command)^,O,O+StrLen(O)+1]);
+  else raise ESQLDBRemote.CreateUTF8('Unknown %.Process() output command % (%)',
+        [self,ToText(outheader.Command)^,ord(outheader.Command)]);
+  end;
+  result := outHeader.SessionID;
+end;
+
+
+{ TSQLDBRemoteConnectionPropertiesTest }
+
+constructor TSQLDBRemoteConnectionPropertiesTest.Create(
+  aProps: TSQLDBConnectionProperties; const aUserID,aPassword: RawUTF8;
+  aProtocol: TSQLDBProxyConnectionProtocolClass);
+begin
+  fProps := aProps;
+  fProtocol := aProtocol.Create(TSynAuthentication.Create(aUserID,aPassword));
+  inherited Create('','',aUserID,aPassword);
+end;
+
+procedure TSQLDBRemoteConnectionPropertiesTest.ProcessMessage(const Input: RawByteString;
+  out Output: RawByteString);
+begin
+  fProps.ThreadSafeConnection.RemoteProcessMessage(Input,Output,fProtocol);
+end;
+
+
+{ TSQLDBProxyConnection }
+
+constructor TSQLDBProxyConnection.Create(aProperties: TSQLDBConnectionProperties);
+begin
+  fProxy := aProperties as TSQLDBProxyConnectionPropertiesAbstract;
+  inherited Create(aProperties);
+end;
+
+procedure TSQLDBProxyConnection.Commit;
+begin
+  inherited Commit; // dec(fTransactionCount)
+  try
+    fProxy.Process(cCommit,self,self);
+  except
+    inc(fTransactionCount); // the transaction is still active
+    raise;
+  end;
+end;
+
+procedure TSQLDBProxyConnection.Connect;
+begin
+  inherited Connect;
+  if fProxy.HandleConnection then
+    fProxy.Process(cConnect,self,self);
+  fConnected := true;
+end;
+
+procedure TSQLDBProxyConnection.Disconnect;
+begin
+  inherited Disconnect;
+  if fProxy.HandleConnection then
+    fProxy.Process(cDisconnect,self,self);
+  fConnected := false;
+end;
+
+function TSQLDBProxyConnection.GetServerDateTime: TDateTime;
+var timestamp: TTimeLogBits;
+begin
+  fProxy.Process(cServerTimestamp,self,timestamp);
+  result := timestamp.ToDateTime;
+end;
+
+function TSQLDBProxyConnection.IsConnected: boolean;
+begin
+  result := fConnected;
+end;
+
+function TSQLDBProxyConnection.NewStatement: TSQLDBStatement;
+begin // always create a new proxy statement instance (cached on remote side)
+  result := TSQLDBProxyStatement.Create(self);
+end;
+
+procedure TSQLDBProxyConnection.Rollback;
+begin
+  inherited Rollback;
+  fProxy.Process(cRollback,self,self);
+end;
+
+procedure TSQLDBProxyConnection.StartTransaction;
+var started: boolean;
+    endTrial: Int64;
+begin
+  inherited StartTransaction;
+  started := false;
+  endTrial := GetTickCount64+fProxy.StartTransactionTimeOut;
+  repeat
+    fProxy.Process(cTryStartTransaction,self,started);
+    if started or (GetTickCount64>endTrial) then
+      break;
+    SleepHiRes(10); // retry every 10 ms
+  until false;
+  if not started then begin
+    inherited Rollback; // dec(fTransactionCount)
+    raise ESQLDBRemote.CreateUTF8('Reached %("%/%").StartTransactionTimeOut=% ms',
+      [self,fProxy.ServerName,fProxy.DatabaseName,fProxy.StartTransactionTimeOut]);
+  end;
+end;
+
+
+{ TSQLDBProxyStatementAbstract }
+
+procedure TSQLDBProxyStatementAbstract.IntHeaderProcess(Data: PByte; DataLen: integer);
+var Magic,F,colCount: integer;
+    p: PSQLDBColumnProperty;
+begin
+  fDataCurrentRowValuesStart := nil;
+  fDataCurrentRowValuesSize := 0;
+  fDataCurrentRowIndex := -1;
+  fDataCurrentRowNull := nil;
+  fDataCurrentRowNullLen := 0;
+  repeat
+    if DataLen<=5 then
+      break; // to raise ESQLDBException
+    fDataRowCount := PInteger(PtrUInt(Data)+PtrUInt(DataLen)-sizeof(Integer))^;
+    Magic := FromVarUInt32(Data);
+    if Magic<>FETCHALLTOBINARY_MAGIC then
+      break; // corrupted
+    colCount := FromVarUInt32(Data);
+    SetLength(fDataCurrentRowColTypes,colCount);
+    SetLength(fDataCurrentRowValues,colCount);
+    fColumn.Capacity := colCount;
+    for F := 0 to colCount-1 do begin
+      p := fColumn.AddAndMakeUniqueName(FromVarString(Data));
+      p^.ColumnType := TSQLDBFieldType(Data^);
+      inc(Data);
+      p^.ColumnValueDBSize := FromVarUInt32(Data);
+      fDataCurrentRowColTypes[F] := p^.ColumnType;
+    end;
+    if fColumnCount=0 then
+      exit; // no data returned
+    if cardinal(fDataRowCount)>=cardinal(DataLen) then
+      break; // obviously truncated
+    fDataRowReaderOrigin := Data;
+    fDataRowReader := Data;
+    fDataRowNullSize := ((fColumnCount-1) shr 3)+1;
+    SetLength(fDataCurrentRowNull,fDataRowNullSize);
+    exit;
+  until false;
+  fDataRowCount := 0;
+  fColumnCount := 0;
+  raise ESQLDBException.CreateUTF8('Invalid %.IntHeaderProcess',[self]);
+end;
+
+procedure TSQLDBProxyStatementAbstract.IntFillDataCurrent(var Reader: PByte;
+  IgnoreColumnDataSize: boolean);
+var F,Len: Integer;
+    ft: TSQLDBFieldType;
+begin // format match TSQLDBStatement.FetchAllToBinary()
+  if fDataCurrentRowNullLen>0 then
+    FillCharFast(fDataCurrentRowNull[0],fDataCurrentRowNullLen,0);
+  fDataCurrentRowNullLen := FromVarUInt32(Reader);
+  if fDataCurrentRowNullLen>fDataRowNullSize then
+    raise ESQLDBException.CreateUTF8('Invalid %.IntFillDataCurrent %>%',
+      [self,fDataCurrentRowNullLen,fDataRowNullSize]);
+  if fDataCurrentRowNullLen>0 then begin
+    MoveFast(Reader^,fDataCurrentRowNull[0],fDataCurrentRowNullLen);
+    inc(Reader,fDataCurrentRowNullLen);
+  end;
+  fDataCurrentRowValuesStart := Reader;
+  for F := 0 to fColumnCount-1 do
+    if GetBitPtr(pointer(fDataCurrentRowNull),F) then
+      fDataCurrentRowValues[F] := nil else begin
+      ft := fColumns[F].ColumnType;
+      if ft<ftInt64 then begin // per-row column type (SQLite3 only)
+        ft := TSQLDBFieldType(Reader^);
+        inc(Reader);
+      end;
+      fDataCurrentRowColTypes[F] := ft;
+      fDataCurrentRowValues[F] := Reader;
+      case ft of
+      ftInt64:
+        Reader := GotoNextVarInt(Reader);
+      ftDouble, ftCurrency, ftDate:
+        inc(Reader,SizeOf(Int64));
+      ftUTF8, ftBlob: begin
+        Len := FromVarUInt32(Reader);
+        if not IgnoreColumnDataSize then
+          if Len>fColumns[F].ColumnDataSize then
+            fColumns[F].ColumnDataSize := Len;
+        inc(Reader,Len); // jump string/blob content
+      end;
+      else raise ESQLDBException.CreateUTF8('%.IntStep: Invalid ColumnType(%)=%',
+        [self,fColumns[F].ColumnName,ord(ft)]);
+      end;
+    end;
+  fDataCurrentRowValuesSize := PtrUInt(Reader)-PtrUInt(fDataCurrentRowValuesStart);
+end;
+
+procedure TSQLDBProxyStatementAbstract.ColumnsToJSON(WR: TJSONWriter);
+var col, DataLen: integer;
+    Data: PByte;
+begin
+  if WR.Expand then
+    WR.Add('{');
+  for col := 0 to fColumnCount-1 do begin
+    if WR.Expand then
+      WR.AddFieldName(fColumns[col].ColumnName); // add '"ColumnName":'
+    Data := fDataCurrentRowValues[col];
+    if Data=nil then
+      WR.AddShort('null') else
+    case fDataCurrentRowColTypes[col] of
+      ftInt64:
+        WR.Add(FromVarInt64Value(Data));
+      ftDouble:
+        WR.AddDouble(unaligned(PDouble(Data)^));
+      ftCurrency:
+        WR.AddCurr64(PInt64(Data)^);
+      ftDate: begin
+        WR.Add('"');
+        WR.AddDateTime(PDateTime(Data)^);
+        WR.Add('"');
+      end;
+      ftUTF8: begin
+        WR.Add('"');
+        DataLen := FromVarUInt32(Data);
+        WR.AddJSONEscape(Data,DataLen);
+        WR.Add('"');
+      end;
+      ftBlob:
+      if fForceBlobAsNull then
+        WR.AddShort('null') else begin
+        DataLen := FromVarUInt32(Data);
+        WR.WrBase64(PAnsiChar(Data),DataLen,{withMagic=}true);
+      end;
+    end;
+    WR.Add(',');
+  end;
+  WR.CancelLastComma; // cancel last ','
+  if WR.Expand then
+    WR.Add('}');
+end;
+
+procedure TSQLDBProxyStatementAbstract.ColumnsToBinary(W: TFileBufferWriter;
+  Null: pointer; const ColTypes: TSQLDBFieldTypeDynArray);
+begin
+  W.Write(fDataCurrentRowValuesStart,fDataCurrentRowValuesSize);
+end;
+
+function TSQLDBProxyStatementAbstract.ColumnData(Col: integer): pointer;
+begin
+  if (fDataCurrentRowValues<>nil) and (cardinal(Col)<cardinal(fColumnCount)) then
+    result := fDataCurrentRowValues[col] else
+    result := nil;
+end;
+
+function TSQLDBProxyStatementAbstract.ColumnType(Col: integer; FieldSize: PInteger): TSQLDBFieldType;
+begin
+  if (fDataRowCount>0) and (cardinal(Col)<cardinal(fColumnCount)) then
+    if GetBitPtr(pointer(fDataCurrentRowNull),Col) then
+      result := ftNull else
+      with fColumns[Col] do begin
+        if FieldSize<>nil then
+          FieldSize^ := ColumnDataSize; // true max size as computed at loading
+        result := fDataCurrentRowColTypes[Col]; // per-row column type (SQLite3)
+      end else
+    raise ESQLDBException.CreateUTF8('Invalid %.ColumnType()',[self]);
+end;
+
+function TSQLDBProxyStatementAbstract.IntColumnType(Col: integer; out Data: PByte): TSQLDBFieldType;
+begin
+  if (cardinal(Col)>=cardinal(fColumnCount)) or (fDataCurrentRowValues=nil) then
+    result := ftUnknown else begin
+    Data := fDataCurrentRowValues[Col];
+    if Data=nil then
+      result := ftNull else
+      result := fDataCurrentRowColTypes[Col]; // per-row column type (SQLite3)
+  end;
+end;
+
+function TSQLDBProxyStatementAbstract.ColumnCurrency(Col: integer): currency;
+var Data: PByte;
+begin
+  case IntColumnType(Col,Data) of
+  ftNull: result := 0;
+  ftInt64: result := FromVarInt64Value(Data);
+  ftDouble, ftDate: result := unaligned(PDouble(Data)^);
+  ftCurrency: result := PCurrency(Data)^;
+  else raise ESQLDBException.CreateUTF8('%.ColumnCurrency()',[self]);
+  end;
+end;
+
+function TSQLDBProxyStatementAbstract.ColumnDateTime(Col: integer): TDateTime;
+var Data: PByte;
+begin
+  case IntColumnType(Col,Data) of
+  ftNull: result := 0;
+  ftInt64: result := FromVarInt64Value(Data);
+  ftDouble, ftDate: result := unaligned(PDouble(Data)^);
+  ftUTF8: with FromVarBlob(Data) do
+            result := Iso8601ToDateTimePUTF8Char(PUTF8Char(Ptr),Len);
+  else raise ESQLDBException.CreateUTF8('%.ColumnDateTime()',[self]);
+  end;
+end;
+
+function TSQLDBProxyStatementAbstract.ColumnDouble(Col: integer): double;
+var Data: PByte;
+begin
+  case IntColumnType(Col,Data) of
+  ftNull: result := 0;
+  ftInt64: result := FromVarInt64Value(Data);
+  ftDouble, ftDate: result := unaligned(PDouble(Data)^);
+  ftCurrency: result := PCurrency(Data)^;
+  else raise ESQLDBException.CreateUTF8('%.ColumnDouble()',[self]);
+  end;
+end;
+
+function TSQLDBProxyStatementAbstract.ColumnInt(Col: integer): Int64;
+var Data: PByte;
+begin
+  case IntColumnType(Col,Data) of
+  ftNull: result := 0;
+  ftInt64: result := FromVarInt64Value(Data);
+  ftDouble, ftDate: result := Trunc(unaligned(PDouble(Data)^));
+  ftCurrency: result := PInt64(Data)^ div 10000;
+  else raise ESQLDBException.CreateUTF8('%.ColumnInt()',[self]);
+  end;
+end;
+
+function TSQLDBProxyStatementAbstract.ColumnNull(Col: integer): boolean;
+begin
+  result := (cardinal(Col)>=cardinal(fColumnCount)) or
+            GetBitPtr(pointer(fDataCurrentRowNull),Col);
+end;
+
+function TSQLDBProxyStatementAbstract.ColumnBlob(Col: integer): RawByteString;
+var Data: PByte;
+begin
+  case IntColumnType(Col,Data) of
+  ftNull: result := '';
+  ftDouble, ftCurrency, ftDate: SetString(result,PAnsiChar(Data),sizeof(Int64));
+  ftBlob, ftUTF8: with FromVarBlob(Data) do SetString(result,Ptr,Len);
+  else raise ESQLDBException.CreateUTF8('%.ColumnBlob()',[self]);
+  end;
+end;
+
+function TSQLDBProxyStatementAbstract.ColumnUTF8(Col: integer): RawUTF8;
+var Data: PByte;
+begin
+  case IntColumnType(Col,Data) of
+  ftNull: result := '';
+  ftInt64: result := Int64ToUtf8(FromVarInt64Value(Data));
+  ftDouble: result := DoubleToStr(unaligned(PDouble(Data)^));
+  ftCurrency: result := Curr64ToStr(PInt64(Data)^);
+  ftDate: DateTimeToIso8601TextVar(PDateTime(Data)^,'T',result);
+  ftBlob, ftUTF8: with FromVarBlob(Data) do FastSetString(result,Ptr,Len);
+  else raise ESQLDBException.CreateUTF8('%.ColumnUTF8()',[self]);
+  end;
+end;
+
+function TSQLDBProxyStatementAbstract.ColumnString(Col: integer): string;
+var Data: PByte;
+begin
+  case IntColumnType(Col,Data) of
+  ftNull: result := '';
+  ftInt64: result := IntToString(FromVarInt64Value(Data));
+  ftDouble: result := DoubleToString(unaligned(PDouble(Data)^));
+  ftCurrency: result := Curr64ToString(PInt64(Data)^);
+  ftDate: DateTimeToIso8601StringVar(PDateTime(Data)^,'T',result);
+  ftUTF8: with FromVarBlob(Data) do UTF8DecodeToString(PUTF8Char(Ptr),Len,result);
+  ftBlob: with FromVarBlob(Data) do SetString(result,Ptr,Len shr 1);
+  else raise ESQLDBException.CreateUTF8('%.ColumnString()',[self]);
+  end;
+end;
+
+
+{ TSQLDBProxyStatement }
+
+procedure TSQLDBProxyStatement.ParamsToCommand(var Input: TSQLDBProxyConnectionCommandExecute);
+begin
+  if (fColumnCount>0) or (fDataInternalCopy<>'') then
+    raise ESQLDBException.CreateUTF8('Invalid %.ExecutePrepared* call',[self]);
+  Input.SQL := fSQL;
+  if length(fParams)<>fParamCount then // strip to only needed memory
+    SetLength(fParams,fParamCount);
+  Input.Params := fParams;
+  Input.ArrayCount := fParamsArrayCount;
+  if fForceBlobAsNull then
+    Input.Force := [fBlobAsNull] else
+    Input.Force := [];
+  if fForceDateWithMS then
+    include(Input.Force,fDateWithMS);
+  if fForceNoUpdateCount then
+    include(Input.Force,fNoUpdateCount);
+end;
+
+procedure TSQLDBProxyStatement.ExecutePrepared;
+var Input: TSQLDBProxyConnectionCommandExecute;
+const CMD: array[boolean] of TSQLDBProxyConnectionCommand = (
+  cExecute, cExecuteToBinary);
+begin
+  inherited ExecutePrepared; // set fConnection.fLastAccessTicks
+  // execute the statement
+  ParamsToCommand(Input);
+  TSQLDBProxyConnectionPropertiesAbstract(fConnection.fProperties).Process(
+    CMD[fExpectResults],Input,fDataInternalCopy);
+  if fExpectResults then
+    // retrieve columns information from TSQLDBStatement.FetchAllToBinary() format
+    IntHeaderProcess(pointer(fDataInternalCopy),Length(fDataInternalCopy)) else
+    // retrieve UpdateCount value for plain cExecute command
+    fUpdateCount := GetInteger(pointer(fDataInternalCopy));
+end;
+
+function TSQLDBProxyStatement.UpdateCount: integer;
+begin
+  result := fUpdateCount;
+end;
+
+procedure TSQLDBProxyStatement.ExecutePreparedAndFetchAllAsJSON(Expanded: boolean;
+  out JSON: RawUTF8);
+var Input: TSQLDBProxyConnectionCommandExecute;
+const CMD: array[boolean] of TSQLDBProxyConnectionCommand = (
+  cExecuteToJSON, cExecuteToExpandedJSON);
+begin
+  ParamsToCommand(Input);
+  TSQLDBProxyConnectionPropertiesAbstract(fConnection.fProperties).Process(
+    CMD[Expanded],Input,JSON);
+end;
+
+function TSQLDBProxyStatement.FetchAllToBinary(Dest: TStream; MaxRowCount: cardinal;
+  DataRowPosition: PCardinalDynArray): cardinal;
+begin
+  if (MaxRowCount>0) and (MaxRowCount<cardinal(fDataRowCount)) then begin
+    result := inherited FetchAllToBinary(Dest,MaxRowCount,DataRowPosition);
+    exit;
+  end;
+  Dest.WriteBuffer(pointer(fDataInternalCopy)^,Length(fDataInternalCopy));
+  if DataRowPosition<>nil then
+    // TSQLDBProxyStatementRandomAccess.Create() will recompute it fast enough
+    DataRowPosition^ := nil;
+  result := fDataRowCount;
+end;
+
+function TSQLDBProxyStatement.Step(SeekFirst: boolean): boolean;
+begin // retrieve one row of data from TSQLDBStatement.FetchAllToBinary() format
+  if SeekFirst then
+    fCurrentRow := 0;
+  if (cardinal(fCurrentRow)>=cardinal(fDataRowCount)) then begin
+    result := false; // no data was retrieved
+    exit;
+  end;
+  if fCurrentRow=0 then begin
+    fDataRowReader := fDataRowReaderOrigin;     // rewind TFileBufferReader
+    fDataCurrentRowNullLen := fDataRowNullSize; // reset null
+  end;
+  IntFillDataCurrent(fDataRowReader,false);
+  inc(fCurrentRow);
+  result := true;
+end;
+
+
+{ TSQLDBProxyStatementRandomAccess }
+
+constructor TSQLDBProxyStatementRandomAccess.Create(Data: PByte; DataLen: integer;
+  DataRowPosition: PCardinalDynArray; IgnoreColumnDataSize: boolean);
+var i,f: integer;
+    Reader: PByte;
+begin
+  inherited Create(nil);
+  IntHeaderProcess(Data,DataLen);
+  Reader := fDataRowReaderOrigin;
+  if (DataRowPosition<>nil) and (DataRowPosition^<>nil) then begin
+    fRowData := DataRowPosition^; // fast copy-on-write
+    if not IgnoreColumnDataSize then
+    for f := 0 to fColumnCount-1 do
+      with fColumns[f] do
+      if ColumnType in [ftUTF8,ftBlob] then
+        if ColumnValueDBSize=0 then begin // unknown size -> compute
+          for i := 0 to DataRowCount-1 do
+            IntFillDataCurrent(Reader,false); // will compute ColumnDataSize
+          break;
+        end else
+          ColumnDataSize := ColumnValueDBSize; // use declared maximum size
+  end else begin
+    SetLength(fRowData,DataRowCount);
+    for i := 0 to DataRowCount-1 do begin
+      fRowData[i] := PtrUInt(Reader)-PtrUInt(fDataRowReaderOrigin);
+      IntFillDataCurrent(Reader,IgnoreColumnDataSize); // will also compute ColumnDataSize
+    end;
+  end;
+end;
+
+function TSQLDBProxyStatementRandomAccess.GotoRow(Index: integer;
+  RaiseExceptionOnWrongIndex: Boolean): boolean;
+var Reader: PByte;
+begin
+  result := (cardinal(Index)<cardinal(fDataRowCount)) and (fColumnCount>0);
+  if not result then
+    if RaiseExceptionOnWrongIndex then
+      raise ESQLDBException.CreateUTF8('Invalid %.GotoRow(%)',[self,Index]) else
+      exit;
+  if fDataCurrentRowIndex<>Index then begin // compute only if changed :)
+    Reader := @PAnsiChar(fDataRowReaderOrigin)[fRowData[Index]];
+    IntFillDataCurrent(Reader,false);
+    fDataCurrentRowIndex := Index;
+  end;
+end;
+
+procedure TSQLDBProxyStatementRandomAccess.ExecutePrepared;
+begin
+  raise ESQLDBException.CreateUTF8('Unexpected %.ExecutePrepared',[self]);
+end;
+
+function TSQLDBProxyStatementRandomAccess.Step(SeekFirst: boolean=false): boolean;
+begin
+  raise ESQLDBException.CreateUTF8('Unexpected %.Step',[self]);
+end;
+
+{$endif WITH_PROXY}
+
+
+{ ESQLDBException }
+
+constructor ESQLDBException.CreateUTF8(const Format: RawUTF8; const Args: array of const);
+var msg {$ifndef SYNDB_SILENCE}, sql{$endif}: RawUTF8;
+begin
+  msg := FormatUTF8(Format,Args);
+  {$ifndef SYNDB_SILENCE}
+  if (length(Args)>0) and (Args[0].VType=vtObject) and (Args[0].VObject<>nil) then
+    if Args[0].VObject.InheritsFrom(TSQLDBStatement) then begin
+      fStatement := TSQLDBStatement(Args[0].VObject);
+      if fStatement.Connection.Properties.LogSQLStatementOnException then begin
+        try
+          sql := fStatement.GetSQLWithInlinedParams;
+        except
+          sql := fStatement.SQL; // if parameter access failed -> append with ?
+        end;
+        msg := msg+' - '+sql;
+      end;
+    end;
+  {$endif}
+  inherited Create(UTF8ToString(msg));
+end;
+
+
+const
+  __TSQLDBColumnDefine = 'ColumnName,ColumnTypeNative RawUTF8 '+
+    'ColumnLength,ColumnPrecision,ColumnScale PtrInt '+
+    'ColumnType TSQLDBFieldType ColumnIndexed boolean';
+
+initialization
+  assert(SizeOf(TSQLDBColumnProperty)=sizeof(PTrUInt)*2+20);
+  TTextWriter.RegisterCustomJSONSerializerFromTextSimpleType(TypeInfo(TSQLDBFieldType));
+  TTextWriter.RegisterCustomJSONSerializerFromText(
+    TypeInfo(TSQLDBColumnDefine),__TSQLDBColumnDefine);
+end.
+