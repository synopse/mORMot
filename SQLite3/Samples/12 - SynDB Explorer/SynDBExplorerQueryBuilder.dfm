--- conflicted
+++ resolved
@@ -1,134 +1,133 @@
-object DBQueryBuilderForm: TDBQueryBuilderForm
-  Left = 1019
-  Top = 265
-<<<<<<< HEAD
-=======
-  BorderStyle = bsDialog
->>>>>>> 989c4d70
-  Caption = ' SynDB Explorer - Query Builder'
-  ClientHeight = 374
-  ClientWidth = 799
-  Color = clBtnFace
-  Font.Charset = DEFAULT_CHARSET
-  Font.Color = clWindowText
-  Font.Height = -11
-  Font.Name = 'Tahoma'
-  Font.Style = []
-  Position = poMainFormCenter
-  DesignSize = (
-    799
-    374)
-  TextHeight = 13
-  object GroupJoin: TGroupBox
-    Left = 344
-    Top = 8
-    Width = 441
-    Height = 201
-    Caption = ' Select how Tables are JOINed '
-    TabOrder = 0
-  end
-  object GroupFields: TGroupBox
-    Left = 8
-    Top = 8
-    Width = 329
-    Height = 201
-    Caption = ' Select Columns to be retrieved for each table '
-    TabOrder = 1
-    DesignSize = (
-      329
-      201)
-    object FieldsTable: TListBox
-      Left = 8
-      Top = 16
-      Width = 129
-      Height = 177
-      Anchors = [akLeft, akTop, akBottom]
-      ItemHeight = 13
-      TabOrder = 0
-      OnClick = FieldsTableClick
-    end
-    object FieldsColumn: TCheckListBox
-      Left = 144
-      Top = 33
-      Width = 177
-      Height = 160
-      Anchors = [akLeft, akTop, akBottom]
-      ItemHeight = 17
-      TabOrder = 1
-      OnClick = FieldsColumnClick
-    end
-    object FieldsAll: TCheckBox
-      Left = 144
-      Top = 16
-      Width = 97
-      Height = 17
-      Caption = 'all columns (*)'
-      TabOrder = 2
-      OnClick = FieldsAllClick
-    end
-  end
-  object MemoSQL: TMemo
-    Left = 8
-    Top = 215
-    Width = 777
-    Height = 113
-    Anchors = [akLeft, akBottom]
-    Font.Charset = DEFAULT_CHARSET
-    Font.Color = clWindowText
-    Font.Height = -11
-    Font.Name = 'Consolas'
-    Font.Style = []
-    ParentFont = False
-    ScrollBars = ssHorizontal
-    TabOrder = 2
-  end
-  object BtnUseSQL: TButton
-    Left = 24
-    Top = 335
-    Width = 75
-    Height = 25
-    Anchors = [akLeft, akBottom]
-    Caption = 'Use SQL'
-    ModalResult = 1
-    TabOrder = 3
-  end
-  object BtnCancel: TButton
-    Left = 344
-    Top = 335
-    Width = 75
-    Height = 25
-    Anchors = [akLeft, akBottom]
-    Caption = 'Cancel'
-    ModalResult = 2
-    TabOrder = 4
-  end
-  object BtnExecSQL: TButton
-    Left = 112
-    Top = 335
-    Width = 75
-    Height = 25
-    Anchors = [akLeft, akBottom]
-    Caption = 'Exec SQL'
-    ModalResult = 6
-    TabOrder = 5
-  end
-  object BtnToObject: TButton
-    Left = 232
-    Top = 335
-    Width = 75
-    Height = 25
-    Anchors = [akLeft, akBottom]
-    Caption = 'To Object'
-    PopupMenu = BtnToObjectMenu
-    TabOrder = 6
-    OnClick = BtnToObjectClick
-  end
-  object BtnToObjectMenu: TPopupMenu
-    Left = 312
-    Top = 344
-    object MenuToOneTSQLRecord: TMenuItem
-      Caption = 'To one TSQLRecord per table'
-      OnClick = MenuToOneTSQLRecordClick
-    end
-  end
-end
+object DBQueryBuilderForm: TDBQueryBuilderForm
+  Left = 1019
+  Top = 265
+  BorderStyle = bsDialog
+  Caption = ' SynDB Explorer - Query Builder'
+  ClientHeight = 374
+  ClientWidth = 799
+  Color = clBtnFace
+  Font.Charset = DEFAULT_CHARSET
+  Font.Color = clWindowText
+  Font.Height = -11
+  Font.Name = 'Tahoma'
+  Font.Style = []
+  OldCreateOrder = False
+  Position = poMainFormCenter
+  DesignSize = (
+    799
+    374)
+  PixelsPerInch = 96
+  TextHeight = 13
+  object GroupJoin: TGroupBox
+    Left = 344
+    Top = 8
+    Width = 441
+    Height = 201
+    Caption = ' Select how Tables are JOINed '
+    TabOrder = 0
+  end
+  object GroupFields: TGroupBox
+    Left = 8
+    Top = 8
+    Width = 329
+    Height = 201
+    Caption = ' Select Columns to be retrieved for each table '
+    TabOrder = 1
+    DesignSize = (
+      329
+      201)
+    object FieldsTable: TListBox
+      Left = 8
+      Top = 16
+      Width = 129
+      Height = 177
+      Anchors = [akLeft, akTop, akBottom]
+      ItemHeight = 13
+      TabOrder = 0
+      OnClick = FieldsTableClick
+    end
+    object FieldsColumn: TCheckListBox
+      Left = 144
+      Top = 33
+      Width = 177
+      Height = 160
+      Anchors = [akLeft, akTop, akBottom]
+      ItemHeight = 13
+      TabOrder = 1
+      OnClick = FieldsColumnClick
+    end
+    object FieldsAll: TCheckBox
+      Left = 144
+      Top = 16
+      Width = 97
+      Height = 17
+      Caption = 'all columns (*)'
+      TabOrder = 2
+      OnClick = FieldsAllClick
+    end
+  end
+  object MemoSQL: TMemo
+    Left = 8
+    Top = 215
+    Width = 777
+    Height = 113
+    Anchors = [akLeft, akBottom]
+    Font.Charset = DEFAULT_CHARSET
+    Font.Color = clWindowText
+    Font.Height = -11
+    Font.Name = 'Consolas'
+    Font.Style = []
+    ParentFont = False
+    ScrollBars = ssHorizontal
+    TabOrder = 2
+  end
+  object BtnUseSQL: TButton
+    Left = 24
+    Top = 335
+    Width = 75
+    Height = 25
+    Anchors = [akLeft, akBottom]
+    Caption = 'Use SQL'
+    ModalResult = 1
+    TabOrder = 3
+  end
+  object BtnCancel: TButton
+    Left = 344
+    Top = 335
+    Width = 75
+    Height = 25
+    Anchors = [akLeft, akBottom]
+    Caption = 'Cancel'
+    ModalResult = 2
+    TabOrder = 4
+  end
+  object BtnExecSQL: TButton
+    Left = 112
+    Top = 335
+    Width = 75
+    Height = 25
+    Anchors = [akLeft, akBottom]
+    Caption = 'Exec SQL'
+    ModalResult = 6
+    TabOrder = 5
+  end
+  object BtnToObject: TButton
+    Left = 232
+    Top = 335
+    Width = 75
+    Height = 25
+    Anchors = [akLeft, akBottom]
+    Caption = 'To Object'
+    PopupMenu = BtnToObjectMenu
+    TabOrder = 6
+    OnClick = BtnToObjectClick
+  end
+  object BtnToObjectMenu: TPopupMenu
+    Left = 312
+    Top = 344
+    object MenuToOneTSQLRecord: TMenuItem
+      Caption = 'To one TSQLRecord per table'
+      OnClick = MenuToOneTSQLRecordClick
+    end
+  end
+end